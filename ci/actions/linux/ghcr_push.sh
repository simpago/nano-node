--- conflicted
+++ resolved
@@ -3,16 +3,10 @@
 
 scripts="$PWD/ci"
 if [[ "$GITHUB_WORKFLOW" = "Develop Branch Dockers Deploy" ]]; then
-<<<<<<< HEAD
     "$scripts"/custom-timeout.sh 30 docker push "ghcr.io/${GITHUB_REPOSITORY}/rsnano-env:base"
     "$scripts"/custom-timeout.sh 30 docker push "ghcr.io/${GITHUB_REPOSITORY}/rsnano-env:gcc"
     "$scripts"/custom-timeout.sh 30 docker push "ghcr.io/${GITHUB_REPOSITORY}/rsnano-env:clang"
-=======
-    "$scripts"/custom-timeout.sh 30 docker push "ghcr.io/${GITHUB_REPOSITORY}/nano-env:base"
-    "$scripts"/custom-timeout.sh 30 docker push "ghcr.io/${GITHUB_REPOSITORY}/nano-env:gcc"
-    "$scripts"/custom-timeout.sh 30 docker push "ghcr.io/${GITHUB_REPOSITORY}/nano-env:clang"
-    "$scripts"/custom-timeout.sh 30 docker push "ghcr.io/${GITHUB_REPOSITORY}/nano-env:rhel"
->>>>>>> b1c1d883
+    "$scripts"/custom-timeout.sh 30 docker push "ghcr.io/${GITHUB_REPOSITORY}/rsnano-env:rhel"
 else
     tags=$(docker images --format '{{.Repository}}:{{.Tag }}' | grep "ghcr.io" | grep -vE "env|none")
     for a in $tags; do
