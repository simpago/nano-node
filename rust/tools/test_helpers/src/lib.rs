--- conflicted
+++ resolved
@@ -1,10 +1,3 @@
-<<<<<<< HEAD
-mod rpc_client;
-mod system;
-
-pub use rpc_client::*;
-pub use system::*;
-=======
 use rsnano_core::{
     work::WorkPoolImpl, Account, Amount, BlockEnum, BlockHash, KeyPair, Networks, StateBlock,
     WalletId,
@@ -436,5 +429,4 @@
     }
 
     chains
-}
->>>>>>> 21461bac
+}