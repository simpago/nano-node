--- conflicted
+++ resolved
@@ -39,10 +39,6 @@
 impl From<&BootstrapAscendingConfigDto> for BootstrapAscendingConfig {
     fn from(value: &BootstrapAscendingConfigDto) -> Self {
         let mut config = BootstrapAscendingConfig::default();
-<<<<<<< HEAD
-
-=======
->>>>>>> d177dadb
         config.requests_limit = value.requests_limit;
         config.database_requests_limit = value.database_requests_limit;
         config.pull_count = value.pull_count;
@@ -51,10 +47,6 @@
         config.throttle_wait = Duration::from_millis(value.throttle_wait_ms);
         config.account_sets = (&value.account_sets).into();
         config.block_wait_count = value.block_wait_count;
-<<<<<<< HEAD
-
-=======
->>>>>>> d177dadb
         config
     }
 }
