use rsnano_core::{
    utils::milliseconds_since_epoch, work::WorkPool, Account, Amount, Block, BlockBuilder,
    BlockEnum, BlockHash, DifficultyV1, Epoch, KeyPair, LegacySendBlockBuilder, Link, OpenBlock,
    PublicKey, Root, SendBlock, Signature, StateBlock, Vote, VoteSource, VoteWithWeightInfo,
    WorkVersion, DEV_GENESIS_KEY, GXRB_RATIO, MXRB_RATIO,
};
use rsnano_ledger::{
    BlockStatus, Writer, DEV_GENESIS_ACCOUNT, DEV_GENESIS_HASH, DEV_GENESIS_PUB_KEY,
};
use rsnano_messages::{ConfirmAck, Message, Publish};
use rsnano_network::{ChannelId, DropPolicy, TrafficType};
use rsnano_node::{
    bootstrap::BootstrapInitiatorExt,
    config::{FrontiersConfirmationMode, NodeConfig, NodeFlags},
    consensus::{ActiveElectionsExt, VoteApplierExt},
    stats::{DetailType, Direction, StatType},
    wallets::WalletsExt,
};
use std::{
    sync::{
        atomic::{AtomicUsize, Ordering},
        Arc,
    },
    thread::sleep,
    time::Duration,
};
use test_helpers::{
    activate_hashes, assert_always_eq, assert_never, assert_timely, assert_timely_eq,
    assert_timely_msg, establish_tcp, get_available_port, make_fake_channel, start_election,
    start_elections, System,
};

#[test]
fn pruning_depth_max_depth() {
    let mut system = System::new();

    let mut node_config = System::default_config();
    node_config.enable_voting = false; // Pruning and voting are incompatible in this test
    node_config.max_pruning_depth = 1; // Pruning with max depth 1

    let mut node_flags = NodeFlags::default();
    node_flags.enable_pruning = true;

    let node1 = system
        .build_node()
        .config(node_config)
        .flags(node_flags)
        .finish();
    let key1 = KeyPair::new();

    // Create the first send block
    let latest_hash = *DEV_GENESIS_HASH;
    let send1 = LegacySendBlockBuilder::new()
        .previous(latest_hash)
        .destination(key1.account())
        .balance(Amount::MAX - Amount::raw(1 * *GXRB_RATIO))
        .sign(DEV_GENESIS_KEY.clone())
        .work(node1.work_generate_dev(latest_hash))
        .build();

    // Process the first send block
    node1.process_active(send1.clone().into());

    // Create the second send block
    let latest_hash = send1.hash();
    let send2 = LegacySendBlockBuilder::new()
        .previous(latest_hash)
        .destination(key1.account())
        .balance(Amount::raw(0))
        .sign(DEV_GENESIS_KEY.clone())
        .work(node1.work_generate_dev(latest_hash))
        .build();

    // Process the second send block
    node1.process_active(send2.clone().into());

    // Confirm both blocks
    node1.confirm(send1.hash().clone());
    assert_timely(Duration::from_secs(5), || {
        node1.block_confirmed(&send1.hash())
    });

    node1.confirm(send2.hash().clone());
    assert_timely(Duration::from_secs(5), || {
        node1.block_confirmed(&send2.hash())
    });

    // Perform pruning
    node1.ledger_pruning(1, true);

    // Check the pruning result
    assert_eq!(node1.ledger.pruned_count(), 1);
    assert_eq!(node1.ledger.block_count(), 3);

    let tx = node1.ledger.read_txn();

    // Ensure that the genesis block, send1, and send2 either exist or are pruned
    assert!(node1
        .ledger
        .any()
        .block_exists_or_pruned(&tx, &*DEV_GENESIS_HASH));
    assert!(node1
        .ledger
        .any()
        .block_exists_or_pruned(&tx, &send1.hash()));
    assert!(node1
        .ledger
        .any()
        .block_exists_or_pruned(&tx, &send2.hash()));
}

// Test that a node configured with `enable_pruning` and `max_pruning_age = 1s` will automatically
// prune old confirmed blocks without explicitly saying `node.ledger_pruning` in the unit test
#[test]
fn pruning_automatic() {
    let mut system = System::new();

    let mut node_config = System::default_config();
    node_config.enable_voting = false; // Pruning and voting are incompatible
    node_config.max_pruning_age_s = 1;

    let mut node_flags = NodeFlags::default();
    node_flags.enable_pruning = true;

    let node1 = system
        .build_node()
        .config(node_config)
        .flags(node_flags)
        .finish();
    let key1 = KeyPair::new();

    let latest_hash = *DEV_GENESIS_HASH;
    let send1 = LegacySendBlockBuilder::new()
        .previous(latest_hash)
        .destination(key1.account())
        .balance(Amount::MAX - Amount::raw(1 * *GXRB_RATIO))
        .sign(DEV_GENESIS_KEY.clone())
        .work(node1.work_generate_dev(latest_hash))
        .build();

    node1.process_active(send1.clone().into());

    let latest_hash = send1.hash();
    let send2 = LegacySendBlockBuilder::new()
        .previous(latest_hash)
        .destination(key1.account())
        .balance(Amount::raw(0))
        .sign(DEV_GENESIS_KEY.clone())
        .work(node1.work_generate_dev(latest_hash))
        .build();

    node1.process_active(send2.clone().into());

    assert_timely(Duration::from_secs(5), || {
        node1.block(&send2.hash()).is_some()
    });

    node1.confirm(send1.hash().clone());
    assert_timely(Duration::from_secs(5), || {
        node1.block_confirmed(&send1.hash())
    });

    node1.confirm(send2.hash().clone());
    assert_timely(Duration::from_secs(5), || {
        node1.block_confirmed(&send2.hash())
    });

    assert_eq!(node1.ledger.block_count(), 3);

    assert_timely_eq(Duration::from_secs(5), || node1.ledger.pruned_count(), 1);

    assert_eq!(node1.ledger.pruned_count(), 1);
    assert_eq!(node1.ledger.block_count(), 3);

    let tx = node1.ledger.read_txn();

    assert!(node1
        .ledger
        .any()
        .block_exists_or_pruned(&tx, &*DEV_GENESIS_HASH));
    assert!(node1
        .ledger
        .any()
        .block_exists_or_pruned(&tx, &send1.hash()));
    assert!(node1
        .ledger
        .any()
        .block_exists_or_pruned(&tx, &send2.hash()));
}

#[test]
fn deferred_dependent_elections() {
    let mut system = System::new();

    let mut node_config_1 = System::default_config();
    node_config_1.frontiers_confirmation = FrontiersConfirmationMode::Disabled;
    let mut node_config_2 = System::default_config();
    node_config_2.frontiers_confirmation = FrontiersConfirmationMode::Disabled;

    let mut node_flags = NodeFlags::default();
    node_flags.disable_request_loop = true;
    let node1 = system
        .build_node()
        .config(node_config_1)
        .flags(node_flags.clone())
        .finish();
    let node2 = system
        .build_node()
        .config(node_config_2)
        .flags(node_flags)
        .finish();

    let key = KeyPair::new();

    let send1 = BlockBuilder::state()
        .account(*DEV_GENESIS_ACCOUNT)
        .previous(*DEV_GENESIS_HASH)
        .representative(*DEV_GENESIS_ACCOUNT)
        .link(key.account())
        .balance(Amount::MAX - Amount::raw(1))
        .sign(&DEV_GENESIS_KEY)
        .work(node1.work_generate_dev(*DEV_GENESIS_HASH))
        .build();

    let open = BlockBuilder::state()
        .account(key.public_key())
        .previous(BlockHash::zero())
        .representative(key.public_key())
        .link(send1.hash())
        .balance(Amount::raw(1))
        .sign(&key)
        .work(node1.work_generate_dev(&key))
        .build();

    let send1_state_block = match &send1 {
        BlockEnum::State(state_block) => state_block,
        _ => panic!("Expected a StateBlock"),
    };

    let send2 = BlockBuilder::state()
        .account(*DEV_GENESIS_ACCOUNT)
        .from(&send1_state_block)
        .previous(send1.hash())
        .balance(send1.balance() - Amount::raw(1))
        .link(key.account())
        .sign(&DEV_GENESIS_KEY)
        .work(node1.work_generate_dev(send1.hash()))
        .build();

    let open_state_block = match &open {
        BlockEnum::State(state_block) => state_block,
        _ => panic!("Expected a StateBlock"),
    };

    let receive = BlockBuilder::state()
        .account(key.account())
        .from(&open_state_block)
        .previous(open.hash())
        .link(send2.hash())
        .balance(Amount::raw(2))
        .sign(&key)
        .work(node1.work_generate_dev(open.hash()))
        .build();

    let receive_state_block = match &receive {
        BlockEnum::State(state_block) => state_block,
        _ => panic!("Expected a StateBlock"),
    };

    let fork = BlockBuilder::state()
        .account(key.account())
        .from(&receive_state_block)
        .representative(*DEV_GENESIS_ACCOUNT)
        .sign(&key)
        .build();

    node1.process_local(send1.clone().into()).unwrap();
    let election_send1 = start_election(&node1, &send1.hash());

    node1.process_local(open.clone().into()).unwrap();
    node1.process_local(send2.clone().into()).unwrap();

    assert_timely(std::time::Duration::from_secs(5), || {
        node1.block(&open.hash()).is_some()
    });
    assert_timely(std::time::Duration::from_secs(5), || {
        node1.block(&send2.hash()).is_some()
    });

    assert_never(std::time::Duration::from_millis(500), || {
        node1.active.election(&open.qualified_root()).is_some()
            || node1.active.election(&send2.qualified_root()).is_some()
    });

    assert_timely(std::time::Duration::from_secs(5), || {
        node2.block(&open.hash()).is_some()
    });
    assert_timely(std::time::Duration::from_secs(5), || {
        node2.block(&send2.hash()).is_some()
    });

    node1.process_local(open.clone().into()).unwrap();

    assert_never(std::time::Duration::from_millis(500), || {
        node1.active.election(&open.qualified_root()).is_some()
    });

    start_election(&node1, &open.hash());
    node1.active.erase(&open.qualified_root());
    assert!(node1.active.election(&open.qualified_root()).is_none());

    node1.process_local(open.clone().into()).unwrap();

    assert_never(std::time::Duration::from_millis(500), || {
        node1.active.election(&open.qualified_root()).is_some()
    });

    node1.active.erase(&open.qualified_root());
    node1.active.erase(&send2.qualified_root());
    assert!(!node1.active.election(&open.qualified_root()).is_some());
    assert!(!node1.active.election(&send2.qualified_root()).is_some());

    node1.active.force_confirm(&election_send1);
    assert_timely(std::time::Duration::from_secs(5), || {
        node1.block_confirmed(&send1.hash())
    });
    assert_timely(std::time::Duration::from_secs(5), || {
        node1.active.election(&open.qualified_root()).is_some()
    });
    assert_timely(std::time::Duration::from_secs(5), || {
        node1.active.election(&send2.qualified_root()).is_some()
    });

    let election_open = node1.active.election(&open.qualified_root());
    assert!(election_open.is_some());

    let election_send2 = node1.active.election(&send2.qualified_root()).unwrap();

    node1.process_local(receive.clone().into()).unwrap();
    assert!(node1.active.election(&receive.qualified_root()).is_none());

    node1.active.force_confirm(election_open.as_ref().unwrap());
    assert_timely(std::time::Duration::from_secs(5), || {
        node1.block_confirmed(&open.hash())
    });
    assert!(!node1
        .ledger
        .dependents_confirmed(&node1.store.tx_begin_read(), &receive));

    assert_never(std::time::Duration::from_millis(500), || {
        node1.active.election(&receive.qualified_root()).is_some()
    });

    node1
        .ledger
        .rollback(&mut node1.store.tx_begin_write(), &receive.hash())
        .unwrap();
    assert!(node1.block(&receive.hash()).is_none());

    node1.process_local(receive.clone().into()).unwrap();
    assert_timely(std::time::Duration::from_secs(5), || {
        node1.block(&receive.hash()).is_some()
    });

    assert_never(std::time::Duration::from_millis(500), || {
        node1.active.election(&receive.qualified_root()).is_some()
    });

    assert_eq!(
        BlockStatus::Fork,
        node1.process_local(fork.clone().into()).unwrap()
    );

    node1.process_local(fork.clone().into()).unwrap();
    assert_never(std::time::Duration::from_millis(500), || {
        node1.active.election(&receive.qualified_root()).is_some()
    });

    node1.active.force_confirm(&election_send2);
    assert_timely(std::time::Duration::from_secs(5), || {
        node1.block_confirmed(&send2.hash())
    });
    assert_timely(std::time::Duration::from_secs(5), || {
        node1.active.election(&receive.qualified_root()).is_some()
    });
}

#[test]
fn rollback_gap_source() {
    let mut system = System::new();
    let mut node_config = System::default_config();
    node_config.peering_port = Some(get_available_port());
    let node = system.build_node().config(node_config).finish();

    let key = KeyPair::new();

    let send1 = BlockBuilder::state()
        .account(*DEV_GENESIS_ACCOUNT)
        .previous(*DEV_GENESIS_HASH)
        .representative(*DEV_GENESIS_ACCOUNT)
        .link(key.account())
        .balance(Amount::MAX - Amount::raw(1))
        .sign(&DEV_GENESIS_KEY)
        .work(node.work_generate_dev(*DEV_GENESIS_HASH))
        .build();

    let fork1a = BlockBuilder::state()
        .account(key.public_key())
        .previous(BlockHash::zero())
        .representative(key.public_key())
        .link(send1.hash())
        .balance(Amount::raw(1))
        .sign(&key)
        .work(node.work_generate_dev(&key))
        .build();

    let send1_state_block = match &send1 {
        BlockEnum::State(state_block) => state_block,
        _ => panic!("Expected a StateBlock"),
    };

    let send2 = BlockBuilder::state()
        .account(*DEV_GENESIS_ACCOUNT)
        .from(&send1_state_block)
        .previous(send1.hash())
        .balance(send1.balance() - Amount::raw(1))
        .link(key.account())
        .sign(&DEV_GENESIS_KEY)
        .work(node.work_generate_dev(send1.hash()))
        .build();

    let fork1a_state_block = match &fork1a {
        BlockEnum::State(state_block) => state_block,
        _ => panic!("Expected a StateBlock"),
    };

    let fork1b = BlockBuilder::state()
        .account(key.account())
        .from(&fork1a_state_block)
        .link(send2.hash())
        .sign(&key)
        .build();

    assert_eq!(
        BlockStatus::Progress,
        node.process_local(send1.clone()).unwrap()
    );
    assert_eq!(
        BlockStatus::Progress,
        node.process_local(fork1a.clone()).unwrap()
    );

    let fork1_b_arc = Arc::new(fork1b.clone());

    assert!(node.block(&send2.hash()).is_none());
    node.block_processor.force(fork1_b_arc.clone());

    assert_timely_eq(
        Duration::from_secs(5),
        || node.block(&fork1a.hash()).is_none(),
        true,
    );

    assert_timely_eq(
        Duration::from_secs(5),
        || {
            node.stats
                .count(StatType::Rollback, DetailType::Open, Direction::In)
        },
        1,
    );

    assert!(node.block(&fork1b.hash()).is_none());

    node.process_active(fork1a.clone());
    assert_timely_eq(
        Duration::from_secs(5),
        || node.block(&fork1a.hash()).is_some(),
        true,
    );

    assert_eq!(
        BlockStatus::Progress,
        node.process_local(send2.clone()).unwrap()
    );
    node.block_processor.force(fork1_b_arc.clone());

    assert_timely_eq(
        Duration::from_secs(5),
        || {
            node.stats
                .count(StatType::Rollback, DetailType::Open, Direction::In)
        },
        2,
    );

    assert_timely_eq(
        Duration::from_secs(5),
        || node.block(&fork1b.hash()).is_some(),
        true,
    );

    assert!(node.block(&fork1a.hash()).is_none());
}

#[test]
fn vote_by_hash_bundle() {
    // Initialize the test system with one node
    let mut system = System::new();
    let node = system.make_node();
    let wallet_id = node.wallets.wallet_ids()[0];

    // Prepare a vector to hold the blocks
    let mut blocks = Vec::new();

    // Create the first block in the chain
    let block = BlockBuilder::state()
        .account(*DEV_GENESIS_ACCOUNT)
        .previous(*DEV_GENESIS_HASH)
        .representative(*DEV_GENESIS_ACCOUNT)
        .balance(Amount::MAX - Amount::raw(1))
        .link(*DEV_GENESIS_ACCOUNT)
        .sign(&DEV_GENESIS_KEY)
        .work(node.work_generate_dev(*DEV_GENESIS_HASH))
        .build();

    blocks.push(block.clone());
    assert_eq!(BlockStatus::Progress, node.process_local(block).unwrap());

    // Create a chain of blocks
    for i in 2..10 {
        let prev_block = match blocks.last().unwrap() {
            BlockEnum::State(state_block) => state_block,
            _ => panic!("Expected a StateBlock"),
        };
        let hash: BlockHash = prev_block.hash();
        let block = BlockBuilder::state()
            .from(prev_block)
            .previous(hash)
            .balance(Amount::MAX - Amount::raw(i))
            .sign(&DEV_GENESIS_KEY)
            .work(node.work_generate_dev(hash))
            .build();
        blocks.push(block.clone());
        assert_eq!(BlockStatus::Progress, node.process_local(block).unwrap());
    }

    // Confirm the last block to confirm the entire chain
    node.ledger
        .confirm(&mut node.ledger.rw_txn(), blocks.last().unwrap().hash());

    // Insert the genesis key and a new key into the wallet
    node.wallets
        .insert_adhoc2(&wallet_id, &DEV_GENESIS_KEY.private_key(), true)
        .unwrap();
    let key1 = KeyPair::new();
    node.wallets
        .insert_adhoc2(&wallet_id, &key1.private_key(), true)
        .unwrap();

    // Set up an observer to track the maximum number of hashes in a vote
    let max_hashes = Arc::new(AtomicUsize::new(0));
    let max_hashes_clone = Arc::clone(&max_hashes);

    node.vote_router.add_vote_processed_observer(Box::new(
        move |vote: &Arc<Vote>, _vote_source, _vote_code| {
            let hashes_size = vote.hashes.len();
            let current_max = max_hashes_clone.load(Ordering::Relaxed);
            if hashes_size > current_max {
                max_hashes_clone.store(hashes_size, Ordering::Relaxed);
            }
        },
    ));

    // Enqueue vote requests for all the blocks
    for block in &blocks {
        node.vote_generators
            .generate_non_final_vote(&block.root(), &block.hash());
    }

    // Verify that bundling occurs
    assert_timely(Duration::from_secs(20), || {
        max_hashes.load(Ordering::Relaxed) >= 3
    });
}

#[test]
fn confirm_quorum() {
    let mut system = System::new();
    let node1 = system.make_node();
    let wallet_id = node1.wallets.wallet_ids()[0];
    node1
        .wallets
        .insert_adhoc2(&wallet_id, &DEV_GENESIS_KEY.private_key(), true)
        .unwrap();

    // Put greater than node.delta() in pending so quorum can't be reached
    let new_balance = node1.online_reps.lock().unwrap().quorum_delta() - Amount::raw(1);
    let send1 = BlockBuilder::state()
        .account(*DEV_GENESIS_ACCOUNT)
        .previous(*DEV_GENESIS_HASH)
        .representative(*DEV_GENESIS_ACCOUNT)
        .balance(new_balance)
        .link(*DEV_GENESIS_ACCOUNT)
        .sign(&*DEV_GENESIS_KEY)
        .work(node1.work_generate_dev(*DEV_GENESIS_HASH))
        .build();

    assert_eq!(
        BlockStatus::Progress,
        node1.process_local(send1.clone()).unwrap()
    );

    node1
        .wallets
        .send_action2(
            &wallet_id,
            *DEV_GENESIS_ACCOUNT,
            *DEV_GENESIS_ACCOUNT,
            new_balance,
            0,
            true,
            None,
        )
        .unwrap();

    assert_timely_msg(
        Duration::from_secs(2),
        || node1.active.election(&send1.qualified_root()).is_some(),
        "Election not found",
    );

    let election = node1.active.election(&send1.qualified_root()).unwrap();
    assert!(!node1.active.confirmed(&election));
    assert_eq!(1, election.mutex.lock().unwrap().last_votes.len());
    assert_eq!(Amount::zero(), node1.balance(&DEV_GENESIS_ACCOUNT));
}

#[test]
fn bootstrap_connection_scaling() {
    let mut system = System::new();
    let node = system.make_node();

    assert_eq!(
        34,
        node.bootstrap_initiator
            .connections
            .target_connections(5000, 1)
    );
    assert_eq!(
        4,
        node.bootstrap_initiator
            .connections
            .target_connections(0, 1)
    );
    assert_eq!(
        64,
        node.bootstrap_initiator
            .connections
            .target_connections(50000, 1)
    );
    assert_eq!(
        64,
        node.bootstrap_initiator
            .connections
            .target_connections(10000000000, 1)
    );
    assert_eq!(
        32,
        node.bootstrap_initiator
            .connections
            .target_connections(5000, 0)
    );
    assert_eq!(
        1,
        node.bootstrap_initiator
            .connections
            .target_connections(0, 0)
    );
    assert_eq!(
        64,
        node.bootstrap_initiator
            .connections
            .target_connections(50000, 0)
    );
    assert_eq!(
        64,
        node.bootstrap_initiator
            .connections
            .target_connections(10000000000, 0)
    );
    assert_eq!(
        36,
        node.bootstrap_initiator
            .connections
            .target_connections(5000, 2)
    );
    assert_eq!(
        8,
        node.bootstrap_initiator
            .connections
            .target_connections(0, 2)
    );
    assert_eq!(
        64,
        node.bootstrap_initiator
            .connections
            .target_connections(50000, 2)
    );
    assert_eq!(
        64,
        node.bootstrap_initiator
            .connections
            .target_connections(10000000000, 2)
    );
}

#[test]
fn send_callback() {
    let mut system = System::new();
    let node = system.make_node();
    let wallet_id = node.wallets.wallet_ids()[0];
    let key2 = KeyPair::new();

    node.wallets
        .insert_adhoc2(&wallet_id, &DEV_GENESIS_KEY.private_key(), true)
        .unwrap();
    node.wallets
        .insert_adhoc2(&wallet_id, &key2.private_key(), true)
        .unwrap();

    let send_result = node.wallets.send_action2(
        &wallet_id,
        *DEV_GENESIS_ACCOUNT,
        key2.account(),
        node.config.receive_minimum,
        0,
        true,
        None,
    );

    assert!(send_result.is_ok());

    assert_timely_msg(
        Duration::from_secs(10),
        || node.balance(&key2.account()).is_zero(),
        "balance is not zero",
    );

    assert_eq!(
        Amount::MAX - node.config.receive_minimum,
        node.balance(&DEV_GENESIS_ACCOUNT)
    );
}

// Test that nodes can disable representative voting
#[test]
fn no_voting() {
    let mut system = System::new();
    let node0 = system.make_node();
    let mut config = System::default_config();
    config.enable_voting = false;
    let node1 = system.build_node().config(config).finish();

    let wallet_id1 = node1.wallets.wallet_ids()[0];

    // Node1 has a rep
    node1
        .wallets
        .insert_adhoc2(&wallet_id1, &DEV_GENESIS_KEY.private_key(), true)
        .unwrap();
    let key1 = KeyPair::new();
    node1
        .wallets
        .insert_adhoc2(&wallet_id1, &key1.private_key(), true)
        .unwrap();
    // Broadcast a confirm so others should know this is a rep node
    node1
        .wallets
        .send_action2(
            &wallet_id1,
            *DEV_GENESIS_ACCOUNT,
            key1.account(),
            Amount::raw(*MXRB_RATIO),
            0,
            true,
            None,
        )
        .unwrap();

    assert_timely_eq(Duration::from_secs(10), || node0.active.len(), 0);
    assert_eq!(
        node0
            .stats
            .count(StatType::Message, DetailType::ConfirmAck, Direction::In),
        0
    );
}

#[test]
fn bootstrap_confirm_frontiers() {
    // create 2 separate systems, the 2 systems do not interact with each other automatically
    let mut system0 = System::new();
    let mut system1 = System::new();
    let node0 = system0.make_node();
    let node1 = system1.make_node();
    let wallet_id0 = node0.wallets.wallet_ids()[0];

    node0
        .wallets
        .insert_adhoc2(&wallet_id0, &DEV_GENESIS_KEY.private_key(), true)
        .unwrap();
    let key0 = KeyPair::new();

    // create block to send 500 raw from genesis to key0 and save into node0 ledger without immediately triggering an election
    let send0 = BlockEnum::LegacySend(SendBlock::new(
        &DEV_GENESIS_HASH,
        &key0.account(),
        &(Amount::MAX - Amount::raw(500)),
        &DEV_GENESIS_KEY.private_key(),
        node0.work_generate_dev(*DEV_GENESIS_HASH),
    ));

    assert_eq!(
        BlockStatus::Progress,
        node0.process_local(send0.clone()).unwrap()
    );

    // each system only has one node, so there should be no bootstrapping going on
    assert!(!node0.bootstrap_initiator.in_progress());
    assert!(!node1.bootstrap_initiator.in_progress());
    assert!(node1.active.len() == 0);

    // create a bootstrap connection from node1 to node0
    // this also has the side effect of adding node0 to node1's list of peers, which will trigger realtime connections too
    establish_tcp(&node1, &node0);
    node1
        .bootstrap_initiator
        .bootstrap2(node0.tcp_listener.local_address(), "".into());

    // Wait until the block is confirmed on node1
    let start_time = std::time::Instant::now();
    let timeout = Duration::from_secs(10);
    loop {
        {
            let tx = node1.store.tx_begin_read();
            if node1.ledger.confirmed().block_exists(&tx, &send0.hash()) {
                break;
            }
        }
        assert!(
            start_time.elapsed() < timeout,
            "Timeout waiting for block confirmation"
        );
        std::thread::sleep(Duration::from_millis(1));
    }
}

#[test]
fn bootstrap_fork_open() {
    let mut system = System::new();
    let mut node_config = System::default_config();
    let node0 = system.build_node().config(node_config.clone()).finish();
    let wallet_id0 = node0.wallets.wallet_ids()[0];
    node_config.peering_port = Some(get_available_port());
    let node1 = system.build_node().config(node_config).finish();
    let key0 = KeyPair::new();

    let send0 = BlockEnum::LegacySend(SendBlock::new(
        &DEV_GENESIS_HASH,
        &key0.account(),
        &(Amount::MAX - Amount::raw(500)),
        &DEV_GENESIS_KEY.private_key(),
        system
            .work
            .generate_dev2((*DEV_GENESIS_HASH).into())
            .unwrap(),
    ));

    let open0 = BlockEnum::LegacyOpen(OpenBlock::new(
        send0.hash(),
        PublicKey::from_bytes([1; 32]),
        key0.account(),
        &key0.private_key(),
        system.work.generate_dev2(key0.public_key().into()).unwrap(),
    ));

    let open1 = BlockEnum::LegacyOpen(OpenBlock::new(
        send0.hash(),
        PublicKey::from_bytes([2; 32]),
        key0.account(),
        &key0.private_key(),
        system.work.generate_dev2(key0.public_key().into()).unwrap(),
    ));

    // Both know about send0
    assert_eq!(
        BlockStatus::Progress,
        node0.process_local(send0.clone()).unwrap()
    );
    assert_eq!(
        BlockStatus::Progress,
        node1.process_local(send0.clone()).unwrap()
    );

    // Confirm send0 to allow starting and voting on the following blocks
    for node in [&node0, &node1] {
        start_election(&node, &node.latest(&*DEV_GENESIS_ACCOUNT));
        assert_timely_msg(
            Duration::from_secs(1),
            || node.active.election(&send0.qualified_root()).is_some(),
            "Election for send0 not found",
        );
        let election = node.active.election(&send0.qualified_root()).unwrap();
        node.active.force_confirm(&election);
        assert_timely_msg(
            Duration::from_secs(2),
            || node.active.len() == 0,
            "Active elections not empty",
        );
    }

    assert_timely_msg(
        Duration::from_secs(3),
        || node0.block_confirmed(&send0.hash()),
        "send0 not confirmed on node0",
    );

    // They disagree about open0/open1
    assert_eq!(
        BlockStatus::Progress,
        node0.process_local(open0.clone()).unwrap()
    );
    assert_eq!(
        BlockStatus::Progress,
        node1.process_local(open1.clone()).unwrap()
    );

    node0
        .wallets
        .insert_adhoc2(&wallet_id0, &DEV_GENESIS_KEY.private_key(), true)
        .unwrap();
    assert!(!node1
        .ledger
        .any()
        .block_exists_or_pruned(&node1.ledger.read_txn(), &open0.hash()));
    assert!(!node1.bootstrap_initiator.in_progress());

    node1
        .bootstrap_initiator
        .bootstrap2(node0.tcp_listener.local_address(), "".into());

    assert_timely_msg(
        Duration::from_secs(1),
        || node1.active.len() == 0,
        "Active elections not empty on node1",
    );

    assert_timely_msg(
        Duration::from_secs(10),
        || !node1.block_exists(&open1.hash()) && node1.block_exists(&open0.hash()),
        "Incorrect blocks exist on node1",
    );
}

#[test]
fn rep_self_vote() {
    let mut system = System::new();
    let mut node_config = System::default_config();
    node_config.online_weight_minimum = Amount::MAX;
    node_config.frontiers_confirmation = FrontiersConfirmationMode::Disabled;
    let node0 = system.build_node().config(node_config).finish();
    let wallet_id = node0.wallets.wallet_ids()[0];
    let rep_big = KeyPair::new();

    let fund_big = BlockEnum::LegacySend(SendBlock::new(
        &DEV_GENESIS_HASH,
        &rep_big.account(),
        &Amount::raw(0xb000_0000_0000_0000_0000_0000_0000_0000),
        &DEV_GENESIS_KEY.private_key(),
        system
            .work
            .generate_dev2((*DEV_GENESIS_HASH).into())
            .unwrap(),
    ));

    let open_big = BlockEnum::LegacyOpen(OpenBlock::new(
        fund_big.hash(),
        rep_big.public_key(),
        rep_big.account(),
        &rep_big.private_key(),
        system
            .work
            .generate_dev2(rep_big.public_key().into())
            .unwrap(),
    ));

    assert_eq!(
        BlockStatus::Progress,
        node0.process_local(fund_big.clone()).unwrap()
    );
    assert_eq!(
        BlockStatus::Progress,
        node0.process_local(open_big.clone()).unwrap()
    );

    // Confirm both blocks, allowing voting on the upcoming block
    start_election(&node0, &open_big.hash());
    assert_timely_msg(
        Duration::from_secs(5),
        || node0.active.election(&open_big.qualified_root()).is_some(),
        "Election for open_big not found",
    );
    let election = node0.active.election(&open_big.qualified_root()).unwrap();
    node0.active.force_confirm(&election);

    node0
        .wallets
        .insert_adhoc2(&wallet_id, &rep_big.private_key(), true)
        .unwrap();
    node0
        .wallets
        .insert_adhoc2(&wallet_id, &DEV_GENESIS_KEY.private_key(), true)
        .unwrap();
    assert_eq!(node0.wallets.voting_reps_count(), 2);

    let block0 = BlockEnum::LegacySend(SendBlock::new(
        &fund_big.hash(),
        &rep_big.account(),
        &Amount::raw(0x6000_0000_0000_0000_0000_0000_0000_0000),
        &DEV_GENESIS_KEY.private_key(),
        system.work.generate_dev2(fund_big.hash().into()).unwrap(),
    ));

    assert_eq!(
        BlockStatus::Progress,
        node0.process_local(block0.clone()).unwrap()
    );

    let election1 = start_election(&node0, &block0.hash());

    // Wait until representatives are activated & make vote
    assert_timely_eq(Duration::from_secs(1), || election1.vote_count(), 3);

    let rep_votes = election1.mutex.lock().unwrap().last_votes.clone();
    assert!(rep_votes.contains_key(&DEV_GENESIS_KEY.public_key()));
    assert!(rep_votes.contains_key(&rep_big.public_key()));
}

#[test]
fn fork_bootstrap_flip() {
    let mut system = System::new();
    let mut config0 = System::default_config();
    config0.frontiers_confirmation = FrontiersConfirmationMode::Disabled;
    let mut node_flags = NodeFlags::default();
    node_flags.disable_bootstrap_bulk_push_client = true;
    node_flags.disable_lazy_bootstrap = true;

    let node1 = system
        .build_node()
        .config(config0)
        .flags(node_flags.clone())
        .finish();
    let wallet_id1 = node1.wallets.wallet_ids()[0];
    node1
        .wallets
        .insert_adhoc2(&wallet_id1, &DEV_GENESIS_KEY.private_key(), true)
        .unwrap();

    let mut config1 = System::default_config();
    config1.peering_port = Some(get_available_port());
    let node2 = system.make_disconnected_node();
    //let node2 = system.build_disconnected_node(config1, node_flags);
    node1
        .wallets
        .insert_adhoc2(&wallet_id1, &DEV_GENESIS_KEY.private_key(), true)
        .unwrap();

    let latest = node1.latest(&DEV_GENESIS_ACCOUNT);
    let key1 = KeyPair::new();
    let send1 = BlockEnum::LegacySend(SendBlock::new(
        &latest,
        &key1.account(),
        &(Amount::MAX - Amount::raw(1_000_000)),
        &DEV_GENESIS_KEY.private_key(),
        system.work.generate_dev2(latest.into()).unwrap(),
    ));

    let key2 = KeyPair::new();
    let send2 = BlockEnum::LegacySend(SendBlock::new(
        &latest,
        &key2.account(),
        &(Amount::MAX - Amount::raw(1_000_000)),
        &DEV_GENESIS_KEY.private_key(),
        system.work.generate_dev2(latest.into()).unwrap(),
    ));

    // Insert but don't rebroadcast, simulating settled blocks
    assert_eq!(
        BlockStatus::Progress,
        node1.process_local(send1.clone()).unwrap()
    );
    assert_eq!(
        BlockStatus::Progress,
        node2.process_local(send2.clone()).unwrap()
    );

    node1.confirm(send1.hash());
    assert_timely_msg(
        Duration::from_secs(1),
        || node1.block_exists(&send1.hash()),
        "send1 not found on node1",
    );
    assert_timely_msg(
        Duration::from_secs(1),
        || node2.block_exists(&send2.hash()),
        "send2 not found on node2",
    );

    // Additionally add new peer to confirm & replace bootstrap block
    //node2.network.merge_peer(node1.network.endpoint());
    establish_tcp(&node2, &node1);

    assert_timely_msg(
        Duration::from_secs(10),
        || node2.block_exists(&send1.hash()),
        "send1 not found on node2 after bootstrap",
    );
}

#[test]
fn fork_multi_flip() {
    let mut system = System::new();
    let mut config = System::default_config();
    config.frontiers_confirmation = FrontiersConfirmationMode::Disabled;
    let flags = NodeFlags::default();
    let node1 = system
        .build_node()
        .config(config.clone())
        .flags(flags.clone())
        .finish();
    let wallet_id1 = node1.wallets.wallet_ids()[0];
    config.peering_port = Some(get_available_port());
    let node2 = system.build_node().config(config).flags(flags).finish();

    let key1 = KeyPair::new();
    let send1 = BlockEnum::LegacySend(SendBlock::new(
        &DEV_GENESIS_HASH,
        &key1.account(),
        &(Amount::MAX - Amount::raw(100)),
        &DEV_GENESIS_KEY.private_key(),
        system
            .work
            .generate_dev2((*DEV_GENESIS_HASH).into())
            .unwrap(),
    ));

    let key2 = KeyPair::new();
    let send2 = BlockEnum::LegacySend(SendBlock::new(
        &DEV_GENESIS_HASH,
        &key2.account(),
        &(Amount::MAX - Amount::raw(100)),
        &DEV_GENESIS_KEY.private_key(),
        system
            .work
            .generate_dev2((*DEV_GENESIS_HASH).into())
            .unwrap(),
    ));

    let send3 = BlockEnum::LegacySend(SendBlock::new(
        &send2.hash(),
        &key2.account(),
        &(Amount::MAX - Amount::raw(100)),
        &DEV_GENESIS_KEY.private_key(),
        system.work.generate_dev2(send2.hash().into()).unwrap(),
    ));

    assert_eq!(
        BlockStatus::Progress,
        node1.process_local(send1.clone()).unwrap()
    );
    // Node2 has two blocks that will be rolled back by node1's vote
    assert_eq!(
        BlockStatus::Progress,
        node2.process_local(send2.clone()).unwrap()
    );
    assert_eq!(
        BlockStatus::Progress,
        node2.process_local(send3.clone()).unwrap()
    );

    node1
        .wallets
        .insert_adhoc2(&wallet_id1, &DEV_GENESIS_KEY.private_key(), true)
        .unwrap(); // Insert voting key into node1

    let election = start_election(&node2, &send2.hash());

    assert_timely_msg(
        Duration::from_secs(5),
        || {
            election
                .mutex
                .lock()
                .unwrap()
                .last_blocks
                .contains_key(&send1.hash())
        },
        "election doesn't contain send1",
    );

    node1.confirm(send1.hash());
    assert_timely_msg(
        Duration::from_secs(10),
        || {
            node2
                .ledger
                .any()
                .block_exists_or_pruned(&node2.ledger.read_txn(), &send1.hash())
        },
        "send1 not found on node2",
    );
    assert!(!node2
        .ledger
        .any()
        .block_exists(&node2.ledger.read_txn(), &send2.hash()));
    assert!(!node2
        .ledger
        .any()
        .block_exists_or_pruned(&node2.ledger.read_txn(), &send3.hash()));

    let winner = election.winner_hash().unwrap();
    assert_eq!(send1.hash(), winner);
    assert_eq!(
        Amount::MAX - Amount::raw(100),
        *election
            .mutex
            .lock()
            .unwrap()
            .last_tally
            .get(&send1.hash())
            .unwrap()
    );
}

// In test case there used to be a race condition, it was worked around in:.
// https://github.com/nanocurrency/nano-node/pull/4091
// The election and the processing of block send2 happen in parallel.
// Usually the election happens first and the send2 block is added to the election.
// However, if the send2 block is processed before the election is started then
// there is a race somewhere and the election might not notice the send2 block.
// The test case can be made to pass by ensuring the election is started before the send2 is processed.
// However, is this a problem with the test case or this is a problem with the node handling of forks?
#[test]
fn fork_publish_inactive() {
    let mut system = System::new();
    let node = system.make_node();
    let key1 = KeyPair::new();
    let key2 = KeyPair::new();

    let send1 = BlockEnum::LegacySend(SendBlock::new(
        &DEV_GENESIS_HASH,
        &key1.account(),
        &(Amount::MAX - Amount::raw(100)),
        &DEV_GENESIS_KEY.private_key(),
        system
            .work
            .generate_dev2((*DEV_GENESIS_HASH).into())
            .unwrap(),
    ));

    let send2 = BlockEnum::LegacySend(SendBlock::new(
        &DEV_GENESIS_HASH,
        &key2.account(),
        &(Amount::MAX - Amount::raw(100)),
        &DEV_GENESIS_KEY.private_key(),
        system
            .work
            .generate_dev2((*DEV_GENESIS_HASH).into())
            .unwrap(),
    ));

    node.process_active(send1.clone());
    assert_timely_msg(
        Duration::from_secs(5),
        || node.block_exists(&send1.hash()),
        "send1 not found",
    );

    assert_timely_msg(
        Duration::from_secs(5),
        || node.active.election(&send1.qualified_root()).is_some(),
        "election not found",
    );

    let election = node.active.election(&send1.qualified_root()).unwrap();

    assert_eq!(
        node.process_local(send2.clone()).unwrap(),
        BlockStatus::Fork
    );

    assert_timely_eq(
        Duration::from_secs(5),
        || election.mutex.lock().unwrap().last_blocks.len(),
        2,
    );

    let find_block = |hash: BlockHash| {
        election
            .mutex
            .lock()
            .unwrap()
            .last_blocks
            .contains_key(&hash)
    };

    assert!(find_block(send1.hash()));
    assert!(find_block(send2.hash()));

    assert_eq!(election.winner_hash().unwrap(), send1.hash());
    assert_ne!(election.winner_hash().unwrap(), send2.hash());
}

#[test]
fn unlock_search() {
    let mut system = System::new();
    let node = system.make_node();
    let wallet_id = node.wallets.wallet_ids()[0];
    let key2 = KeyPair::new();
    let balance = node.balance(&DEV_GENESIS_ACCOUNT);

    node.wallets.rekey(&wallet_id, "").unwrap();
    node.wallets
        .insert_adhoc2(&wallet_id, &DEV_GENESIS_KEY.private_key(), true)
        .unwrap();

    node.wallets
        .send_action2(
            &wallet_id,
            *DEV_GENESIS_ACCOUNT,
            key2.account(),
            node.config.receive_minimum,
            0,
            true,
            None,
        )
        .unwrap();

    assert_timely_msg(
        Duration::from_secs(10),
        || node.balance(&DEV_GENESIS_ACCOUNT) != balance,
        "balance not updated",
    );

    assert_timely_eq(Duration::from_secs(10), || node.active.len(), 0);

    node.wallets
        .insert_adhoc2(&wallet_id, &key2.private_key(), true)
        .unwrap();
    //node.wallets
    //    .set_password(&wallet_id, &KeyPair::new().private_key())
    //    .unwrap();
    node.wallets.enter_password(wallet_id, "").unwrap();

    assert_timely_msg(
        Duration::from_secs(10),
        || !node.balance(&key2.account()).is_zero(),
        "balance is still zero",
    );
}

#[test]
fn search_receivable_confirmed() {
    let mut system = System::new();
    let mut config = System::default_config();
    config.frontiers_confirmation = FrontiersConfirmationMode::Disabled;
    let node = system.build_node().config(config).finish();
    let wallet_id = node.wallets.wallet_ids()[0];
    let key2 = KeyPair::new();
    node.wallets
        .insert_adhoc2(&wallet_id, &DEV_GENESIS_KEY.private_key(), true)
        .unwrap();

    let send1 = node
        .wallets
        .send_action2(
            &wallet_id,
            *DEV_GENESIS_ACCOUNT,
            key2.account(),
            node.config.receive_minimum,
            0,
            true,
            None,
        )
        .unwrap();
    assert_timely(Duration::from_secs(5), || {
        node.blocks_confirmed(&[send1.clone()])
    });

    let send2 = node
        .wallets
        .send_action2(
            &wallet_id,
            *DEV_GENESIS_ACCOUNT,
            key2.account(),
            node.config.receive_minimum,
            0,
            true,
            None,
        )
        .unwrap();
    assert_timely(Duration::from_secs(5), || {
        node.blocks_confirmed(&[send2.clone()])
    });

    node.wallets
        .remove_key(&wallet_id, &*DEV_GENESIS_PUB_KEY)
        .unwrap();

    node.wallets
        .insert_adhoc2(&wallet_id, &key2.private_key(), true)
        .unwrap();

    node.wallets.search_receivable_wallet(wallet_id).unwrap();

    assert_timely(Duration::from_secs(5), || {
        !node.active.election(&send1.qualified_root()).is_some()
    });

    assert_timely(Duration::from_secs(5), || {
        !node.active.election(&send2.qualified_root()).is_some()
    });

    assert_timely_eq(
        Duration::from_secs(5),
        || node.balance(&key2.account()),
        node.config.receive_minimum * 2,
    );
}

#[test]
fn search_receivable_pruned() {
    let mut system = System::new();
    let mut config1 = System::default_config();
    config1.frontiers_confirmation = FrontiersConfirmationMode::Disabled;
    let node1 = system.build_node().config(config1).finish();
    let wallet_id = node1.wallets.wallet_ids()[0];

    let mut config2 = System::default_config();
    config2.enable_voting = false; // Remove after allowing pruned voting
    let mut flags = NodeFlags::default();
    flags.enable_pruning = true;
    let node2 = system.build_node().config(config2).flags(flags).finish();
    let wallet_id2 = node2.wallets.wallet_ids()[0];

    let key2 = KeyPair::new();
    node1
        .wallets
        .insert_adhoc2(&wallet_id, &DEV_GENESIS_KEY.private_key(), true)
        .unwrap();

    let send1 = node1
        .wallets
        .send_action2(
            &wallet_id,
            *DEV_GENESIS_ACCOUNT,
            key2.account(),
            node2.config.receive_minimum,
            0,
            true,
            None,
        )
        .unwrap();

    let send2 = node1
        .wallets
        .send_action2(
            &wallet_id,
            *DEV_GENESIS_ACCOUNT,
            key2.account(),
            node2.config.receive_minimum,
            0,
            true,
            None,
        )
        .unwrap();

    // Confirmation
    assert_timely(Duration::from_secs(10), || {
        node1.active.len() == 0 && node2.active.len() == 0
    });
    assert_timely(Duration::from_secs(5), || {
        node1
            .ledger
            .confirmed()
            .block_exists(&node1.ledger.read_txn(), &send2.hash())
    });
    assert_timely_eq(Duration::from_secs(5), || node2.ledger.cemented_count(), 3);

    node1
        .wallets
        .remove_key(&wallet_id, &*DEV_GENESIS_PUB_KEY)
        .unwrap();

    // Pruning
    {
        let mut transaction = node2.store.tx_begin_write();
        assert_eq!(
            1,
            node2
                .ledger
                .pruning_action(&mut transaction, &send1.hash(), 1)
        );
    }
    assert_eq!(1, node2.ledger.pruned_count());
    assert!(node2
        .ledger
        .any()
        .block_exists_or_pruned(&node2.ledger.read_txn(), &send1.hash())); // true for pruned

    // Receive pruned block
    node2
        .wallets
        .insert_adhoc2(&wallet_id2, &key2.private_key(), true)
        .unwrap();

    node2.wallets.search_receivable_wallet(wallet_id2).unwrap();
    assert_timely_eq(
        Duration::from_secs(10),
        || node2.balance(&key2.account()),
        node2.config.receive_minimum * 2,
    );
}

#[test]
fn search_receivable() {
    let mut system = System::new();
    let node = system.make_node();
    let wallet_id = node.wallets.wallet_ids()[0];
    let key2 = KeyPair::new();
    node.wallets
        .insert_adhoc2(&wallet_id, &DEV_GENESIS_KEY.private_key(), true)
        .unwrap();
    node.wallets
        .send_action2(
            &wallet_id,
            *DEV_GENESIS_ACCOUNT,
            key2.account(),
            node.config.receive_minimum,
            0,
            true,
            None,
        )
        .unwrap();

    node.wallets
        .insert_adhoc2(&wallet_id, &key2.private_key(), true)
        .unwrap();

    node.wallets.search_receivable_wallet(wallet_id).unwrap();

    assert_timely_msg(
        Duration::from_secs(10),
        || !node.balance(&key2.account()).is_zero(),
        "balance is still zero",
    );
}

#[test]
fn search_receivable_same() {
    let mut system = System::new();
    let node = system.make_node();
    let wallet_id = node.wallets.wallet_ids()[0];
    let key2 = KeyPair::new();
    node.wallets
        .insert_adhoc2(&wallet_id, &DEV_GENESIS_KEY.private_key(), true)
        .unwrap();
    let send_result1 = node.wallets.send_action2(
        &wallet_id,
        *DEV_GENESIS_ACCOUNT,
        key2.account(),
        node.config.receive_minimum,
        0,
        true,
        None,
    );
    assert!(send_result1.is_ok());
    let send_result2 = node.wallets.send_action2(
        &wallet_id,
        *DEV_GENESIS_ACCOUNT,
        key2.account(),
        node.config.receive_minimum,
        0,
        true,
        None,
    );
    assert!(send_result2.is_ok());
    node.wallets
        .insert_adhoc2(&wallet_id, &key2.private_key(), true)
        .unwrap();
    node.wallets.search_receivable_wallet(wallet_id).unwrap();

    assert_timely_msg(
        Duration::from_secs(10),
        || node.balance(&key2.account()) == node.config.receive_minimum * 2,
        "balance is not equal to twice the receive minimum",
    );
}

#[test]
fn search_receivable_multiple() {
    let mut system = System::new();
    let node = system.make_node();
    let wallet_id = node.wallets.wallet_ids()[0];
    let key2 = KeyPair::new();
    let key3 = KeyPair::new();
    node.wallets
        .insert_adhoc2(&wallet_id, &DEV_GENESIS_KEY.private_key(), true)
        .unwrap();
    node.wallets
        .insert_adhoc2(&wallet_id, &key3.private_key(), true)
        .unwrap();
    node.wallets
        .send_action2(
            &wallet_id,
            *DEV_GENESIS_ACCOUNT,
            key3.account(),
            node.config.receive_minimum,
            0,
            true,
            None,
        )
        .unwrap();
    assert_timely_msg(
        Duration::from_secs(10),
        || !node.balance(&key3.account()).is_zero(),
        "key3 balance is still zero",
    );
    node.wallets
        .send_action2(
            &wallet_id,
            *DEV_GENESIS_ACCOUNT,
            key2.account(),
            node.config.receive_minimum,
            0,
            true,
            None,
        )
        .unwrap();
    node.wallets
        .send_action2(
            &wallet_id,
            key3.account(),
            key2.account(),
            node.config.receive_minimum,
            0,
            true,
            None,
        )
        .unwrap();
    node.wallets
        .insert_adhoc2(&wallet_id, &key2.private_key(), true)
        .unwrap();
    node.wallets.search_receivable_wallet(wallet_id).unwrap();

    assert_timely_msg(
        Duration::from_secs(10),
        || node.balance(&key2.account()) == node.config.receive_minimum * 2,
        "key2 balance is not equal to twice the receive minimum",
    );
}

#[test]
fn auto_bootstrap_age() {
    let mut system = System::new();
    let mut config = System::default_config();
    config.frontiers_confirmation = FrontiersConfirmationMode::Disabled;
    let mut node_flags = NodeFlags::default();
    node_flags.disable_bootstrap_bulk_push_client = true;
    node_flags.disable_lazy_bootstrap = true;
    node_flags.bootstrap_interval = 1;

    let node0 = system
        .build_node()
        .config(config.clone())
        .flags(node_flags.clone())
        .finish();
    let _node1 = system.make_node();

    // Wait for at least 3 bootstrap attempts with frontiers age
    assert_timely_msg(
        Duration::from_secs(10),
        || {
            node0.stats.count(
                StatType::Bootstrap,
                DetailType::InitiateLegacyAge,
                Direction::Out,
            ) >= 3
        },
        "not enough bootstrap attempts with frontiers age",
    );

    // Check that there are more attempts with frontiers age than without
    assert!(
        node0.stats.count(
            StatType::Bootstrap,
            DetailType::InitiateLegacyAge,
            Direction::Out
        ) >= node0
            .stats
            .count(StatType::Bootstrap, DetailType::Initiate, Direction::Out),
        "unexpected ratio of bootstrap attempts"
    );
}

#[test]
fn auto_bootstrap_reverse() {
    let mut system = System::new();
    let mut config = System::default_config();
    config.frontiers_confirmation = FrontiersConfirmationMode::Disabled;
    let mut node_flags = NodeFlags::default();
    node_flags.disable_bootstrap_bulk_push_client = true;
    node_flags.disable_lazy_bootstrap = true;

    let node0 = system
        .build_node()
        .config(config.clone())
        .flags(node_flags.clone())
        .finish();
    let wallet_id = node0.wallets.wallet_ids()[0];
    let key2 = KeyPair::new();

    node0
        .wallets
        .insert_adhoc2(&wallet_id, &DEV_GENESIS_KEY.private_key(), true)
        .unwrap();
    node0
        .wallets
        .insert_adhoc2(&wallet_id, &key2.private_key(), true)
        .unwrap();

    let node1 = system.make_node();

    let send_result = node0.wallets.send_action2(
        &wallet_id,
        *DEV_GENESIS_ACCOUNT,
        key2.account(),
        node0.config.receive_minimum,
        0,
        true,
        None,
    );
    assert!(send_result.is_ok());

    establish_tcp(&node0, &node1);

    assert_timely_msg(
        Duration::from_secs(10),
        || node1.balance(&key2.account()) == node0.config.receive_minimum,
        "balance not synced",
    );
}

#[test]
fn quick_confirm() {
    let mut system = System::new();
    let node1 = system.make_node();
    let wallet_id = node1.wallets.wallet_ids()[0];
    let key = KeyPair::new();
    let previous = node1.latest(&DEV_GENESIS_ACCOUNT);
    let genesis_start_balance = node1.balance(&DEV_GENESIS_ACCOUNT);

    node1
        .wallets
        .insert_adhoc2(&wallet_id, &key.private_key(), true)
        .unwrap();
    node1
        .wallets
        .insert_adhoc2(&wallet_id, &DEV_GENESIS_KEY.private_key(), true)
        .unwrap();

    let send = BlockEnum::LegacySend(SendBlock::new(
        &previous,
        &key.account(),
        &(node1.online_reps.lock().unwrap().quorum_delta() + Amount::raw(1)),
        &DEV_GENESIS_KEY.private_key(),
        system.work.generate_dev2(previous.into()).unwrap(),
    ));

    node1.process_active(send.clone());

    assert_timely_msg(
        Duration::from_secs(10),
        || !node1.balance(&key.account()).is_zero(),
        "balance is still zero",
    );

    assert_eq!(
        node1.balance(&DEV_GENESIS_ACCOUNT),
        node1.online_reps.lock().unwrap().quorum_delta() + Amount::raw(1)
    );

    assert_eq!(
        node1.balance(&key.account()),
        genesis_start_balance - (node1.online_reps.lock().unwrap().quorum_delta() + Amount::raw(1))
    );
}

#[test]
fn send_out_of_order() {
    let mut system = System::new();
    let node1 = system.make_node();
    let key2 = KeyPair::new();

    let send1 = BlockEnum::LegacySend(SendBlock::new(
        &DEV_GENESIS_HASH,
        &key2.account(),
        &(Amount::MAX - node1.config.receive_minimum),
        &DEV_GENESIS_KEY.private_key(),
        system
            .work
            .generate_dev2((*DEV_GENESIS_HASH).into())
            .unwrap(),
    ));

    let send2 = BlockEnum::LegacySend(SendBlock::new(
        &send1.hash(),
        &key2.account(),
        &(Amount::MAX - node1.config.receive_minimum * 2),
        &DEV_GENESIS_KEY.private_key(),
        system.work.generate_dev2(send1.hash().into()).unwrap(),
    ));

    let send3 = BlockEnum::LegacySend(SendBlock::new(
        &send2.hash(),
        &key2.account(),
        &(Amount::MAX - node1.config.receive_minimum * 3),
        &DEV_GENESIS_KEY.private_key(),
        system.work.generate_dev2(send2.hash().into()).unwrap(),
    ));

    node1.process_active(send3.clone());
    node1.process_active(send2.clone());
    node1.process_active(send1.clone());

    assert_timely_msg(
        Duration::from_secs(10),
        || {
            system.nodes.iter().all(|node| {
                node.balance(&DEV_GENESIS_ACCOUNT) == Amount::MAX - node1.config.receive_minimum * 3
            })
        },
        "balance is incorrect on at least one node",
    );
}

#[test]
fn send_single_observing_peer() {
    let mut system = System::new();
    let key2 = KeyPair::new();
    let node1 = system.make_node();
    let node2 = system.make_node();
    let wallet_id1 = node1.wallets.wallet_ids()[0];
    let wallet_id2 = node2.wallets.wallet_ids()[0];

    node1
        .wallets
        .insert_adhoc2(&wallet_id1, &DEV_GENESIS_KEY.private_key(), true)
        .unwrap();
    node2
        .wallets
        .insert_adhoc2(&wallet_id2, &key2.private_key(), true)
        .unwrap();

    node1
        .wallets
        .send_action2(
            &wallet_id1,
            *DEV_GENESIS_ACCOUNT,
            key2.account(),
            node1.config.receive_minimum,
            0,
            true,
            None,
        )
        .unwrap();

    assert_eq!(
        Amount::MAX - node1.config.receive_minimum,
        node1.balance(&DEV_GENESIS_ACCOUNT)
    );

    assert!(node1.balance(&key2.account()).is_zero());

    assert_timely_msg(
        Duration::from_secs(10),
        || {
            system
                .nodes
                .iter()
                .all(|node| !node.balance(&key2.account()).is_zero())
        },
        "balance is still zero on at least one node",
    );
}

#[test]
fn send_single() {
    let mut system = System::new();
    let key2 = KeyPair::new();
    let node1 = system.make_node();
    let node2 = system.make_node();
    let wallet_id1 = node1.wallets.wallet_ids()[0];
    let wallet_id2 = node2.wallets.wallet_ids()[0];

    node1
        .wallets
        .insert_adhoc2(&wallet_id1, &DEV_GENESIS_KEY.private_key(), true)
        .unwrap();
    node2
        .wallets
        .insert_adhoc2(&wallet_id2, &key2.private_key(), true)
        .unwrap();

    node1
        .wallets
        .send_action2(
            &wallet_id1,
            *DEV_GENESIS_ACCOUNT,
            key2.account(),
            node1.config.receive_minimum,
            0,
            true,
            None,
        )
        .unwrap();

    assert_eq!(
        Amount::MAX - node1.config.receive_minimum,
        node1.balance(&DEV_GENESIS_ACCOUNT)
    );

    assert!(node1.balance(&key2.account()).is_zero());

    assert_timely_msg(
        Duration::from_secs(10),
        || !node1.balance(&key2.account()).is_zero(),
        "balance is still zero",
    );
}

#[test]
fn send_self() {
    let mut system = System::new();
    let key2 = KeyPair::new();
    let node = system.make_node();
    let wallet_id = node.wallets.wallet_ids()[0];
    node.wallets
        .insert_adhoc2(&wallet_id, &DEV_GENESIS_KEY.private_key(), true)
        .unwrap();
    node.wallets
        .insert_adhoc2(&wallet_id, &key2.private_key(), true)
        .unwrap();

    node.wallets
        .send_action2(
            &wallet_id,
            *DEV_GENESIS_ACCOUNT,
            key2.account(),
            node.config.receive_minimum,
            0,
            true,
            None,
        )
        .unwrap();

    assert_timely_msg(
        Duration::from_secs(10),
        || !node.balance(&key2.account()).is_zero(),
        "balance is still zero",
    );

    assert_eq!(
        Amount::MAX - node.config.receive_minimum,
        node.balance(&DEV_GENESIS_ACCOUNT)
    );
}

#[test]
fn balance() {
    let mut system = System::new();
    let node = system.make_node();

    let wallet_id = node.wallets.wallet_ids()[0];
    node.wallets
        .insert_adhoc2(&wallet_id, &DEV_GENESIS_KEY.private_key(), true)
        .unwrap();

    let balance = node.balance(&DEV_GENESIS_KEY.account());

    assert_eq!(Amount::MAX, balance);
}

#[test]
fn work_generate() {
    let mut system = System::new();
    let node = system.make_node();
    let root = Root::from(1);
    let version = WorkVersion::Work1;

    // Test with higher difficulty
    {
        let difficulty =
            DifficultyV1::from_multiplier(1.5, node.network_params.work.threshold_base(version));
        let work = node
            .distributed_work
            .make_blocking(version, root, difficulty, None);
        assert!(work.is_some());
        let work = work.unwrap();
        assert!(node.network_params.work.difficulty(version, &root, work) >= difficulty);
    }

    // Test with lower difficulty
    {
        let difficulty = DifficultyV1::from_multiplier(
            0.5,
            node.network_params.work.threshold_base(WorkVersion::Work1),
        );
        let mut work;
        loop {
            work = node
                .distributed_work
                .make_blocking(version, root, difficulty, None);
            if let Some(work_value) = work {
                if node
                    .network_params
                    .work
                    .difficulty(version, &root, work_value)
                    < node.network_params.work.threshold_base(version)
                {
                    break;
                }
            }
        }
        let work = work.unwrap();
        assert!(node.network_params.work.difficulty(version, &root, work) >= difficulty);
        assert!(
            node.network_params.work.difficulty(version, &root, work)
                < node.network_params.work.threshold_base(version)
        );
    }
}

#[test]
fn local_block_broadcast() {
    let mut system = System::new();

    let mut node_config = System::default_config();
    node_config.priority_scheduler_enabled = false;
    node_config.hinted_scheduler.enabled = false;
    node_config.optimistic_scheduler.enabled = false;
    node_config.local_block_broadcaster.rebroadcast_interval = Duration::from_secs(1);

    let node1 = system.build_node().config(node_config).finish();
    let node2 = system.make_disconnected_node();

    let key1 = KeyPair::new();
    let latest_hash = *DEV_GENESIS_HASH;

    let send1 = BlockEnum::LegacySend(SendBlock::new(
        &latest_hash,
        &key1.account(),
        &(Amount::MAX - Amount::nano(1000)),
        &DEV_GENESIS_KEY.private_key(),
        system.work.generate_dev2(latest_hash.into()).unwrap(),
    ));

    let qualified_root = send1.qualified_root();
    let send_hash = send1.hash();
    node1.process_local(send1).unwrap();

    assert_never(Duration::from_millis(500), || {
        node1.active.active_root(&qualified_root)
    });

    // Wait until a broadcast is attempted
    assert_timely_eq(
        Duration::from_secs(5),
        || node1.local_block_broadcaster.len(),
        1,
    );
    assert_timely_msg(
        Duration::from_secs(5),
        || {
            node1.stats.count(
                StatType::LocalBlockBroadcaster,
                DetailType::Broadcast,
                Direction::Out,
            ) >= 1
        },
        "no broadcast sent",
    );

    // The other node should not have received a block
    assert_never(Duration::from_millis(500), || {
        node2.block(&send_hash).is_some()
    });

    // Connect the nodes and check that the block is propagated
    node1
        .peer_connector
        .connect_to(node2.tcp_listener.local_address());
    assert_timely_msg(
        Duration::from_secs(5),
        || {
            node1
                .network_info
                .read()
                .unwrap()
                .find_node_id(&node2.get_node_id())
                .is_some()
        },
        "node2 not connected",
    );
    assert_timely_msg(
        Duration::from_secs(10),
        || node2.block(&send_hash).is_some(),
        "block not received",
    )
}

#[test]
fn fork_no_vote_quorum() {
    let mut system = System::new();
    let node1 = system.make_node();
    let node2 = system.make_node();
    let node3 = system.make_node();
    let wallet_id1 = node1.wallets.wallet_ids()[0];
    let wallet_id2 = node2.wallets.wallet_ids()[0];
    let wallet_id3 = node3.wallets.wallet_ids()[0];
    node1
        .wallets
        .insert_adhoc2(&wallet_id1, &DEV_GENESIS_KEY.private_key(), true)
        .unwrap();
    let key4 = node1
        .wallets
        .deterministic_insert2(&wallet_id1, true)
        .unwrap();
    node1
        .wallets
        .send_action2(
            &wallet_id1,
            *DEV_GENESIS_ACCOUNT,
            key4.into(),
            Amount::MAX / 4,
            0,
            true,
            None,
        )
        .unwrap();
    let key1 = node2
        .wallets
        .deterministic_insert2(&wallet_id2, true)
        .unwrap();
    node2
        .wallets
        .set_representative(wallet_id2, key1, false)
        .unwrap();
    let block = node1
        .wallets
        .send_action2(
            &wallet_id1,
            *DEV_GENESIS_ACCOUNT,
            key1.into(),
            node1.config.receive_minimum,
            0,
            true,
            None,
        )
        .unwrap();
    assert_timely_msg(
        Duration::from_secs(30),
        || {
            node3.balance(&key1.into()) == node1.config.receive_minimum
                && node2.balance(&key1.into()) == node1.config.receive_minimum
                && node1.balance(&key1.into()) == node1.config.receive_minimum
        },
        "balances are wrong",
    );
    assert_eq!(node1.config.receive_minimum, node1.ledger.weight(&key1));
    assert_eq!(node1.config.receive_minimum, node2.ledger.weight(&key1));
    assert_eq!(node1.config.receive_minimum, node3.ledger.weight(&key1));

    let send1 = BlockEnum::State(StateBlock::new(
        *DEV_GENESIS_ACCOUNT,
        block.hash(),
        *DEV_GENESIS_PUB_KEY,
        (Amount::MAX / 4) - (node1.config.receive_minimum * 2),
        Account::from(key1).into(),
        &DEV_GENESIS_KEY,
        node1.work_generate_dev(block.hash()),
    ));

    node1.process(send1.clone()).unwrap();
    node2.process(send1.clone()).unwrap();
    node3.process(send1.clone()).unwrap();

    let key2 = node3
        .wallets
        .deterministic_insert2(&wallet_id3, true)
        .unwrap();

    let send2 = BlockEnum::State(StateBlock::new(
        *DEV_GENESIS_ACCOUNT,
        block.hash(),
        *DEV_GENESIS_PUB_KEY,
        (Amount::MAX / 4) - (node1.config.receive_minimum * 2),
        Account::from(key2).into(),
        &DEV_GENESIS_KEY,
        node1.work_generate_dev(block.hash()),
    ));
    let vote = Vote::new(&KeyPair::new(), 0, 0, vec![send2.hash()]);
    let confirm = Message::ConfirmAck(ConfirmAck::new_with_own_vote(vote));
    let channel = node2
        .network_info
        .read()
        .unwrap()
        .find_node_id(&node3.node_id.public_key())
        .unwrap()
        .clone();
    node2.message_publisher.lock().unwrap().try_send(
        channel.channel_id(),
        &confirm,
        DropPolicy::ShouldNotDrop,
        TrafficType::Generic,
    );

    assert_timely_msg(
        Duration::from_secs(10),
        || {
            node3
                .stats
                .count(StatType::Message, DetailType::ConfirmAck, Direction::In)
                >= 3
        },
        "no confirm ack",
    );
    assert_eq!(node1.latest(&DEV_GENESIS_ACCOUNT), send1.hash());
    assert_eq!(node2.latest(&DEV_GENESIS_ACCOUNT), send1.hash());
    assert_eq!(node3.latest(&DEV_GENESIS_ACCOUNT), send1.hash());
}

#[test]
fn fork_open() {
    let mut system = System::new();
    let node = system.make_node();
    let wallet_id = node.wallets.wallet_ids()[0];

    // create block send1, to send all the balance from genesis to key1
    // this is done to ensure that the open block(s) cannot be voted on and confirmed
    let key1 = KeyPair::new();
    let send1 = BlockEnum::State(StateBlock::new(
        *DEV_GENESIS_ACCOUNT,
        *DEV_GENESIS_HASH,
        *DEV_GENESIS_PUB_KEY,
        Amount::zero(),
        key1.account().into(),
        &DEV_GENESIS_KEY,
        node.work_generate_dev(*DEV_GENESIS_HASH),
    ));

    let channel = make_fake_channel(&node);

    node.inbound_message_queue.put(
        Message::Publish(Publish::new_forward(send1.clone())),
        channel.info.clone(),
    );

    assert_timely_msg(
        Duration::from_secs(5),
        || node.active.election(&send1.qualified_root()).is_some(),
        "election not found",
    );
    let election = node.active.election(&send1.qualified_root()).unwrap();
    node.active.force_confirm(&election);
    assert_timely_eq(Duration::from_secs(5), || node.active.len(), 0);

    // register key for genesis account, not sure why we do this, it seems needless,
    // since the genesis account at this stage has zero voting weight
    node.wallets
        .insert_adhoc2(&wallet_id, &DEV_GENESIS_KEY.private_key(), true)
        .unwrap();

    // create the 1st open block to receive send1, which should be regarded as the winner just because it is first
    let open1 = BlockEnum::State(StateBlock::new(
        key1.account(),
        BlockHash::zero(),
        1.into(),
        Amount::MAX,
        send1.hash().into(),
        &key1,
        node.work_generate_dev(&key1),
    ));
    node.inbound_message_queue.put(
        Message::Publish(Publish::new_forward(open1.clone())),
        channel.info.clone(),
    );
    assert_timely_eq(Duration::from_secs(5), || node.active.len(), 1);

    // create 2nd open block, which is a fork of open1 block
    // create the 1st open block to receive send1, which should be regarded as the winner just because it is first
    let open2 = BlockEnum::State(StateBlock::new(
        key1.account(),
        BlockHash::zero(),
        2.into(),
        Amount::MAX,
        send1.hash().into(),
        &key1,
        node.work_generate_dev(&key1),
    ));
    node.inbound_message_queue.put(
        Message::Publish(Publish::new_forward(open2.clone())),
        channel.info.clone(),
    );
    assert_timely_msg(
        Duration::from_secs(5),
        || node.active.election(&open2.qualified_root()).is_some(),
        "no election for open2",
    );

    let election = node.active.election(&open2.qualified_root()).unwrap();
    // we expect to find 2 blocks in the election and we expect the first block to be the winner just because it was first
    assert_timely_eq(
        Duration::from_secs(5),
        || election.mutex.lock().unwrap().last_blocks.len(),
        2,
    );
    assert_eq!(open1.hash(), election.winner_hash().unwrap());

    // wait for a second and check that the election did not get confirmed
    sleep(Duration::from_millis(1000));
    assert_eq!(node.active.confirmed(&election), false);

    // check that only the first block is saved to the ledger
    assert_timely_msg(
        Duration::from_secs(5),
        || node.block_exists(&open1.hash()),
        "open1 not in ledger",
    );
    assert_eq!(node.block_exists(&open2.hash()), false);
}

#[test]
fn online_reps_rep_crawler() {
    let mut system = System::new();
    let mut flags = NodeFlags::default();
    flags.disable_rep_crawler = true;
    let node = system.build_node().flags(flags).finish();
    let vote = Arc::new(Vote::new(
        &DEV_GENESIS_KEY,
        milliseconds_since_epoch(),
        0,
        vec![*DEV_GENESIS_HASH],
    ));
    assert_eq!(
        Amount::zero(),
        node.online_reps.lock().unwrap().online_weight()
    );

    // Without rep crawler
    let channel = make_fake_channel(&node);
    node.vote_processor
        .vote_blocking(&vote, channel.channel_id(), VoteSource::Live);
    assert_eq!(
        Amount::zero(),
        node.online_reps.lock().unwrap().online_weight()
    );

    // After inserting to rep crawler
    node.rep_crawler
        .force_query(*DEV_GENESIS_HASH, channel.channel_id());
    node.vote_processor
        .vote_blocking(&vote, channel.channel_id(), VoteSource::Live);
    assert_eq!(
        Amount::MAX,
        node.online_reps.lock().unwrap().online_weight()
    );
}

#[test]
fn online_reps_election() {
    let mut system = System::new();
    let mut flags = NodeFlags::default();
    flags.disable_rep_crawler = true;
    let node = system.build_node().flags(flags).finish();

    // Start election
    let key = KeyPair::new();
    let send1 = BlockEnum::State(StateBlock::new(
        *DEV_GENESIS_ACCOUNT,
        *DEV_GENESIS_HASH,
        *DEV_GENESIS_PUB_KEY,
        Amount::MAX - Amount::nano(1000),
        key.account().into(),
        &DEV_GENESIS_KEY,
        node.work_generate_dev(*DEV_GENESIS_HASH),
    ));

    node.process_active(send1.clone());
    assert_timely_eq(Duration::from_secs(5), || node.active.len(), 1);

    // Process vote for ongoing election
    let vote = Arc::new(Vote::new(
        &DEV_GENESIS_KEY,
        milliseconds_since_epoch(),
        0,
        vec![send1.hash()],
    ));
    assert_eq!(
        Amount::zero(),
        node.online_reps.lock().unwrap().online_weight()
    );

    let channel = make_fake_channel(&node);
    node.vote_processor
        .vote_blocking(&vote, channel.channel_id(), VoteSource::Live);

    assert_eq!(
        Amount::MAX - Amount::nano(1000),
        node.online_reps.lock().unwrap().online_weight()
    );
}

#[test]
fn vote_republish() {
    let mut system = System::new();
    let node1 = system.make_node();
    let node2 = system.make_node();
    let key2 = KeyPair::new();
    // by not setting a private key on node1's wallet for genesis account, it is stopped from voting
    let wallet_id = node2.wallets.wallet_ids()[0];
    node2
        .wallets
        .insert_adhoc2(&wallet_id, &key2.private_key(), true)
        .unwrap();

    // send1 and send2 are forks of each other
    let send1 = BlockEnum::State(StateBlock::new(
        *DEV_GENESIS_ACCOUNT,
        *DEV_GENESIS_HASH,
        *DEV_GENESIS_PUB_KEY,
        Amount::MAX - Amount::nano(1000),
        key2.account().into(),
        &DEV_GENESIS_KEY,
        node1.work_generate_dev(*DEV_GENESIS_HASH),
    ));
    let send2 = BlockEnum::State(StateBlock::new(
        *DEV_GENESIS_ACCOUNT,
        *DEV_GENESIS_HASH,
        *DEV_GENESIS_PUB_KEY,
        Amount::MAX - Amount::nano(2000),
        key2.account().into(),
        &DEV_GENESIS_KEY,
        node1.work_generate_dev(*DEV_GENESIS_HASH),
    ));

    // process send1 first, this will make sure send1 goes into the ledger and an election is started
    node1.process_active(send1.clone());
    assert_timely_msg(
        Duration::from_secs(5),
        || node2.block_exists(&send1.hash()),
        "block not found on node2",
    );
    assert_timely_msg(
        Duration::from_secs(5),
        || node1.active.active(&send1),
        "not active on node 1",
    );
    assert_timely_msg(
        Duration::from_secs(5),
        || node2.active.active(&send1),
        "not active on node 2",
    );

    // now process send2, send2 will not go in the ledger because only the first block of a fork goes in the ledger
    node1.process_active(send2.clone());
    assert_timely_msg(
        Duration::from_secs(5),
        || node1.active.active(&send2),
        "send2 not active on node 2",
    );

    // send2 cannot be synced because it is not in the ledger of node1, it is only in the election object in RAM on node1
    assert_eq!(node1.block_exists(&send2.hash()), false);

    // the vote causes the election to reach quorum and for the vote (and block?) to be published from node1 to node2
    let vote = Arc::new(Vote::new_final(&DEV_GENESIS_KEY, vec![send2.hash()]));
    let channel_id = ChannelId::from(999);
    node1
        .vote_processor_queue
        .vote(vote, channel_id, VoteSource::Live);

    // FIXME: there is a race condition here, if the vote arrives before the block then the vote is wasted and the test fails
    // we could resend the vote but then there is a race condition between the vote resending and the election reaching quorum on node1
    // the proper fix would be to observe on node2 that both the block and the vote arrived in whatever order
    // the real node will do a confirm request if it needs to find a lost vote

    // check that send2 won on both nodes
    assert_timely_msg(
        Duration::from_secs(5),
        || node1.blocks_confirmed(&[send2.clone()]),
        "not confirmed on node1",
    );
    assert_timely_msg(
        Duration::from_secs(5),
        || node2.blocks_confirmed(&[send2.clone()]),
        "not confirmed on node2",
    );

    // check that send1 is deleted from the ledger on nodes
    assert_eq!(node1.block_exists(&send1.hash()), false);
    assert_eq!(node2.block_exists(&send1.hash()), false);
    assert_timely_eq(
        Duration::from_secs(5),
        || node1.balance(&key2.account()),
        Amount::nano(2000),
    );
    assert_timely_eq(
        Duration::from_secs(5),
        || node2.balance(&key2.account()),
        Amount::nano(2000),
    );
}

// This test places block send1 onto every node. Then it creates block send2 (which is a fork of send1) and sends it to node1.
// Then it sends a vote for send2 to node1 and expects node2 to also get the block plus vote and confirm send2.
// TODO: This test enforces the order block followed by vote on node1, should vote followed by block also work? It doesn't currently.
#[test]
fn vote_by_hash_republish() {
    let mut system = System::new();
    let node1 = system.make_node();
    let node2 = system.make_node();
    let key2 = KeyPair::new();
    // by not setting a private key on node1's wallet for genesis account, it is stopped from voting
    let wallet_id = node2.wallets.wallet_ids()[0];
    node2
        .wallets
        .insert_adhoc2(&wallet_id, &key2.private_key(), true)
        .unwrap();

    // send1 and send2 are forks of each other
    let send1 = BlockEnum::State(StateBlock::new(
        *DEV_GENESIS_ACCOUNT,
        *DEV_GENESIS_HASH,
        *DEV_GENESIS_PUB_KEY,
        Amount::MAX - Amount::nano(1000),
        key2.account().into(),
        &DEV_GENESIS_KEY,
        node1.work_generate_dev(*DEV_GENESIS_HASH),
    ));
    let send2 = BlockEnum::State(StateBlock::new(
        *DEV_GENESIS_ACCOUNT,
        *DEV_GENESIS_HASH,
        *DEV_GENESIS_PUB_KEY,
        Amount::MAX - Amount::nano(2000),
        key2.account().into(),
        &DEV_GENESIS_KEY,
        node1.work_generate_dev(*DEV_GENESIS_HASH),
    ));

    // give block send1 to node1 and check that an election for send1 starts on both nodes
    node1.process_active(send1.clone());
    assert_timely_msg(
        Duration::from_secs(5),
        || node1.active.active(&send1),
        "not active on node 1",
    );
    assert_timely_msg(
        Duration::from_secs(5),
        || node2.active.active(&send1),
        "not active on node 2",
    );

    // give block send2 to node1 and wait until the block is received and processed by node1
    node1.publish_filter.clear_all();
    node1.process_active(send2.clone());
    assert_timely_msg(
        Duration::from_secs(5),
        || node1.active.active(&send2),
        "send2 not active on node 1",
    );

    // construct a vote for send2 in order to overturn send1
    let vote = Arc::new(Vote::new_final(&DEV_GENESIS_KEY, vec![send2.hash()]));
    node1
        .vote_processor_queue
        .vote(vote, ChannelId::from(999), VoteSource::Live);

    // send2 should win on both nodes
    assert_timely_msg(
        Duration::from_secs(5),
        || node1.blocks_confirmed(&[send2.clone()]),
        "not confirmed on node1",
    );
    assert_timely_msg(
        Duration::from_secs(5),
        || node2.blocks_confirmed(&[send2.clone()]),
        "not confirmed on node2",
    );
    assert_eq!(node1.block_exists(&send1.hash()), false);
    assert_eq!(node2.block_exists(&send1.hash()), false);
}

#[test]
fn fork_election_invalid_block_signature() {
    let mut system = System::new();
    let node1 = system.make_node();

    // send1 and send2 are forks of each other
    let send1 = BlockEnum::State(StateBlock::new(
        *DEV_GENESIS_ACCOUNT,
        *DEV_GENESIS_HASH,
        *DEV_GENESIS_PUB_KEY,
        Amount::MAX - Amount::nano(1000),
        (*DEV_GENESIS_ACCOUNT).into(),
        &DEV_GENESIS_KEY,
        node1.work_generate_dev(*DEV_GENESIS_HASH),
    ));
    let send2 = BlockEnum::State(StateBlock::new(
        *DEV_GENESIS_ACCOUNT,
        *DEV_GENESIS_HASH,
        *DEV_GENESIS_PUB_KEY,
        Amount::MAX - Amount::nano(2000),
        (*DEV_GENESIS_ACCOUNT).into(),
        &DEV_GENESIS_KEY,
        node1.work_generate_dev(*DEV_GENESIS_HASH),
    ));
    let mut send3 = BlockEnum::State(StateBlock::new(
        *DEV_GENESIS_ACCOUNT,
        *DEV_GENESIS_HASH,
        *DEV_GENESIS_PUB_KEY,
        Amount::MAX - Amount::nano(2000),
        (*DEV_GENESIS_ACCOUNT).into(),
        &DEV_GENESIS_KEY,
        node1.work_generate_dev(*DEV_GENESIS_HASH),
    ));
    send3.set_block_signature(&Signature::new()); // Invalid signature

    let channel = make_fake_channel(&node1);
    node1.inbound_message_queue.put(
        Message::Publish(Publish::new_forward(send1.clone())),
        channel.info.clone(),
    );
    assert_timely_msg(
        Duration::from_secs(5),
        || node1.active.active(&send1),
        "not active on node 1",
    );
    let election = node1.active.election(&send1.qualified_root()).unwrap();
    assert_eq!(1, election.mutex.lock().unwrap().last_blocks.len());

    node1.inbound_message_queue.put(
        Message::Publish(Publish::new_forward(send3)),
        channel.info.clone(),
    );
    node1.inbound_message_queue.put(
        Message::Publish(Publish::new_forward(send2.clone())),
        channel.info.clone(),
    );
    assert_timely_msg(
        Duration::from_secs(3),
        || election.mutex.lock().unwrap().last_blocks.len() > 1,
        "block len was < 2",
    );
    assert_eq!(
        election
            .mutex
            .lock()
            .unwrap()
            .last_blocks
            .get(&send2.hash())
            .unwrap()
            .block_signature(),
        send2.block_signature()
    );
}

#[test]
fn confirm_back() {
    let mut system = System::new();
    let node = system.make_node();
    let key = KeyPair::new();

    let send1 = BlockEnum::State(StateBlock::new(
        *DEV_GENESIS_ACCOUNT,
        *DEV_GENESIS_HASH,
        *DEV_GENESIS_PUB_KEY,
        Amount::MAX - Amount::raw(1),
        key.account().into(),
        &DEV_GENESIS_KEY,
        node.work_generate_dev(*DEV_GENESIS_HASH),
    ));
    let open = BlockEnum::State(StateBlock::new(
        key.account(),
        BlockHash::zero(),
        key.public_key(),
        Amount::raw(1),
        send1.hash().into(),
        &key,
        node.work_generate_dev(&key),
    ));
    let send2 = BlockEnum::State(StateBlock::new(
        key.account(),
        open.hash(),
        key.public_key(),
        Amount::zero(),
        (*DEV_GENESIS_ACCOUNT).into(),
        &key,
        node.work_generate_dev(open.hash()),
    ));

    node.process_active(send1.clone());
    node.process_active(open.clone());
    node.process_active(send2.clone());

    assert_timely_msg(
        Duration::from_secs(5),
        || node.block_exists(&send2.hash()),
        "send2 not found",
    );

    start_election(&node, &send1.hash());
    start_election(&node, &open.hash());
    start_election(&node, &send2.hash());
    assert_eq!(node.active.len(), 3);
    let vote = Arc::new(Vote::new_final(&DEV_GENESIS_KEY, vec![send2.hash()]));
    node.vote_processor_queue
        .vote(vote, ChannelId::from(999), VoteSource::Live);
    assert_timely_eq(Duration::from_secs(10), || node.active.len(), 0);
}

#[test]
fn rollback_vote_self() {
    let mut system = System::new();
    let mut flags = NodeFlags::default();
    flags.disable_request_loop = true;
    let node = system.build_node().flags(flags).finish();
    let wallet_id = node.wallets.wallet_ids()[0];
    let key = KeyPair::new();

    // send half the voting weight to a non voting rep to ensure quorum cannot be reached
    let send1 = BlockEnum::State(StateBlock::new(
        *DEV_GENESIS_ACCOUNT,
        *DEV_GENESIS_HASH,
        *DEV_GENESIS_PUB_KEY,
        Amount::MAX - Amount::MAX / 2,
        key.account().into(),
        &DEV_GENESIS_KEY,
        node.work_generate_dev(*DEV_GENESIS_HASH),
    ));

    let open = BlockEnum::State(StateBlock::new(
        key.account(),
        BlockHash::zero(),
        key.public_key(),
        Amount::MAX / 2,
        send1.hash().into(),
        &key,
        node.work_generate_dev(&key),
    ));

    // send 1 raw
    let send2 = BlockEnum::State(StateBlock::new(
        key.account(),
        open.hash(),
        key.public_key(),
        open.balance() - Amount::raw(1),
        (*DEV_GENESIS_ACCOUNT).into(),
        &key,
        node.work_generate_dev(open.hash()),
    ));

    // fork of send2 block
    let fork = BlockEnum::State(StateBlock::new(
        key.account(),
        open.hash(),
        key.public_key(),
        open.balance() - Amount::raw(2),
        (*DEV_GENESIS_ACCOUNT).into(),
        &key,
        node.work_generate_dev(open.hash()),
    ));

    // Process and mark the first 2 blocks as confirmed to allow voting
    node.process(send1.clone()).unwrap();
    node.process(open.clone()).unwrap();
    node.confirm(open.hash());

    // wait until the rep weights have caught up with the weight transfer
    assert_timely_eq(
        Duration::from_secs(5),
        || node.ledger.weight(&key.public_key()),
        Amount::MAX / 2,
    );

    // process forked blocks, send2 will be the winner because it was first and there are no votes yet
    node.process_active(send2.clone());
    assert_timely_msg(
        Duration::from_secs(5),
        || node.active.election(&send2.qualified_root()).is_some(),
        "election not found",
    );
    let election = node.active.election(&send2.qualified_root()).unwrap();
    node.process_active(fork.clone());
    assert_timely_eq(
        Duration::from_secs(5),
        || election.mutex.lock().unwrap().last_blocks.len(),
        2,
    );
    assert_eq!(election.winner_hash().unwrap(), send2.hash());

    {
        // The write guard prevents the block processor from performing the rollback
        let _write_guard = node.ledger.write_queue.wait(Writer::Testing);

        assert_eq!(0, node.active.votes_with_weight(&election).len());
        // Vote with key to switch the winner
        node.active.vote_applier.vote(
            &election,
            &key.public_key(),
            0,
            &fork.hash(),
            VoteSource::Live,
        );
        assert_eq!(1, node.active.votes_with_weight(&election).len());
        // The winner changed
        assert_eq!(election.winner_hash().unwrap(), fork.hash(),);

        // Insert genesis key in the wallet
        node.wallets
            .insert_adhoc2(&wallet_id, &DEV_GENESIS_KEY.private_key(), true)
            .unwrap();

        // Without the rollback being finished, the aggregator should not reply with any vote
        let channel = make_fake_channel(&node);

        node.request_aggregator
            .request(vec![(send2.hash(), send2.root())], channel.channel_id());

        assert_always_eq(
            Duration::from_secs(1),
            || {
                node.stats.count(
                    StatType::RequestAggregatorReplies,
                    DetailType::NormalVote,
                    Direction::Out,
                )
            },
            0,
        );

        // Going out of the scope allows the rollback to complete
    }

    // A vote is eventually generated from the local representative
    let is_genesis_vote = |info: &&VoteWithWeightInfo| info.representative == *DEV_GENESIS_PUB_KEY;

    assert_timely_eq(
        Duration::from_secs(5),
        || node.active.votes_with_weight(&election).len(),
        2,
    );
    let votes_with_weight = node.active.votes_with_weight(&election);
    assert_eq!(1, votes_with_weight.iter().filter(is_genesis_vote).count());
    let vote = votes_with_weight.iter().find(is_genesis_vote).unwrap();
    assert_eq!(fork.hash(), vote.hash);
}

// Test that rep_crawler removes unreachable reps from its search results.
// This test creates three principal representatives (rep1, rep2, genesis_rep) and
// one node for searching them (searching_node).
#[test]
fn rep_crawler_rep_remove() {
    let mut system = System::new();
    let searching_node = system.make_node(); // will be used to find principal representatives
    let keys_rep1 = KeyPair::new(); // Principal representative 1
    let keys_rep2 = KeyPair::new(); // Principal representative 2

    let min_pr_weight = searching_node
        .online_reps
        .lock()
        .unwrap()
        .minimum_principal_weight();

    // Send enough nanos to Rep1 to make it a principal representative
    let send_to_rep1 = BlockEnum::State(StateBlock::new(
        *DEV_GENESIS_ACCOUNT,
        *DEV_GENESIS_HASH,
        *DEV_GENESIS_PUB_KEY,
        Amount::MAX - (min_pr_weight * 2),
        keys_rep1.account().into(),
        &DEV_GENESIS_KEY,
        system
            .work
            .generate_dev2((*DEV_GENESIS_HASH).into())
            .unwrap(),
    ));

    // Receive by Rep1
    let receive_rep1 = BlockEnum::State(StateBlock::new(
        keys_rep1.account(),
        BlockHash::zero(),
        keys_rep1.public_key(),
        min_pr_weight * 2,
        send_to_rep1.hash().into(),
        &keys_rep1,
        system
            .work
            .generate_dev2(keys_rep1.public_key().into())
            .unwrap(),
    ));

    // Send enough nanos to Rep2 to make it a principal representative
    let send_to_rep2 = BlockEnum::State(StateBlock::new(
        *DEV_GENESIS_ACCOUNT,
        send_to_rep1.hash(),
        *DEV_GENESIS_PUB_KEY,
        Amount::MAX - (min_pr_weight * 4),
        keys_rep2.account().into(),
        &DEV_GENESIS_KEY,
        system
            .work
            .generate_dev2(send_to_rep1.hash().into())
            .unwrap(),
    ));

    // Receive by Rep2
    let receive_rep2 = BlockEnum::State(StateBlock::new(
        keys_rep2.account(),
        BlockHash::zero(),
        keys_rep2.public_key(),
        min_pr_weight * 2,
        send_to_rep2.hash().into(),
        &keys_rep2,
        system
            .work
            .generate_dev2(keys_rep2.public_key().into())
            .unwrap(),
    ));

    searching_node.process(send_to_rep1).unwrap();
    searching_node.process(receive_rep1).unwrap();
    searching_node.process(send_to_rep2).unwrap();
    searching_node.process(receive_rep2).unwrap();

    // Create channel for Rep1
    let channel_rep1 = make_fake_channel(&searching_node);

    // Ensure Rep1 is found by the rep_crawler after receiving a vote from it
    let vote_rep1 = Arc::new(Vote::new(&keys_rep1, 0, 0, vec![*DEV_GENESIS_HASH]));
    searching_node
        .rep_crawler
        .force_process(vote_rep1, channel_rep1.channel_id());
    assert_timely_eq(
        Duration::from_secs(5),
        || {
            searching_node
                .online_reps
                .lock()
                .unwrap()
                .peered_reps_count()
        },
        1,
    );

    let reps = searching_node.online_reps.lock().unwrap().peered_reps();
    assert_eq!(1, reps.len());
    assert_eq!(
        min_pr_weight * 2,
        searching_node.ledger.weight(&reps[0].account)
    );
    assert_eq!(keys_rep1.public_key(), reps[0].account);
    assert_eq!(channel_rep1.channel_id(), reps[0].channel_id);

    // When rep1 disconnects then rep1 should not be found anymore
    channel_rep1.info.close();
    assert_timely_eq(
        Duration::from_secs(5),
        || {
            searching_node
                .online_reps
                .lock()
                .unwrap()
                .peered_reps_count()
        },
        0,
    );

    // Add working node for genesis representative
    let node_genesis_rep = system.make_node();
    let wallet_id = node_genesis_rep.wallets.wallet_ids()[0];
    node_genesis_rep
        .wallets
        .insert_adhoc2(&wallet_id, &DEV_GENESIS_KEY.private_key(), true)
        .unwrap();
    let channel_genesis_rep = searching_node
        .network_info
        .read()
        .unwrap()
        .find_node_id(&node_genesis_rep.get_node_id())
        .unwrap()
        .clone();

    // genesis_rep should be found as principal representative after receiving a vote from it
    let vote_genesis_rep = Arc::new(Vote::new(&DEV_GENESIS_KEY, 0, 0, vec![*DEV_GENESIS_HASH]));
    searching_node
        .rep_crawler
        .force_process(vote_genesis_rep, channel_genesis_rep.channel_id());
    assert_timely_eq(
        Duration::from_secs(10),
        || {
            searching_node
                .online_reps
                .lock()
                .unwrap()
                .peered_reps_count()
        },
        1,
    );

    // Start a node for Rep2 and wait until it is connected
    let node_rep2 = system.make_node();
    searching_node
        .peer_connector
        .connect_to(node_rep2.tcp_listener.local_address());
    assert_timely_msg(
        Duration::from_secs(10),
        || {
            searching_node
                .network_info
                .read()
                .unwrap()
                .find_node_id(&node_rep2.get_node_id())
                .is_some()
        },
        "channel to rep2 not found",
    );
    let channel_rep2 = searching_node
        .network_info
        .read()
        .unwrap()
        .find_node_id(&node_rep2.get_node_id())
        .unwrap()
        .clone();

    // Rep2 should be found as a principal representative after receiving a vote from it
    let vote_rep2 = Arc::new(Vote::new(&keys_rep2, 0, 0, vec![*DEV_GENESIS_HASH]));
    searching_node
        .rep_crawler
        .force_process(vote_rep2, channel_rep2.channel_id());
    assert_timely_eq(
        Duration::from_secs(10),
        || {
            searching_node
                .online_reps
                .lock()
                .unwrap()
                .peered_reps_count()
        },
        2,
    );

    // TODO rewrite this test and the missing part below this commit
    // ... part missing:
}

#[test]
fn epoch_conflict_confirm() {
    let mut system = System::new();
    let config0 = NodeConfig {
        frontiers_confirmation: FrontiersConfirmationMode::Disabled,
        ..System::default_config()
    };
    let node0 = system.build_node().config(config0).finish();

    let config1 = NodeConfig {
        frontiers_confirmation: FrontiersConfirmationMode::Disabled,
        ..System::default_config()
    };
    let node1 = system.build_node().config(config1).finish();

    let key = KeyPair::new();
    let epoch_signer = DEV_GENESIS_KEY.clone();

    let send = BlockEnum::State(StateBlock::new(
        *DEV_GENESIS_ACCOUNT,
        *DEV_GENESIS_HASH,
        *DEV_GENESIS_PUB_KEY,
        Amount::MAX - Amount::raw(1),
        key.account().into(),
        &DEV_GENESIS_KEY,
        system
            .work
            .generate_dev2((*DEV_GENESIS_HASH).into())
            .unwrap(),
    ));

    let open = BlockEnum::State(StateBlock::new(
        key.account(),
        BlockHash::zero(),
        key.public_key(),
        Amount::raw(1),
        send.hash().into(),
        &key,
        system.work.generate_dev2(key.public_key().into()).unwrap(),
    ));

    let change = BlockEnum::State(StateBlock::new(
        key.account(),
        open.hash(),
        key.public_key(),
        Amount::raw(1),
        Link::zero(),
        &key,
        system.work.generate_dev2(open.hash().into()).unwrap(),
    ));

    let send2 = BlockEnum::State(StateBlock::new(
        *DEV_GENESIS_ACCOUNT,
        send.hash(),
        *DEV_GENESIS_PUB_KEY,
        Amount::MAX - Amount::raw(2),
        open.hash().into(),
        &DEV_GENESIS_KEY,
        system.work.generate_dev2(send.hash().into()).unwrap(),
    ));

    let epoch_open = BlockEnum::State(StateBlock::new(
        change.root().into(),
        BlockHash::zero(),
        PublicKey::zero(),
        Amount::zero(),
        node0.ledger.epoch_link(Epoch::Epoch1).unwrap(),
        &epoch_signer,
        system.work.generate_dev2(open.hash().into()).unwrap(),
    ));

    // Process initial blocks on node1
    node1.process(send.clone()).unwrap();
    node1.process(send2.clone()).unwrap();
    node1.process(open.clone()).unwrap();

    // Confirm open block in node1 to allow generating votes
    node1.confirm(open.hash());

    // Process initial blocks on node0
    node0.process(send.clone()).unwrap();
    node0.process(send2.clone()).unwrap();
    node0.process(open.clone()).unwrap();

    // Process conflicting blocks on node 0 as blocks coming from live network
    node0.process_active(change.clone());
    node0.process_active(epoch_open.clone());

    // Ensure blocks were propagated to both nodes
    assert_timely(Duration::from_secs(5), || {
        node0.blocks_exist(&[change.clone(), epoch_open.clone()])
    });
    assert_timely(Duration::from_secs(5), || {
        node1.blocks_exist(&[change.clone(), epoch_open.clone()])
    });

    // Confirm initial blocks in node1 to allow generating votes later
    start_elections(
        &node1,
        &[change.hash(), epoch_open.hash(), send2.hash()],
        true,
    );
    assert_timely(Duration::from_secs(5), || {
        node1.blocks_confirmed(&[change.clone(), epoch_open.clone(), send2.clone()])
    });

    // Start elections for node0 for conflicting change and epoch_open blocks (those two blocks have the same root)
    activate_hashes(&node0, &[change.hash(), epoch_open.hash()]);
    assert_timely(Duration::from_secs(5), || {
        node0.vote_router.active(&change.hash()) && node0.vote_router.active(&epoch_open.hash())
    });

    // Make node1 a representative
    let wallet_id = node1.wallets.wallet_ids()[0];
    node1
        .wallets
        .insert_adhoc2(&wallet_id, &DEV_GENESIS_KEY.private_key(), true)
        .unwrap();

    // Ensure both conflicting blocks were successfully processed and confirmed
    assert_timely(Duration::from_secs(15), || {
        node0.blocks_confirmed(&[change.clone(), epoch_open.clone()])
    });
}

#[test]
<<<<<<< HEAD
fn fork_open_flip() {
    let mut system = System::new();
    let node1 = system.make_node();
    let wallet_id = node1.wallets.wallet_ids()[0];

    let key1 = KeyPair::new();
    let rep1 = KeyPair::new();
    let rep2 = KeyPair::new();

    // send 1 raw from genesis to key1 on both node1 and node2
    let send1 = BlockEnum::LegacySend(SendBlock::new(
        &DEV_GENESIS_HASH,
        &key1.account(),
        &(Amount::MAX - Amount::raw(1)),
        &DEV_GENESIS_KEY.private_key(),
        system
            .work
            .generate_dev2((*DEV_GENESIS_HASH).into())
            .unwrap(),
    ));
    node1.process_active(send1.clone());

    // We should be keeping this block
    let open1 = BlockEnum::LegacyOpen(OpenBlock::new(
        send1.hash(),
        rep1.public_key(),
        key1.account(),
        &key1.private_key(),
        system.work.generate_dev2(key1.public_key().into()).unwrap(),
    ));

    // create a fork of block open1, this block will lose the election
    let open2 = BlockEnum::LegacyOpen(OpenBlock::new(
        send1.hash(),
        rep2.public_key(),
        key1.account(),
        &key1.private_key(),
        system.work.generate_dev2(key1.public_key().into()).unwrap(),
    ));
    assert_ne!(open1.hash(), open2.hash());

    // give block open1 to node1, manually trigger an election for open1 and ensure it is in the ledger
    node1.process_active(open1.clone());
    assert_timely_msg(
        Duration::from_secs(5),
        || node1.block_exists(&open1.hash()),
        "open1 not found on node1",
    );
    node1
        .election_schedulers
        .manual
        .push(Arc::new(open1.clone()), None);
    assert_timely_msg(
        Duration::from_secs(5),
        || node1.active.election(&open1.qualified_root()).is_some(),
        "election for open1 not found",
    );
    let election = node1.active.election(&open1.qualified_root()).unwrap();
    election.transition_active();

    // create node2, with blocks send1 and open2 pre-initialised in the ledger,
    // so that block open1 cannot possibly get in the ledger before open2 via background sync
    system.initialization_blocks.push(send1.clone());
    system.initialization_blocks.push(open2.clone());
    let node2 = system.make_node();
    system.initialization_blocks.clear();

    // ensure open2 is in node2 ledger (and therefore has sideband) and manually trigger an election for open2
    assert_timely_msg(
        Duration::from_secs(5),
        || node2.block_exists(&open2.hash()),
        "open2 not found on node2",
    );
    node2
        .election_schedulers
        .manual
        .push(Arc::new(open2.clone()), None);
    assert_timely_msg(
        Duration::from_secs(5),
        || node2.active.election(&open2.qualified_root()).is_some(),
        "election for open2 not found",
    );
    let election2 = node2.active.election(&open2.qualified_root()).unwrap();
    election2.transition_active();

    assert_timely_eq(Duration::from_secs(5), || node1.active.len(), 2);
    assert_timely_eq(Duration::from_secs(5), || node2.active.len(), 2);

    // allow node1 to vote and wait for open1 to be confirmed on node1
    node1
        .wallets
        .insert_adhoc2(&wallet_id, &DEV_GENESIS_KEY.private_key(), true)
        .unwrap();
    assert_timely_msg(
        Duration::from_secs(5),
        || node1.block_confirmed(&open1.hash()),
        "open1 not confirmed on node1",
    );

    // Notify both nodes of both blocks, both nodes will become aware that a fork exists
    node1.process_active(open2.clone());
    node2.process_active(open1.clone());

    assert_timely_eq(Duration::from_secs(5), || election.vote_count(), 2); // one more than expected due to elections having dummy votes

    // Node2 should eventually settle on open1
    assert_timely_msg(
        Duration::from_secs(10),
        || node2.block_exists(&open1.hash()),
        "open1 not found on node2",
    );
    assert_timely_msg(
        Duration::from_secs(5),
        || node1.block_confirmed(&open1.hash()),
        "open1 not confirmed on node1",
    );
    let election_status = election.mutex.lock().unwrap().status.clone();
    assert_eq!(open1.hash(), election_status.winner.unwrap().hash());
    assert_eq!(Amount::MAX - Amount::raw(1), election_status.tally);

    // check the correct blocks are in the ledgers
    assert!(node1.block_exists(&open1.hash()));
    assert!(node2.block_exists(&&open1.hash()));
    assert!(!node2.block_exists(&open2.hash()));
=======
fn node_receive_quorum() {
    let mut system = System::new();
    let node1 = system.make_node();

    let wallet_id = node1.wallets.wallet_ids()[0];
    let key = KeyPair::new();
    let previous = node1.latest(&DEV_GENESIS_ACCOUNT);

    node1
        .wallets
        .insert_adhoc2(&wallet_id, &key.private_key(), true)
        .unwrap();

    let send = BlockEnum::LegacySend(SendBlock::new(
        &previous,
        &key.account(),
        &(node1.ledger.constants.genesis_amount - Amount::raw(*GXRB_RATIO)),
        &DEV_GENESIS_KEY.private_key(),
        system.work.generate_dev2(previous.into()).unwrap(),
    ));

    node1.process_active(send.clone());

    assert_timely_msg(
        Duration::from_secs(10),
        || node1.block_exists(&send.hash()),
        "send block not found",
    );

    assert_timely_msg(
        Duration::from_secs(10),
        || node1.active.election(&send.qualified_root()).is_some(),
        "election not found",
    );

    let election = node1.active.election(&send.qualified_root()).unwrap();
    assert!(!node1.active.confirmed(&election));
    assert_eq!(1, election.mutex.lock().unwrap().last_votes.len());

    let system2 = System::new();
    let node2 = system.make_disconnected_node();
    let wallet_id2 = node2.wallets.wallet_ids()[0];

    node2
        .wallets
        .insert_adhoc2(&wallet_id2, &DEV_GENESIS_KEY.private_key(), true)
        .unwrap();
    assert!(node1.balance(&key.account()).is_zero());

    node2
        .peer_connector
        .connect_to(node1.tcp_listener.local_address());

    assert_timely_msg(
        Duration::from_secs(10),
        || !node1.balance(&key.account()).is_zero(),
        "balance is still zero",
    );
}

#[test]
fn auto_bootstrap() {
    let mut system = System::new();
    let mut config = System::default_config();
    config.frontiers_confirmation = FrontiersConfirmationMode::Disabled;
    let mut node_flags = NodeFlags::default();
    node_flags.disable_bootstrap_bulk_push_client = true;
    node_flags.disable_lazy_bootstrap = true;

    let node0 = system
        .build_node()
        .config(config.clone())
        .flags(node_flags.clone())
        .finish();
    let wallet_id = node0.wallets.wallet_ids()[0];
    let key2 = KeyPair::new();

    node0
        .wallets
        .insert_adhoc2(&wallet_id, &DEV_GENESIS_KEY.private_key(), true)
        .unwrap();
    node0
        .wallets
        .insert_adhoc2(&wallet_id, &key2.private_key(), true)
        .unwrap();

    let send1 = node0
        .wallets
        .send_action2(
            &wallet_id,
            *DEV_GENESIS_ACCOUNT,
            key2.account(),
            node0.config.receive_minimum,
            0,
            true,
            None,
        )
        .unwrap();

    assert_timely_msg(
        Duration::from_secs(10),
        || node0.balance(&key2.account()) == node0.config.receive_minimum,
        "balance not updated",
    );

    let node1 = system.make_node();

    establish_tcp(&node1, &node0);

    assert_timely_msg(
        Duration::from_secs(10),
        || node1.balance(&key2.account()) == node0.config.receive_minimum,
        "balance not synced",
    );

    assert!(node1.block_exists(&send1.hash()));

    // Wait for block receive
    assert_timely_msg(
        Duration::from_secs(5),
        || node1.ledger.block_count() == 3,
        "block count not 3",
    );

    // Confirmation for all blocks
    assert_timely_msg(
        Duration::from_secs(5),
        || node1.ledger.cemented_count() == 3,
        "cemented count not 3",
    );
>>>>>>> eba9c6df
}<|MERGE_RESOLUTION|>--- conflicted
+++ resolved
@@ -3201,7 +3201,139 @@
 }
 
 #[test]
-<<<<<<< HEAD
+fn node_receive_quorum() {
+    let mut system = System::new();
+    let node1 = system.make_node();
+
+    let wallet_id = node1.wallets.wallet_ids()[0];
+    let key = KeyPair::new();
+    let previous = node1.latest(&DEV_GENESIS_ACCOUNT);
+
+    node1
+        .wallets
+        .insert_adhoc2(&wallet_id, &key.private_key(), true)
+        .unwrap();
+
+    let send = BlockEnum::LegacySend(SendBlock::new(
+        &previous,
+        &key.account(),
+        &(node1.ledger.constants.genesis_amount - Amount::raw(*GXRB_RATIO)),
+        &DEV_GENESIS_KEY.private_key(),
+        system.work.generate_dev2(previous.into()).unwrap(),
+    ));
+
+    node1.process_active(send.clone());
+
+    assert_timely_msg(
+        Duration::from_secs(10),
+        || node1.block_exists(&send.hash()),
+        "send block not found",
+    );
+
+    assert_timely_msg(
+        Duration::from_secs(10),
+        || node1.active.election(&send.qualified_root()).is_some(),
+        "election not found",
+    );
+
+    let election = node1.active.election(&send.qualified_root()).unwrap();
+    assert!(!node1.active.confirmed(&election));
+    assert_eq!(1, election.mutex.lock().unwrap().last_votes.len());
+
+    let system2 = System::new();
+    let node2 = system.make_disconnected_node();
+    let wallet_id2 = node2.wallets.wallet_ids()[0];
+
+    node2
+        .wallets
+        .insert_adhoc2(&wallet_id2, &DEV_GENESIS_KEY.private_key(), true)
+        .unwrap();
+    assert!(node1.balance(&key.account()).is_zero());
+
+    node2
+        .peer_connector
+        .connect_to(node1.tcp_listener.local_address());
+
+    assert_timely_msg(
+        Duration::from_secs(10),
+        || !node1.balance(&key.account()).is_zero(),
+        "balance is still zero",
+    );
+}
+
+#[test]
+fn auto_bootstrap() {
+    let mut system = System::new();
+    let mut config = System::default_config();
+    config.frontiers_confirmation = FrontiersConfirmationMode::Disabled;
+    let mut node_flags = NodeFlags::default();
+    node_flags.disable_bootstrap_bulk_push_client = true;
+    node_flags.disable_lazy_bootstrap = true;
+
+    let node0 = system
+        .build_node()
+        .config(config.clone())
+        .flags(node_flags.clone())
+        .finish();
+    let wallet_id = node0.wallets.wallet_ids()[0];
+    let key2 = KeyPair::new();
+
+    node0
+        .wallets
+        .insert_adhoc2(&wallet_id, &DEV_GENESIS_KEY.private_key(), true)
+        .unwrap();
+    node0
+        .wallets
+        .insert_adhoc2(&wallet_id, &key2.private_key(), true)
+        .unwrap();
+
+    let send1 = node0
+        .wallets
+        .send_action2(
+            &wallet_id,
+            *DEV_GENESIS_ACCOUNT,
+            key2.account(),
+            node0.config.receive_minimum,
+            0,
+            true,
+            None,
+        )
+        .unwrap();
+
+    assert_timely_msg(
+        Duration::from_secs(10),
+        || node0.balance(&key2.account()) == node0.config.receive_minimum,
+        "balance not updated",
+    );
+
+    let node1 = system.make_node();
+
+    establish_tcp(&node1, &node0);
+
+    assert_timely_msg(
+        Duration::from_secs(10),
+        || node1.balance(&key2.account()) == node0.config.receive_minimum,
+        "balance not synced",
+    );
+
+    assert!(node1.block_exists(&send1.hash()));
+
+    // Wait for block receive
+    assert_timely_msg(
+        Duration::from_secs(5),
+        || node1.ledger.block_count() == 3,
+        "block count not 3",
+    );
+
+    // Confirmation for all blocks
+    assert_timely_msg(
+        Duration::from_secs(5),
+        || node1.ledger.cemented_count() == 3,
+        "cemented count not 3",
+    );
+}
+
+#[test]
 fn fork_open_flip() {
     let mut system = System::new();
     let node1 = system.make_node();
@@ -3326,136 +3458,4 @@
     assert!(node1.block_exists(&open1.hash()));
     assert!(node2.block_exists(&&open1.hash()));
     assert!(!node2.block_exists(&open2.hash()));
-=======
-fn node_receive_quorum() {
-    let mut system = System::new();
-    let node1 = system.make_node();
-
-    let wallet_id = node1.wallets.wallet_ids()[0];
-    let key = KeyPair::new();
-    let previous = node1.latest(&DEV_GENESIS_ACCOUNT);
-
-    node1
-        .wallets
-        .insert_adhoc2(&wallet_id, &key.private_key(), true)
-        .unwrap();
-
-    let send = BlockEnum::LegacySend(SendBlock::new(
-        &previous,
-        &key.account(),
-        &(node1.ledger.constants.genesis_amount - Amount::raw(*GXRB_RATIO)),
-        &DEV_GENESIS_KEY.private_key(),
-        system.work.generate_dev2(previous.into()).unwrap(),
-    ));
-
-    node1.process_active(send.clone());
-
-    assert_timely_msg(
-        Duration::from_secs(10),
-        || node1.block_exists(&send.hash()),
-        "send block not found",
-    );
-
-    assert_timely_msg(
-        Duration::from_secs(10),
-        || node1.active.election(&send.qualified_root()).is_some(),
-        "election not found",
-    );
-
-    let election = node1.active.election(&send.qualified_root()).unwrap();
-    assert!(!node1.active.confirmed(&election));
-    assert_eq!(1, election.mutex.lock().unwrap().last_votes.len());
-
-    let system2 = System::new();
-    let node2 = system.make_disconnected_node();
-    let wallet_id2 = node2.wallets.wallet_ids()[0];
-
-    node2
-        .wallets
-        .insert_adhoc2(&wallet_id2, &DEV_GENESIS_KEY.private_key(), true)
-        .unwrap();
-    assert!(node1.balance(&key.account()).is_zero());
-
-    node2
-        .peer_connector
-        .connect_to(node1.tcp_listener.local_address());
-
-    assert_timely_msg(
-        Duration::from_secs(10),
-        || !node1.balance(&key.account()).is_zero(),
-        "balance is still zero",
-    );
-}
-
-#[test]
-fn auto_bootstrap() {
-    let mut system = System::new();
-    let mut config = System::default_config();
-    config.frontiers_confirmation = FrontiersConfirmationMode::Disabled;
-    let mut node_flags = NodeFlags::default();
-    node_flags.disable_bootstrap_bulk_push_client = true;
-    node_flags.disable_lazy_bootstrap = true;
-
-    let node0 = system
-        .build_node()
-        .config(config.clone())
-        .flags(node_flags.clone())
-        .finish();
-    let wallet_id = node0.wallets.wallet_ids()[0];
-    let key2 = KeyPair::new();
-
-    node0
-        .wallets
-        .insert_adhoc2(&wallet_id, &DEV_GENESIS_KEY.private_key(), true)
-        .unwrap();
-    node0
-        .wallets
-        .insert_adhoc2(&wallet_id, &key2.private_key(), true)
-        .unwrap();
-
-    let send1 = node0
-        .wallets
-        .send_action2(
-            &wallet_id,
-            *DEV_GENESIS_ACCOUNT,
-            key2.account(),
-            node0.config.receive_minimum,
-            0,
-            true,
-            None,
-        )
-        .unwrap();
-
-    assert_timely_msg(
-        Duration::from_secs(10),
-        || node0.balance(&key2.account()) == node0.config.receive_minimum,
-        "balance not updated",
-    );
-
-    let node1 = system.make_node();
-
-    establish_tcp(&node1, &node0);
-
-    assert_timely_msg(
-        Duration::from_secs(10),
-        || node1.balance(&key2.account()) == node0.config.receive_minimum,
-        "balance not synced",
-    );
-
-    assert!(node1.block_exists(&send1.hash()));
-
-    // Wait for block receive
-    assert_timely_msg(
-        Duration::from_secs(5),
-        || node1.ledger.block_count() == 3,
-        "block count not 3",
-    );
-
-    // Confirmation for all blocks
-    assert_timely_msg(
-        Duration::from_secs(5),
-        || node1.ledger.cemented_count() == 3,
-        "cemented count not 3",
-    );
->>>>>>> eba9c6df
 }