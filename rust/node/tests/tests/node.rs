use rsnano_core::{
    utils::milliseconds_since_epoch, work::WorkPool, Account, Amount, Block, BlockBuilder,
    BlockEnum, BlockHash, DifficultyV1, Epoch, KeyPair, LegacySendBlockBuilder, Link, OpenBlock,
    PublicKey, Root, SendBlock, Signature, StateBlock, Vote, VoteSource, VoteWithWeightInfo,
    WorkVersion, DEV_GENESIS_KEY, GXRB_RATIO, MXRB_RATIO,
};
use rsnano_ledger::{
    BlockStatus, Writer, DEV_GENESIS_ACCOUNT, DEV_GENESIS_HASH, DEV_GENESIS_PUB_KEY,
};
use rsnano_messages::{ConfirmAck, Message, Publish};
use rsnano_network::{ChannelId, DropPolicy, TrafficType};
use rsnano_node::{
    bootstrap::BootstrapInitiatorExt,
    config::{FrontiersConfirmationMode, NodeConfig, NodeFlags},
    consensus::{ActiveElectionsExt, VoteApplierExt},
    stats::{DetailType, Direction, StatType},
    wallets::WalletsExt,
};
use std::{
    sync::{
        atomic::{AtomicUsize, Ordering},
        Arc,
    },
    thread::sleep,
    time::Duration,
};
use test_helpers::{
    activate_hashes, assert_always_eq, assert_never, assert_timely, assert_timely_eq,
    assert_timely_msg, establish_tcp, get_available_port, make_fake_channel, start_election,
    start_elections, System,
};

#[test]
fn pruning_depth_max_depth() {
    let mut system = System::new();

    let mut node_config = System::default_config();
    node_config.enable_voting = false; // Pruning and voting are incompatible in this test
    node_config.max_pruning_depth = 1; // Pruning with max depth 1

    let mut node_flags = NodeFlags::default();
    node_flags.enable_pruning = true;

    let node1 = system
        .build_node()
        .config(node_config)
        .flags(node_flags)
        .finish();
    let key1 = KeyPair::new();

    // Create the first send block
    let latest_hash = *DEV_GENESIS_HASH;
    let send1 = LegacySendBlockBuilder::new()
        .previous(latest_hash)
        .destination(key1.account())
        .balance(Amount::MAX - Amount::raw(1 * *GXRB_RATIO))
        .sign(DEV_GENESIS_KEY.clone())
        .work(node1.work_generate_dev(latest_hash))
        .build();

    // Process the first send block
    node1.process_active(send1.clone().into());

    // Create the second send block
    let latest_hash = send1.hash();
    let send2 = LegacySendBlockBuilder::new()
        .previous(latest_hash)
        .destination(key1.account())
        .balance(Amount::raw(0))
        .sign(DEV_GENESIS_KEY.clone())
        .work(node1.work_generate_dev(latest_hash))
        .build();

    // Process the second send block
    node1.process_active(send2.clone().into());

    // Confirm both blocks
    node1.confirm(send1.hash().clone());
    assert_timely(Duration::from_secs(5), || {
        node1.block_confirmed(&send1.hash())
    });

    node1.confirm(send2.hash().clone());
    assert_timely(Duration::from_secs(5), || {
        node1.block_confirmed(&send2.hash())
    });

    // Perform pruning
    node1.ledger_pruning(1, true);

    // Check the pruning result
    assert_eq!(node1.ledger.pruned_count(), 1);
    assert_eq!(node1.ledger.block_count(), 3);

    let tx = node1.ledger.read_txn();

    // Ensure that the genesis block, send1, and send2 either exist or are pruned
    assert!(node1
        .ledger
        .any()
        .block_exists_or_pruned(&tx, &*DEV_GENESIS_HASH));
    assert!(node1
        .ledger
        .any()
        .block_exists_or_pruned(&tx, &send1.hash()));
    assert!(node1
        .ledger
        .any()
        .block_exists_or_pruned(&tx, &send2.hash()));
}

// Test that a node configured with `enable_pruning` and `max_pruning_age = 1s` will automatically
// prune old confirmed blocks without explicitly saying `node.ledger_pruning` in the unit test
#[test]
fn pruning_automatic() {
    let mut system = System::new();

    let mut node_config = System::default_config();
    node_config.enable_voting = false; // Pruning and voting are incompatible
    node_config.max_pruning_age_s = 1;

    let mut node_flags = NodeFlags::default();
    node_flags.enable_pruning = true;

    let node1 = system
        .build_node()
        .config(node_config)
        .flags(node_flags)
        .finish();
    let key1 = KeyPair::new();

    let latest_hash = *DEV_GENESIS_HASH;
    let send1 = LegacySendBlockBuilder::new()
        .previous(latest_hash)
        .destination(key1.account())
        .balance(Amount::MAX - Amount::raw(1 * *GXRB_RATIO))
        .sign(DEV_GENESIS_KEY.clone())
        .work(node1.work_generate_dev(latest_hash))
        .build();

    node1.process_active(send1.clone().into());

    let latest_hash = send1.hash();
    let send2 = LegacySendBlockBuilder::new()
        .previous(latest_hash)
        .destination(key1.account())
        .balance(Amount::raw(0))
        .sign(DEV_GENESIS_KEY.clone())
        .work(node1.work_generate_dev(latest_hash))
        .build();

    node1.process_active(send2.clone().into());

    assert_timely(Duration::from_secs(5), || {
        node1.block(&send2.hash()).is_some()
    });

    node1.confirm(send1.hash().clone());
    assert_timely(Duration::from_secs(5), || {
        node1.block_confirmed(&send1.hash())
    });

    node1.confirm(send2.hash().clone());
    assert_timely(Duration::from_secs(5), || {
        node1.block_confirmed(&send2.hash())
    });

    assert_eq!(node1.ledger.block_count(), 3);

    assert_timely_eq(Duration::from_secs(5), || node1.ledger.pruned_count(), 1);

    assert_eq!(node1.ledger.pruned_count(), 1);
    assert_eq!(node1.ledger.block_count(), 3);

    let tx = node1.ledger.read_txn();

    assert!(node1
        .ledger
        .any()
        .block_exists_or_pruned(&tx, &*DEV_GENESIS_HASH));
    assert!(node1
        .ledger
        .any()
        .block_exists_or_pruned(&tx, &send1.hash()));
    assert!(node1
        .ledger
        .any()
        .block_exists_or_pruned(&tx, &send2.hash()));
}

#[test]
fn deferred_dependent_elections() {
    let mut system = System::new();

    let mut node_config_1 = System::default_config();
    node_config_1.frontiers_confirmation = FrontiersConfirmationMode::Disabled;
    let mut node_config_2 = System::default_config();
    node_config_2.frontiers_confirmation = FrontiersConfirmationMode::Disabled;

    let mut node_flags = NodeFlags::default();
    node_flags.disable_request_loop = true;
    let node1 = system
        .build_node()
        .config(node_config_1)
        .flags(node_flags.clone())
        .finish();
    let node2 = system
        .build_node()
        .config(node_config_2)
        .flags(node_flags)
        .finish();

    let key = KeyPair::new();

    let send1 = BlockBuilder::state()
        .account(*DEV_GENESIS_ACCOUNT)
        .previous(*DEV_GENESIS_HASH)
        .representative(*DEV_GENESIS_ACCOUNT)
        .link(key.account())
        .balance(Amount::MAX - Amount::raw(1))
        .sign(&DEV_GENESIS_KEY)
        .work(node1.work_generate_dev(*DEV_GENESIS_HASH))
        .build();

    let open = BlockBuilder::state()
        .account(key.public_key())
        .previous(BlockHash::zero())
        .representative(key.public_key())
        .link(send1.hash())
        .balance(Amount::raw(1))
        .sign(&key)
        .work(node1.work_generate_dev(&key))
        .build();

    let send1_state_block = match &send1 {
        BlockEnum::State(state_block) => state_block,
        _ => panic!("Expected a StateBlock"),
    };

    let send2 = BlockBuilder::state()
        .account(*DEV_GENESIS_ACCOUNT)
        .from(&send1_state_block)
        .previous(send1.hash())
        .balance(send1.balance() - Amount::raw(1))
        .link(key.account())
        .sign(&DEV_GENESIS_KEY)
        .work(node1.work_generate_dev(send1.hash()))
        .build();

    let open_state_block = match &open {
        BlockEnum::State(state_block) => state_block,
        _ => panic!("Expected a StateBlock"),
    };

    let receive = BlockBuilder::state()
        .account(key.account())
        .from(&open_state_block)
        .previous(open.hash())
        .link(send2.hash())
        .balance(Amount::raw(2))
        .sign(&key)
        .work(node1.work_generate_dev(open.hash()))
        .build();

    let receive_state_block = match &receive {
        BlockEnum::State(state_block) => state_block,
        _ => panic!("Expected a StateBlock"),
    };

    let fork = BlockBuilder::state()
        .account(key.account())
        .from(&receive_state_block)
        .representative(*DEV_GENESIS_ACCOUNT)
        .sign(&key)
        .build();

    node1.process_local(send1.clone().into()).unwrap();
    let election_send1 = start_election(&node1, &send1.hash());

    node1.process_local(open.clone().into()).unwrap();
    node1.process_local(send2.clone().into()).unwrap();

    assert_timely(std::time::Duration::from_secs(5), || {
        node1.block(&open.hash()).is_some()
    });
    assert_timely(std::time::Duration::from_secs(5), || {
        node1.block(&send2.hash()).is_some()
    });

    assert_never(std::time::Duration::from_millis(500), || {
        node1.active.election(&open.qualified_root()).is_some()
            || node1.active.election(&send2.qualified_root()).is_some()
    });

    assert_timely(std::time::Duration::from_secs(5), || {
        node2.block(&open.hash()).is_some()
    });
    assert_timely(std::time::Duration::from_secs(5), || {
        node2.block(&send2.hash()).is_some()
    });

    node1.process_local(open.clone().into()).unwrap();

    assert_never(std::time::Duration::from_millis(500), || {
        node1.active.election(&open.qualified_root()).is_some()
    });

    start_election(&node1, &open.hash());
    node1.active.erase(&open.qualified_root());
    assert!(node1.active.election(&open.qualified_root()).is_none());

    node1.process_local(open.clone().into()).unwrap();

    assert_never(std::time::Duration::from_millis(500), || {
        node1.active.election(&open.qualified_root()).is_some()
    });

    node1.active.erase(&open.qualified_root());
    node1.active.erase(&send2.qualified_root());
    assert!(!node1.active.election(&open.qualified_root()).is_some());
    assert!(!node1.active.election(&send2.qualified_root()).is_some());

    node1.active.force_confirm(&election_send1);
    assert_timely(std::time::Duration::from_secs(5), || {
        node1.block_confirmed(&send1.hash())
    });
    assert_timely(std::time::Duration::from_secs(5), || {
        node1.active.election(&open.qualified_root()).is_some()
    });
    assert_timely(std::time::Duration::from_secs(5), || {
        node1.active.election(&send2.qualified_root()).is_some()
    });

    let election_open = node1.active.election(&open.qualified_root());
    assert!(election_open.is_some());

    let election_send2 = node1.active.election(&send2.qualified_root()).unwrap();

    node1.process_local(receive.clone().into()).unwrap();
    assert!(node1.active.election(&receive.qualified_root()).is_none());

    node1.active.force_confirm(election_open.as_ref().unwrap());
    assert_timely(std::time::Duration::from_secs(5), || {
        node1.block_confirmed(&open.hash())
    });
    assert!(!node1
        .ledger
        .dependents_confirmed(&node1.store.tx_begin_read(), &receive));

    assert_never(std::time::Duration::from_millis(500), || {
        node1.active.election(&receive.qualified_root()).is_some()
    });

    node1
        .ledger
        .rollback(&mut node1.store.tx_begin_write(), &receive.hash())
        .unwrap();
    assert!(node1.block(&receive.hash()).is_none());

    node1.process_local(receive.clone().into()).unwrap();
    assert_timely(std::time::Duration::from_secs(5), || {
        node1.block(&receive.hash()).is_some()
    });

    assert_never(std::time::Duration::from_millis(500), || {
        node1.active.election(&receive.qualified_root()).is_some()
    });

    assert_eq!(
        BlockStatus::Fork,
        node1.process_local(fork.clone().into()).unwrap()
    );

    node1.process_local(fork.clone().into()).unwrap();
    assert_never(std::time::Duration::from_millis(500), || {
        node1.active.election(&receive.qualified_root()).is_some()
    });

    node1.active.force_confirm(&election_send2);
    assert_timely(std::time::Duration::from_secs(5), || {
        node1.block_confirmed(&send2.hash())
    });
    assert_timely(std::time::Duration::from_secs(5), || {
        node1.active.election(&receive.qualified_root()).is_some()
    });
}

#[test]
fn rollback_gap_source() {
    let mut system = System::new();
    let mut node_config = System::default_config();
    node_config.peering_port = Some(get_available_port());
    let node = system.build_node().config(node_config).finish();

    let key = KeyPair::new();

    let send1 = BlockBuilder::state()
        .account(*DEV_GENESIS_ACCOUNT)
        .previous(*DEV_GENESIS_HASH)
        .representative(*DEV_GENESIS_ACCOUNT)
        .link(key.account())
        .balance(Amount::MAX - Amount::raw(1))
        .sign(&DEV_GENESIS_KEY)
        .work(node.work_generate_dev(*DEV_GENESIS_HASH))
        .build();

    let fork1a = BlockBuilder::state()
        .account(key.public_key())
        .previous(BlockHash::zero())
        .representative(key.public_key())
        .link(send1.hash())
        .balance(Amount::raw(1))
        .sign(&key)
        .work(node.work_generate_dev(&key))
        .build();

    let send1_state_block = match &send1 {
        BlockEnum::State(state_block) => state_block,
        _ => panic!("Expected a StateBlock"),
    };

    let send2 = BlockBuilder::state()
        .account(*DEV_GENESIS_ACCOUNT)
        .from(&send1_state_block)
        .previous(send1.hash())
        .balance(send1.balance() - Amount::raw(1))
        .link(key.account())
        .sign(&DEV_GENESIS_KEY)
        .work(node.work_generate_dev(send1.hash()))
        .build();

    let fork1a_state_block = match &fork1a {
        BlockEnum::State(state_block) => state_block,
        _ => panic!("Expected a StateBlock"),
    };

    let fork1b = BlockBuilder::state()
        .account(key.account())
        .from(&fork1a_state_block)
        .link(send2.hash())
        .sign(&key)
        .build();

    assert_eq!(
        BlockStatus::Progress,
        node.process_local(send1.clone()).unwrap()
    );
    assert_eq!(
        BlockStatus::Progress,
        node.process_local(fork1a.clone()).unwrap()
    );

    let fork1_b_arc = Arc::new(fork1b.clone());

    assert!(node.block(&send2.hash()).is_none());
    node.block_processor.force(fork1_b_arc.clone());

    assert_timely_eq(
        Duration::from_secs(5),
        || node.block(&fork1a.hash()).is_none(),
        true,
    );

    assert_timely_eq(
        Duration::from_secs(5),
        || {
            node.stats
                .count(StatType::Rollback, DetailType::Open, Direction::In)
        },
        1,
    );

    assert!(node.block(&fork1b.hash()).is_none());

    node.process_active(fork1a.clone());
    assert_timely_eq(
        Duration::from_secs(5),
        || node.block(&fork1a.hash()).is_some(),
        true,
    );

    assert_eq!(
        BlockStatus::Progress,
        node.process_local(send2.clone()).unwrap()
    );
    node.block_processor.force(fork1_b_arc.clone());

    assert_timely_eq(
        Duration::from_secs(5),
        || {
            node.stats
                .count(StatType::Rollback, DetailType::Open, Direction::In)
        },
        2,
    );

    assert_timely_eq(
        Duration::from_secs(5),
        || node.block(&fork1b.hash()).is_some(),
        true,
    );

    assert!(node.block(&fork1a.hash()).is_none());
}

#[test]
fn vote_by_hash_bundle() {
    // Initialize the test system with one node
    let mut system = System::new();
    let node = system.make_node();
    let wallet_id = node.wallets.wallet_ids()[0];

    // Prepare a vector to hold the blocks
    let mut blocks = Vec::new();

    // Create the first block in the chain
    let block = BlockBuilder::state()
        .account(*DEV_GENESIS_ACCOUNT)
        .previous(*DEV_GENESIS_HASH)
        .representative(*DEV_GENESIS_ACCOUNT)
        .balance(Amount::MAX - Amount::raw(1))
        .link(*DEV_GENESIS_ACCOUNT)
        .sign(&DEV_GENESIS_KEY)
        .work(node.work_generate_dev(*DEV_GENESIS_HASH))
        .build();

    blocks.push(block.clone());
    assert_eq!(BlockStatus::Progress, node.process_local(block).unwrap());

    // Create a chain of blocks
    for i in 2..10 {
        let prev_block = match blocks.last().unwrap() {
            BlockEnum::State(state_block) => state_block,
            _ => panic!("Expected a StateBlock"),
        };
        let hash: BlockHash = prev_block.hash();
        let block = BlockBuilder::state()
            .from(prev_block)
            .previous(hash)
            .balance(Amount::MAX - Amount::raw(i))
            .sign(&DEV_GENESIS_KEY)
            .work(node.work_generate_dev(hash))
            .build();
        blocks.push(block.clone());
        assert_eq!(BlockStatus::Progress, node.process_local(block).unwrap());
    }

    // Confirm the last block to confirm the entire chain
    node.ledger
        .confirm(&mut node.ledger.rw_txn(), blocks.last().unwrap().hash());

    // Insert the genesis key and a new key into the wallet
    node.wallets
        .insert_adhoc2(&wallet_id, &DEV_GENESIS_KEY.private_key(), true)
        .unwrap();
    let key1 = KeyPair::new();
    node.wallets
        .insert_adhoc2(&wallet_id, &key1.private_key(), true)
        .unwrap();

    // Set up an observer to track the maximum number of hashes in a vote
    let max_hashes = Arc::new(AtomicUsize::new(0));
    let max_hashes_clone = Arc::clone(&max_hashes);

    node.vote_router.add_vote_processed_observer(Box::new(
        move |vote: &Arc<Vote>, _vote_source, _vote_code| {
            let hashes_size = vote.hashes.len();
            let current_max = max_hashes_clone.load(Ordering::Relaxed);
            if hashes_size > current_max {
                max_hashes_clone.store(hashes_size, Ordering::Relaxed);
            }
        },
    ));

    // Enqueue vote requests for all the blocks
    for block in &blocks {
        node.vote_generators
            .generate_non_final_vote(&block.root(), &block.hash());
    }

    // Verify that bundling occurs
    assert_timely(Duration::from_secs(20), || {
        max_hashes.load(Ordering::Relaxed) >= 3
    });
}

#[test]
fn confirm_quorum() {
    let mut system = System::new();
    let node1 = system.make_node();
    let wallet_id = node1.wallets.wallet_ids()[0];
    node1
        .wallets
        .insert_adhoc2(&wallet_id, &DEV_GENESIS_KEY.private_key(), true)
        .unwrap();

    // Put greater than node.delta() in pending so quorum can't be reached
    let new_balance = node1.online_reps.lock().unwrap().quorum_delta() - Amount::raw(1);
    let send1 = BlockBuilder::state()
        .account(*DEV_GENESIS_ACCOUNT)
        .previous(*DEV_GENESIS_HASH)
        .representative(*DEV_GENESIS_ACCOUNT)
        .balance(new_balance)
        .link(*DEV_GENESIS_ACCOUNT)
        .sign(&*DEV_GENESIS_KEY)
        .work(node1.work_generate_dev(*DEV_GENESIS_HASH))
        .build();

    assert_eq!(
        BlockStatus::Progress,
        node1.process_local(send1.clone()).unwrap()
    );

    node1
        .wallets
        .send_action2(
            &wallet_id,
            *DEV_GENESIS_ACCOUNT,
            *DEV_GENESIS_ACCOUNT,
            new_balance,
            0,
            true,
            None,
        )
        .unwrap();

    assert_timely_msg(
        Duration::from_secs(2),
        || node1.active.election(&send1.qualified_root()).is_some(),
        "Election not found",
    );

    let election = node1.active.election(&send1.qualified_root()).unwrap();
    assert!(!node1.active.confirmed(&election));
    assert_eq!(1, election.mutex.lock().unwrap().last_votes.len());
    assert_eq!(Amount::zero(), node1.balance(&DEV_GENESIS_ACCOUNT));
}

#[test]
fn bootstrap_connection_scaling() {
    let mut system = System::new();
    let node = system.make_node();

    assert_eq!(
        34,
        node.bootstrap_initiator
            .connections
            .target_connections(5000, 1)
    );
    assert_eq!(
        4,
        node.bootstrap_initiator
            .connections
            .target_connections(0, 1)
    );
    assert_eq!(
        64,
        node.bootstrap_initiator
            .connections
            .target_connections(50000, 1)
    );
    assert_eq!(
        64,
        node.bootstrap_initiator
            .connections
            .target_connections(10000000000, 1)
    );
    assert_eq!(
        32,
        node.bootstrap_initiator
            .connections
            .target_connections(5000, 0)
    );
    assert_eq!(
        1,
        node.bootstrap_initiator
            .connections
            .target_connections(0, 0)
    );
    assert_eq!(
        64,
        node.bootstrap_initiator
            .connections
            .target_connections(50000, 0)
    );
    assert_eq!(
        64,
        node.bootstrap_initiator
            .connections
            .target_connections(10000000000, 0)
    );
    assert_eq!(
        36,
        node.bootstrap_initiator
            .connections
            .target_connections(5000, 2)
    );
    assert_eq!(
        8,
        node.bootstrap_initiator
            .connections
            .target_connections(0, 2)
    );
    assert_eq!(
        64,
        node.bootstrap_initiator
            .connections
            .target_connections(50000, 2)
    );
    assert_eq!(
        64,
        node.bootstrap_initiator
            .connections
            .target_connections(10000000000, 2)
    );
}

#[test]
fn send_callback() {
    let mut system = System::new();
    let node = system.make_node();
    let wallet_id = node.wallets.wallet_ids()[0];
    let key2 = KeyPair::new();

    node.wallets
        .insert_adhoc2(&wallet_id, &DEV_GENESIS_KEY.private_key(), true)
        .unwrap();
    node.wallets
        .insert_adhoc2(&wallet_id, &key2.private_key(), true)
        .unwrap();

    let send_result = node.wallets.send_action2(
        &wallet_id,
        *DEV_GENESIS_ACCOUNT,
        key2.account(),
        node.config.receive_minimum,
        0,
        true,
        None,
    );

    assert!(send_result.is_ok());

    assert_timely_msg(
        Duration::from_secs(10),
        || node.balance(&key2.account()).is_zero(),
        "balance is not zero",
    );

    assert_eq!(
        Amount::MAX - node.config.receive_minimum,
        node.balance(&DEV_GENESIS_ACCOUNT)
    );
}

// Test that nodes can disable representative voting
#[test]
fn no_voting() {
    let mut system = System::new();
    let node0 = system.make_node();
    let mut config = System::default_config();
    config.enable_voting = false;
    let node1 = system.build_node().config(config).finish();

    let wallet_id1 = node1.wallets.wallet_ids()[0];

    // Node1 has a rep
    node1
        .wallets
        .insert_adhoc2(&wallet_id1, &DEV_GENESIS_KEY.private_key(), true)
        .unwrap();
    let key1 = KeyPair::new();
    node1
        .wallets
        .insert_adhoc2(&wallet_id1, &key1.private_key(), true)
        .unwrap();
    // Broadcast a confirm so others should know this is a rep node
    node1
        .wallets
        .send_action2(
            &wallet_id1,
            *DEV_GENESIS_ACCOUNT,
            key1.account(),
            Amount::raw(*MXRB_RATIO),
            0,
            true,
            None,
        )
        .unwrap();

    assert_timely_eq(Duration::from_secs(10), || node0.active.len(), 0);
    assert_eq!(
        node0
            .stats
            .count(StatType::Message, DetailType::ConfirmAck, Direction::In),
        0
    );
}

#[test]
fn bootstrap_confirm_frontiers() {
    // create 2 separate systems, the 2 systems do not interact with each other automatically
    let mut system0 = System::new();
    let mut system1 = System::new();
    let node0 = system0.make_node();
    let node1 = system1.make_node();
    let wallet_id0 = node0.wallets.wallet_ids()[0];

    node0
        .wallets
        .insert_adhoc2(&wallet_id0, &DEV_GENESIS_KEY.private_key(), true)
        .unwrap();
    let key0 = KeyPair::new();

    // create block to send 500 raw from genesis to key0 and save into node0 ledger without immediately triggering an election
    let send0 = BlockEnum::LegacySend(SendBlock::new(
        &DEV_GENESIS_HASH,
        &key0.account(),
        &(Amount::MAX - Amount::raw(500)),
        &DEV_GENESIS_KEY.private_key(),
        node0.work_generate_dev(*DEV_GENESIS_HASH),
    ));

    assert_eq!(
        BlockStatus::Progress,
        node0.process_local(send0.clone()).unwrap()
    );

    // each system only has one node, so there should be no bootstrapping going on
    assert!(!node0.bootstrap_initiator.in_progress());
    assert!(!node1.bootstrap_initiator.in_progress());
    assert!(node1.active.len() == 0);

    // create a bootstrap connection from node1 to node0
    // this also has the side effect of adding node0 to node1's list of peers, which will trigger realtime connections too
    establish_tcp(&node1, &node0);
    node1
        .bootstrap_initiator
        .bootstrap2(node0.tcp_listener.local_address(), "".into());

    // Wait until the block is confirmed on node1
    let start_time = std::time::Instant::now();
    let timeout = Duration::from_secs(10);
    loop {
        {
            let tx = node1.store.tx_begin_read();
            if node1.ledger.confirmed().block_exists(&tx, &send0.hash()) {
                break;
            }
        }
        assert!(
            start_time.elapsed() < timeout,
            "Timeout waiting for block confirmation"
        );
        std::thread::sleep(Duration::from_millis(1));
    }
}

#[test]
fn bootstrap_fork_open() {
    let mut system = System::new();
    let mut node_config = System::default_config();
    let node0 = system.build_node().config(node_config.clone()).finish();
    let wallet_id0 = node0.wallets.wallet_ids()[0];
    node_config.peering_port = Some(get_available_port());
    let node1 = system.build_node().config(node_config).finish();
    let key0 = KeyPair::new();

    let send0 = BlockEnum::LegacySend(SendBlock::new(
        &DEV_GENESIS_HASH,
        &key0.account(),
        &(Amount::MAX - Amount::raw(500)),
        &DEV_GENESIS_KEY.private_key(),
        system
            .work
            .generate_dev2((*DEV_GENESIS_HASH).into())
            .unwrap(),
    ));

    let open0 = BlockEnum::LegacyOpen(OpenBlock::new(
        send0.hash(),
        PublicKey::from_bytes([1; 32]),
        key0.account(),
        &key0.private_key(),
        system.work.generate_dev2(key0.public_key().into()).unwrap(),
    ));

    let open1 = BlockEnum::LegacyOpen(OpenBlock::new(
        send0.hash(),
        PublicKey::from_bytes([2; 32]),
        key0.account(),
        &key0.private_key(),
        system.work.generate_dev2(key0.public_key().into()).unwrap(),
    ));

    // Both know about send0
    assert_eq!(
        BlockStatus::Progress,
        node0.process_local(send0.clone()).unwrap()
    );
    assert_eq!(
        BlockStatus::Progress,
        node1.process_local(send0.clone()).unwrap()
    );

    // Confirm send0 to allow starting and voting on the following blocks
    for node in [&node0, &node1] {
        start_election(&node, &node.latest(&*DEV_GENESIS_ACCOUNT));
        assert_timely_msg(
            Duration::from_secs(1),
            || node.active.election(&send0.qualified_root()).is_some(),
            "Election for send0 not found",
        );
        let election = node.active.election(&send0.qualified_root()).unwrap();
        node.active.force_confirm(&election);
        assert_timely_msg(
            Duration::from_secs(2),
            || node.active.len() == 0,
            "Active elections not empty",
        );
    }

    assert_timely_msg(
        Duration::from_secs(3),
        || node0.block_confirmed(&send0.hash()),
        "send0 not confirmed on node0",
    );

    // They disagree about open0/open1
    assert_eq!(
        BlockStatus::Progress,
        node0.process_local(open0.clone()).unwrap()
    );
    assert_eq!(
        BlockStatus::Progress,
        node1.process_local(open1.clone()).unwrap()
    );

    node0
        .wallets
        .insert_adhoc2(&wallet_id0, &DEV_GENESIS_KEY.private_key(), true)
        .unwrap();
    assert!(!node1
        .ledger
        .any()
        .block_exists_or_pruned(&node1.ledger.read_txn(), &open0.hash()));
    assert!(!node1.bootstrap_initiator.in_progress());

    node1
        .bootstrap_initiator
        .bootstrap2(node0.tcp_listener.local_address(), "".into());

    assert_timely_msg(
        Duration::from_secs(1),
        || node1.active.len() == 0,
        "Active elections not empty on node1",
    );

    assert_timely_msg(
        Duration::from_secs(10),
        || !node1.block_exists(&open1.hash()) && node1.block_exists(&open0.hash()),
        "Incorrect blocks exist on node1",
    );
}

#[test]
fn rep_self_vote() {
    let mut system = System::new();
    let mut node_config = System::default_config();
    node_config.online_weight_minimum = Amount::MAX;
    node_config.frontiers_confirmation = FrontiersConfirmationMode::Disabled;
    let node0 = system.build_node().config(node_config).finish();
    let wallet_id = node0.wallets.wallet_ids()[0];
    let rep_big = KeyPair::new();

    let fund_big = BlockEnum::LegacySend(SendBlock::new(
        &DEV_GENESIS_HASH,
        &rep_big.account(),
        &Amount::raw(0xb000_0000_0000_0000_0000_0000_0000_0000),
        &DEV_GENESIS_KEY.private_key(),
        system
            .work
            .generate_dev2((*DEV_GENESIS_HASH).into())
            .unwrap(),
    ));

    let open_big = BlockEnum::LegacyOpen(OpenBlock::new(
        fund_big.hash(),
        rep_big.public_key(),
        rep_big.account(),
        &rep_big.private_key(),
        system
            .work
            .generate_dev2(rep_big.public_key().into())
            .unwrap(),
    ));

    assert_eq!(
        BlockStatus::Progress,
        node0.process_local(fund_big.clone()).unwrap()
    );
    assert_eq!(
        BlockStatus::Progress,
        node0.process_local(open_big.clone()).unwrap()
    );

    // Confirm both blocks, allowing voting on the upcoming block
    start_election(&node0, &open_big.hash());
    assert_timely_msg(
        Duration::from_secs(5),
        || node0.active.election(&open_big.qualified_root()).is_some(),
        "Election for open_big not found",
    );
    let election = node0.active.election(&open_big.qualified_root()).unwrap();
    node0.active.force_confirm(&election);

    node0
        .wallets
        .insert_adhoc2(&wallet_id, &rep_big.private_key(), true)
        .unwrap();
    node0
        .wallets
        .insert_adhoc2(&wallet_id, &DEV_GENESIS_KEY.private_key(), true)
        .unwrap();
    assert_eq!(node0.wallets.voting_reps_count(), 2);

    let block0 = BlockEnum::LegacySend(SendBlock::new(
        &fund_big.hash(),
        &rep_big.account(),
        &Amount::raw(0x6000_0000_0000_0000_0000_0000_0000_0000),
        &DEV_GENESIS_KEY.private_key(),
        system.work.generate_dev2(fund_big.hash().into()).unwrap(),
    ));

    assert_eq!(
        BlockStatus::Progress,
        node0.process_local(block0.clone()).unwrap()
    );

    let election1 = start_election(&node0, &block0.hash());

    // Wait until representatives are activated & make vote
    assert_timely_eq(Duration::from_secs(1), || election1.vote_count(), 3);

    let rep_votes = election1.mutex.lock().unwrap().last_votes.clone();
    assert!(rep_votes.contains_key(&DEV_GENESIS_KEY.public_key()));
    assert!(rep_votes.contains_key(&rep_big.public_key()));
}

#[test]
fn fork_bootstrap_flip() {
    let mut system = System::new();
    let mut config0 = System::default_config();
    config0.frontiers_confirmation = FrontiersConfirmationMode::Disabled;
    let mut node_flags = NodeFlags::default();
    node_flags.disable_bootstrap_bulk_push_client = true;
    node_flags.disable_lazy_bootstrap = true;

    let node1 = system
        .build_node()
        .config(config0)
        .flags(node_flags.clone())
        .finish();
    let wallet_id1 = node1.wallets.wallet_ids()[0];
    node1
        .wallets
        .insert_adhoc2(&wallet_id1, &DEV_GENESIS_KEY.private_key(), true)
        .unwrap();

    let mut config1 = System::default_config();
    config1.peering_port = Some(get_available_port());
    let node2 = system.make_disconnected_node();
    //let node2 = system.build_disconnected_node(config1, node_flags);
    node1
        .wallets
        .insert_adhoc2(&wallet_id1, &DEV_GENESIS_KEY.private_key(), true)
        .unwrap();

    let latest = node1.latest(&DEV_GENESIS_ACCOUNT);
    let key1 = KeyPair::new();
    let send1 = BlockEnum::LegacySend(SendBlock::new(
        &latest,
        &key1.account(),
        &(Amount::MAX - Amount::raw(1_000_000)),
        &DEV_GENESIS_KEY.private_key(),
        system.work.generate_dev2(latest.into()).unwrap(),
    ));

    let key2 = KeyPair::new();
    let send2 = BlockEnum::LegacySend(SendBlock::new(
        &latest,
        &key2.account(),
        &(Amount::MAX - Amount::raw(1_000_000)),
        &DEV_GENESIS_KEY.private_key(),
        system.work.generate_dev2(latest.into()).unwrap(),
    ));

    // Insert but don't rebroadcast, simulating settled blocks
    assert_eq!(
        BlockStatus::Progress,
        node1.process_local(send1.clone()).unwrap()
    );
    assert_eq!(
        BlockStatus::Progress,
        node2.process_local(send2.clone()).unwrap()
    );

    node1.confirm(send1.hash());
    assert_timely_msg(
        Duration::from_secs(1),
        || node1.block_exists(&send1.hash()),
        "send1 not found on node1",
    );
    assert_timely_msg(
        Duration::from_secs(1),
        || node2.block_exists(&send2.hash()),
        "send2 not found on node2",
    );

    // Additionally add new peer to confirm & replace bootstrap block
    //node2.network.merge_peer(node1.network.endpoint());
    establish_tcp(&node2, &node1);

    assert_timely_msg(
        Duration::from_secs(10),
        || node2.block_exists(&send1.hash()),
        "send1 not found on node2 after bootstrap",
    );
}

#[test]
fn fork_multi_flip() {
    let mut system = System::new();
    let mut config = System::default_config();
    config.frontiers_confirmation = FrontiersConfirmationMode::Disabled;
    let flags = NodeFlags::default();
    let node1 = system
        .build_node()
        .config(config.clone())
        .flags(flags.clone())
        .finish();
    let wallet_id1 = node1.wallets.wallet_ids()[0];
    config.peering_port = Some(get_available_port());
    let node2 = system.build_node().config(config).flags(flags).finish();

    let key1 = KeyPair::new();
    let send1 = BlockEnum::LegacySend(SendBlock::new(
        &DEV_GENESIS_HASH,
        &key1.account(),
        &(Amount::MAX - Amount::raw(100)),
        &DEV_GENESIS_KEY.private_key(),
        system
            .work
            .generate_dev2((*DEV_GENESIS_HASH).into())
            .unwrap(),
    ));

    let key2 = KeyPair::new();
    let send2 = BlockEnum::LegacySend(SendBlock::new(
        &DEV_GENESIS_HASH,
        &key2.account(),
        &(Amount::MAX - Amount::raw(100)),
        &DEV_GENESIS_KEY.private_key(),
        system
            .work
            .generate_dev2((*DEV_GENESIS_HASH).into())
            .unwrap(),
    ));

    let send3 = BlockEnum::LegacySend(SendBlock::new(
        &send2.hash(),
        &key2.account(),
        &(Amount::MAX - Amount::raw(100)),
        &DEV_GENESIS_KEY.private_key(),
        system.work.generate_dev2(send2.hash().into()).unwrap(),
    ));

    assert_eq!(
        BlockStatus::Progress,
        node1.process_local(send1.clone()).unwrap()
    );
    // Node2 has two blocks that will be rolled back by node1's vote
    assert_eq!(
        BlockStatus::Progress,
        node2.process_local(send2.clone()).unwrap()
    );
    assert_eq!(
        BlockStatus::Progress,
        node2.process_local(send3.clone()).unwrap()
    );

    node1
        .wallets
        .insert_adhoc2(&wallet_id1, &DEV_GENESIS_KEY.private_key(), true)
        .unwrap(); // Insert voting key into node1

    let election = start_election(&node2, &send2.hash());

    assert_timely_msg(
        Duration::from_secs(5),
        || {
            election
                .mutex
                .lock()
                .unwrap()
                .last_blocks
                .contains_key(&send1.hash())
        },
        "election doesn't contain send1",
    );

    node1.confirm(send1.hash());
    assert_timely_msg(
        Duration::from_secs(10),
        || {
            node2
                .ledger
                .any()
                .block_exists_or_pruned(&node2.ledger.read_txn(), &send1.hash())
        },
        "send1 not found on node2",
    );
    assert!(!node2
        .ledger
        .any()
        .block_exists(&node2.ledger.read_txn(), &send2.hash()));
    assert!(!node2
        .ledger
        .any()
        .block_exists_or_pruned(&node2.ledger.read_txn(), &send3.hash()));

    let winner = election.winner_hash().unwrap();
    assert_eq!(send1.hash(), winner);
    assert_eq!(
        Amount::MAX - Amount::raw(100),
        *election
            .mutex
            .lock()
            .unwrap()
            .last_tally
            .get(&send1.hash())
            .unwrap()
    );
}

// In test case there used to be a race condition, it was worked around in:.
// https://github.com/nanocurrency/nano-node/pull/4091
// The election and the processing of block send2 happen in parallel.
// Usually the election happens first and the send2 block is added to the election.
// However, if the send2 block is processed before the election is started then
// there is a race somewhere and the election might not notice the send2 block.
// The test case can be made to pass by ensuring the election is started before the send2 is processed.
// However, is this a problem with the test case or this is a problem with the node handling of forks?
#[test]
fn fork_publish_inactive() {
    let mut system = System::new();
    let node = system.make_node();
    let key1 = KeyPair::new();
    let key2 = KeyPair::new();

    let send1 = BlockEnum::LegacySend(SendBlock::new(
        &DEV_GENESIS_HASH,
        &key1.account(),
        &(Amount::MAX - Amount::raw(100)),
        &DEV_GENESIS_KEY.private_key(),
        system
            .work
            .generate_dev2((*DEV_GENESIS_HASH).into())
            .unwrap(),
    ));

    let send2 = BlockEnum::LegacySend(SendBlock::new(
        &DEV_GENESIS_HASH,
        &key2.account(),
        &(Amount::MAX - Amount::raw(100)),
        &DEV_GENESIS_KEY.private_key(),
        system
            .work
            .generate_dev2((*DEV_GENESIS_HASH).into())
            .unwrap(),
    ));

    node.process_active(send1.clone());
    assert_timely_msg(
        Duration::from_secs(5),
        || node.block_exists(&send1.hash()),
        "send1 not found",
    );

    assert_timely_msg(
        Duration::from_secs(5),
        || node.active.election(&send1.qualified_root()).is_some(),
        "election not found",
    );

    let election = node.active.election(&send1.qualified_root()).unwrap();

    assert_eq!(
        node.process_local(send2.clone()).unwrap(),
        BlockStatus::Fork
    );

    assert_timely_eq(
        Duration::from_secs(5),
        || election.mutex.lock().unwrap().last_blocks.len(),
        2,
    );

    let find_block = |hash: BlockHash| {
        election
            .mutex
            .lock()
            .unwrap()
            .last_blocks
            .contains_key(&hash)
    };

    assert!(find_block(send1.hash()));
    assert!(find_block(send2.hash()));

    assert_eq!(election.winner_hash().unwrap(), send1.hash());
    assert_ne!(election.winner_hash().unwrap(), send2.hash());
}

#[test]
fn unlock_search() {
    let mut system = System::new();
    let node = system.make_node();
    let wallet_id = node.wallets.wallet_ids()[0];
    let key2 = KeyPair::new();
    let balance = node.balance(&DEV_GENESIS_ACCOUNT);

    node.wallets.rekey(&wallet_id, "").unwrap();
    node.wallets
        .insert_adhoc2(&wallet_id, &DEV_GENESIS_KEY.private_key(), true)
        .unwrap();

    node.wallets
        .send_action2(
            &wallet_id,
            *DEV_GENESIS_ACCOUNT,
            key2.account(),
            node.config.receive_minimum,
            0,
            true,
            None,
        )
        .unwrap();

    assert_timely_msg(
        Duration::from_secs(10),
        || node.balance(&DEV_GENESIS_ACCOUNT) != balance,
        "balance not updated",
    );

    assert_timely_eq(Duration::from_secs(10), || node.active.len(), 0);

    node.wallets
        .insert_adhoc2(&wallet_id, &key2.private_key(), true)
        .unwrap();
    //node.wallets
    //    .set_password(&wallet_id, &KeyPair::new().private_key())
    //    .unwrap();
    node.wallets.enter_password(wallet_id, "").unwrap();

    assert_timely_msg(
        Duration::from_secs(10),
        || !node.balance(&key2.account()).is_zero(),
        "balance is still zero",
    );
}

#[test]
fn search_receivable_confirmed() {
    let mut system = System::new();
    let mut config = System::default_config();
    config.frontiers_confirmation = FrontiersConfirmationMode::Disabled;
    let node = system.build_node().config(config).finish();
    let wallet_id = node.wallets.wallet_ids()[0];
    let key2 = KeyPair::new();
    node.wallets
        .insert_adhoc2(&wallet_id, &DEV_GENESIS_KEY.private_key(), true)
        .unwrap();

    let send1 = node
        .wallets
        .send_action2(
            &wallet_id,
            *DEV_GENESIS_ACCOUNT,
            key2.account(),
            node.config.receive_minimum,
            0,
            true,
            None,
        )
        .unwrap();
    assert_timely(Duration::from_secs(5), || {
        node.blocks_confirmed(&[send1.clone()])
    });

    let send2 = node
        .wallets
        .send_action2(
            &wallet_id,
            *DEV_GENESIS_ACCOUNT,
            key2.account(),
            node.config.receive_minimum,
            0,
            true,
            None,
        )
        .unwrap();
    assert_timely(Duration::from_secs(5), || {
        node.blocks_confirmed(&[send2.clone()])
    });

    node.wallets
        .remove_key(&wallet_id, &*DEV_GENESIS_PUB_KEY)
        .unwrap();

    node.wallets
        .insert_adhoc2(&wallet_id, &key2.private_key(), true)
        .unwrap();

    node.wallets.search_receivable_wallet(wallet_id).unwrap();

    assert_timely(Duration::from_secs(5), || {
        !node.active.election(&send1.qualified_root()).is_some()
    });

    assert_timely(Duration::from_secs(5), || {
        !node.active.election(&send2.qualified_root()).is_some()
    });

    assert_timely_eq(
        Duration::from_secs(5),
        || node.balance(&key2.account()),
        node.config.receive_minimum * 2,
    );
}

#[test]
fn search_receivable_pruned() {
    let mut system = System::new();
    let mut config1 = System::default_config();
    config1.frontiers_confirmation = FrontiersConfirmationMode::Disabled;
    let node1 = system.build_node().config(config1).finish();
    let wallet_id = node1.wallets.wallet_ids()[0];

    let mut config2 = System::default_config();
    config2.enable_voting = false; // Remove after allowing pruned voting
    let mut flags = NodeFlags::default();
    flags.enable_pruning = true;
    let node2 = system.build_node().config(config2).flags(flags).finish();
    let wallet_id2 = node2.wallets.wallet_ids()[0];

    let key2 = KeyPair::new();
    node1
        .wallets
        .insert_adhoc2(&wallet_id, &DEV_GENESIS_KEY.private_key(), true)
        .unwrap();

    let send1 = node1
        .wallets
        .send_action2(
            &wallet_id,
            *DEV_GENESIS_ACCOUNT,
            key2.account(),
            node2.config.receive_minimum,
            0,
            true,
            None,
        )
        .unwrap();

    let send2 = node1
        .wallets
        .send_action2(
            &wallet_id,
            *DEV_GENESIS_ACCOUNT,
            key2.account(),
            node2.config.receive_minimum,
            0,
            true,
            None,
        )
        .unwrap();

    // Confirmation
    assert_timely(Duration::from_secs(10), || {
        node1.active.len() == 0 && node2.active.len() == 0
    });
    assert_timely(Duration::from_secs(5), || {
        node1
            .ledger
            .confirmed()
            .block_exists(&node1.ledger.read_txn(), &send2.hash())
    });
    assert_timely_eq(Duration::from_secs(5), || node2.ledger.cemented_count(), 3);

    node1
        .wallets
        .remove_key(&wallet_id, &*DEV_GENESIS_PUB_KEY)
        .unwrap();

    // Pruning
    {
        let mut transaction = node2.store.tx_begin_write();
        assert_eq!(
            1,
            node2
                .ledger
                .pruning_action(&mut transaction, &send1.hash(), 1)
        );
    }
    assert_eq!(1, node2.ledger.pruned_count());
    assert!(node2
        .ledger
        .any()
        .block_exists_or_pruned(&node2.ledger.read_txn(), &send1.hash())); // true for pruned

    // Receive pruned block
    node2
        .wallets
        .insert_adhoc2(&wallet_id2, &key2.private_key(), true)
        .unwrap();

    node2.wallets.search_receivable_wallet(wallet_id2).unwrap();
    assert_timely_eq(
        Duration::from_secs(10),
        || node2.balance(&key2.account()),
        node2.config.receive_minimum * 2,
    );
}

#[test]
fn search_receivable() {
    let mut system = System::new();
    let node = system.make_node();
    let wallet_id = node.wallets.wallet_ids()[0];
    let key2 = KeyPair::new();
    node.wallets
        .insert_adhoc2(&wallet_id, &DEV_GENESIS_KEY.private_key(), true)
        .unwrap();
    node.wallets
        .send_action2(
            &wallet_id,
            *DEV_GENESIS_ACCOUNT,
            key2.account(),
            node.config.receive_minimum,
            0,
            true,
            None,
        )
        .unwrap();

    node.wallets
        .insert_adhoc2(&wallet_id, &key2.private_key(), true)
        .unwrap();

    node.wallets.search_receivable_wallet(wallet_id).unwrap();

    assert_timely_msg(
        Duration::from_secs(10),
        || !node.balance(&key2.account()).is_zero(),
        "balance is still zero",
    );
}

#[test]
fn search_receivable_same() {
    let mut system = System::new();
    let node = system.make_node();
    let wallet_id = node.wallets.wallet_ids()[0];
    let key2 = KeyPair::new();
    node.wallets
        .insert_adhoc2(&wallet_id, &DEV_GENESIS_KEY.private_key(), true)
        .unwrap();
    let send_result1 = node.wallets.send_action2(
        &wallet_id,
        *DEV_GENESIS_ACCOUNT,
        key2.account(),
        node.config.receive_minimum,
        0,
        true,
        None,
    );
    assert!(send_result1.is_ok());
    let send_result2 = node.wallets.send_action2(
        &wallet_id,
        *DEV_GENESIS_ACCOUNT,
        key2.account(),
        node.config.receive_minimum,
        0,
        true,
        None,
    );
    assert!(send_result2.is_ok());
    node.wallets
        .insert_adhoc2(&wallet_id, &key2.private_key(), true)
        .unwrap();
    node.wallets.search_receivable_wallet(wallet_id).unwrap();

    assert_timely_msg(
        Duration::from_secs(10),
        || node.balance(&key2.account()) == node.config.receive_minimum * 2,
        "balance is not equal to twice the receive minimum",
    );
}

#[test]
fn search_receivable_multiple() {
    let mut system = System::new();
    let node = system.make_node();
    let wallet_id = node.wallets.wallet_ids()[0];
    let key2 = KeyPair::new();
    let key3 = KeyPair::new();
    node.wallets
        .insert_adhoc2(&wallet_id, &DEV_GENESIS_KEY.private_key(), true)
        .unwrap();
    node.wallets
        .insert_adhoc2(&wallet_id, &key3.private_key(), true)
        .unwrap();
    node.wallets
        .send_action2(
            &wallet_id,
            *DEV_GENESIS_ACCOUNT,
            key3.account(),
            node.config.receive_minimum,
            0,
            true,
            None,
        )
        .unwrap();
    assert_timely_msg(
        Duration::from_secs(10),
        || !node.balance(&key3.account()).is_zero(),
        "key3 balance is still zero",
    );
    node.wallets
        .send_action2(
            &wallet_id,
            *DEV_GENESIS_ACCOUNT,
            key2.account(),
            node.config.receive_minimum,
            0,
            true,
            None,
        )
        .unwrap();
    node.wallets
        .send_action2(
            &wallet_id,
            key3.account(),
            key2.account(),
            node.config.receive_minimum,
            0,
            true,
            None,
        )
        .unwrap();
    node.wallets
        .insert_adhoc2(&wallet_id, &key2.private_key(), true)
        .unwrap();
    node.wallets.search_receivable_wallet(wallet_id).unwrap();

    assert_timely_msg(
        Duration::from_secs(10),
        || node.balance(&key2.account()) == node.config.receive_minimum * 2,
        "key2 balance is not equal to twice the receive minimum",
    );
}

#[test]
fn auto_bootstrap_age() {
    let mut system = System::new();
    let mut config = System::default_config();
    config.frontiers_confirmation = FrontiersConfirmationMode::Disabled;
    let mut node_flags = NodeFlags::default();
    node_flags.disable_bootstrap_bulk_push_client = true;
    node_flags.disable_lazy_bootstrap = true;
    node_flags.bootstrap_interval = 1;

    let node0 = system
        .build_node()
        .config(config.clone())
        .flags(node_flags.clone())
        .finish();
    let _node1 = system.make_node();

    // Wait for at least 3 bootstrap attempts with frontiers age
    assert_timely_msg(
        Duration::from_secs(10),
        || {
            node0.stats.count(
                StatType::Bootstrap,
                DetailType::InitiateLegacyAge,
                Direction::Out,
            ) >= 3
        },
        "not enough bootstrap attempts with frontiers age",
    );

    // Check that there are more attempts with frontiers age than without
    assert!(
        node0.stats.count(
            StatType::Bootstrap,
            DetailType::InitiateLegacyAge,
            Direction::Out
        ) >= node0
            .stats
            .count(StatType::Bootstrap, DetailType::Initiate, Direction::Out),
        "unexpected ratio of bootstrap attempts"
    );
}

#[test]
fn auto_bootstrap_reverse() {
    let mut system = System::new();
    let mut config = System::default_config();
    config.frontiers_confirmation = FrontiersConfirmationMode::Disabled;
    let mut node_flags = NodeFlags::default();
    node_flags.disable_bootstrap_bulk_push_client = true;
    node_flags.disable_lazy_bootstrap = true;

    let node0 = system
        .build_node()
        .config(config.clone())
        .flags(node_flags.clone())
        .finish();
    let wallet_id = node0.wallets.wallet_ids()[0];
    let key2 = KeyPair::new();

    node0
        .wallets
        .insert_adhoc2(&wallet_id, &DEV_GENESIS_KEY.private_key(), true)
        .unwrap();
    node0
        .wallets
        .insert_adhoc2(&wallet_id, &key2.private_key(), true)
        .unwrap();

    let node1 = system.make_node();

    let send_result = node0.wallets.send_action2(
        &wallet_id,
        *DEV_GENESIS_ACCOUNT,
        key2.account(),
        node0.config.receive_minimum,
        0,
        true,
        None,
    );
    assert!(send_result.is_ok());

    establish_tcp(&node0, &node1);

    assert_timely_msg(
        Duration::from_secs(10),
        || node1.balance(&key2.account()) == node0.config.receive_minimum,
        "balance not synced",
    );
}

#[test]
fn quick_confirm() {
    let mut system = System::new();
    let node1 = system.make_node();
    let wallet_id = node1.wallets.wallet_ids()[0];
    let key = KeyPair::new();
    let previous = node1.latest(&DEV_GENESIS_ACCOUNT);
    let genesis_start_balance = node1.balance(&DEV_GENESIS_ACCOUNT);

    node1
        .wallets
        .insert_adhoc2(&wallet_id, &key.private_key(), true)
        .unwrap();
    node1
        .wallets
        .insert_adhoc2(&wallet_id, &DEV_GENESIS_KEY.private_key(), true)
        .unwrap();

    let send = BlockEnum::LegacySend(SendBlock::new(
        &previous,
        &key.account(),
        &(node1.online_reps.lock().unwrap().quorum_delta() + Amount::raw(1)),
        &DEV_GENESIS_KEY.private_key(),
        system.work.generate_dev2(previous.into()).unwrap(),
    ));

    node1.process_active(send.clone());

    assert_timely_msg(
        Duration::from_secs(10),
        || !node1.balance(&key.account()).is_zero(),
        "balance is still zero",
    );

    assert_eq!(
        node1.balance(&DEV_GENESIS_ACCOUNT),
        node1.online_reps.lock().unwrap().quorum_delta() + Amount::raw(1)
    );

    assert_eq!(
        node1.balance(&key.account()),
        genesis_start_balance - (node1.online_reps.lock().unwrap().quorum_delta() + Amount::raw(1))
    );
}

#[test]
fn send_out_of_order() {
    let mut system = System::new();
    let node1 = system.make_node();
    let key2 = KeyPair::new();

    let send1 = BlockEnum::LegacySend(SendBlock::new(
        &DEV_GENESIS_HASH,
        &key2.account(),
        &(Amount::MAX - node1.config.receive_minimum),
        &DEV_GENESIS_KEY.private_key(),
        system
            .work
            .generate_dev2((*DEV_GENESIS_HASH).into())
            .unwrap(),
    ));

    let send2 = BlockEnum::LegacySend(SendBlock::new(
        &send1.hash(),
        &key2.account(),
        &(Amount::MAX - node1.config.receive_minimum * 2),
        &DEV_GENESIS_KEY.private_key(),
        system.work.generate_dev2(send1.hash().into()).unwrap(),
    ));

    let send3 = BlockEnum::LegacySend(SendBlock::new(
        &send2.hash(),
        &key2.account(),
        &(Amount::MAX - node1.config.receive_minimum * 3),
        &DEV_GENESIS_KEY.private_key(),
        system.work.generate_dev2(send2.hash().into()).unwrap(),
    ));

    node1.process_active(send3.clone());
    node1.process_active(send2.clone());
    node1.process_active(send1.clone());

    assert_timely_msg(
        Duration::from_secs(10),
        || {
            system.nodes.iter().all(|node| {
                node.balance(&DEV_GENESIS_ACCOUNT) == Amount::MAX - node1.config.receive_minimum * 3
            })
        },
        "balance is incorrect on at least one node",
    );
}

#[test]
fn send_single_observing_peer() {
    let mut system = System::new();
    let key2 = KeyPair::new();
    let node1 = system.make_node();
    let node2 = system.make_node();
    let wallet_id1 = node1.wallets.wallet_ids()[0];
    let wallet_id2 = node2.wallets.wallet_ids()[0];

    node1
        .wallets
        .insert_adhoc2(&wallet_id1, &DEV_GENESIS_KEY.private_key(), true)
        .unwrap();
    node2
        .wallets
        .insert_adhoc2(&wallet_id2, &key2.private_key(), true)
        .unwrap();

    node1
        .wallets
        .send_action2(
            &wallet_id1,
            *DEV_GENESIS_ACCOUNT,
            key2.account(),
            node1.config.receive_minimum,
            0,
            true,
            None,
        )
        .unwrap();

    assert_eq!(
        Amount::MAX - node1.config.receive_minimum,
        node1.balance(&DEV_GENESIS_ACCOUNT)
    );

    assert!(node1.balance(&key2.account()).is_zero());

    assert_timely_msg(
        Duration::from_secs(10),
        || {
            system
                .nodes
                .iter()
                .all(|node| !node.balance(&key2.account()).is_zero())
        },
        "balance is still zero on at least one node",
    );
}

#[test]
fn send_single() {
    let mut system = System::new();
    let key2 = KeyPair::new();
    let node1 = system.make_node();
    let node2 = system.make_node();
    let wallet_id1 = node1.wallets.wallet_ids()[0];
    let wallet_id2 = node2.wallets.wallet_ids()[0];

    node1
        .wallets
        .insert_adhoc2(&wallet_id1, &DEV_GENESIS_KEY.private_key(), true)
        .unwrap();
    node2
        .wallets
        .insert_adhoc2(&wallet_id2, &key2.private_key(), true)
        .unwrap();

    node1
        .wallets
        .send_action2(
            &wallet_id1,
            *DEV_GENESIS_ACCOUNT,
            key2.account(),
            node1.config.receive_minimum,
            0,
            true,
            None,
        )
        .unwrap();

    assert_eq!(
        Amount::MAX - node1.config.receive_minimum,
        node1.balance(&DEV_GENESIS_ACCOUNT)
    );

    assert!(node1.balance(&key2.account()).is_zero());

    assert_timely_msg(
        Duration::from_secs(10),
        || !node1.balance(&key2.account()).is_zero(),
        "balance is still zero",
    );
}

#[test]
fn send_self() {
    let mut system = System::new();
    let key2 = KeyPair::new();
    let node = system.make_node();
    let wallet_id = node.wallets.wallet_ids()[0];
    node.wallets
        .insert_adhoc2(&wallet_id, &DEV_GENESIS_KEY.private_key(), true)
        .unwrap();
    node.wallets
        .insert_adhoc2(&wallet_id, &key2.private_key(), true)
        .unwrap();

    node.wallets
        .send_action2(
            &wallet_id,
            *DEV_GENESIS_ACCOUNT,
            key2.account(),
            node.config.receive_minimum,
            0,
            true,
            None,
        )
        .unwrap();

    assert_timely_msg(
        Duration::from_secs(10),
        || !node.balance(&key2.account()).is_zero(),
        "balance is still zero",
    );

    assert_eq!(
        Amount::MAX - node.config.receive_minimum,
        node.balance(&DEV_GENESIS_ACCOUNT)
    );
}

#[test]
fn balance() {
    let mut system = System::new();
    let node = system.make_node();

    let wallet_id = node.wallets.wallet_ids()[0];
    node.wallets
        .insert_adhoc2(&wallet_id, &DEV_GENESIS_KEY.private_key(), true)
        .unwrap();

    let balance = node.balance(&DEV_GENESIS_KEY.account());

    assert_eq!(Amount::MAX, balance);
}

#[test]
fn work_generate() {
    let mut system = System::new();
    let node = system.make_node();
    let root = Root::from(1);
    let version = WorkVersion::Work1;

    // Test with higher difficulty
    {
        let difficulty =
            DifficultyV1::from_multiplier(1.5, node.network_params.work.threshold_base(version));
        let work = node
            .distributed_work
            .make_blocking(version, root, difficulty, None);
        assert!(work.is_some());
        let work = work.unwrap();
        assert!(node.network_params.work.difficulty(version, &root, work) >= difficulty);
    }

    // Test with lower difficulty
    {
        let difficulty = DifficultyV1::from_multiplier(
            0.5,
            node.network_params.work.threshold_base(WorkVersion::Work1),
        );
        let mut work;
        loop {
            work = node
                .distributed_work
                .make_blocking(version, root, difficulty, None);
            if let Some(work_value) = work {
                if node
                    .network_params
                    .work
                    .difficulty(version, &root, work_value)
                    < node.network_params.work.threshold_base(version)
                {
                    break;
                }
            }
        }
        let work = work.unwrap();
        assert!(node.network_params.work.difficulty(version, &root, work) >= difficulty);
        assert!(
            node.network_params.work.difficulty(version, &root, work)
                < node.network_params.work.threshold_base(version)
        );
    }
}

#[test]
fn local_block_broadcast() {
    let mut system = System::new();

    let mut node_config = System::default_config();
    node_config.priority_scheduler_enabled = false;
    node_config.hinted_scheduler.enabled = false;
    node_config.optimistic_scheduler.enabled = false;
    node_config.local_block_broadcaster.rebroadcast_interval = Duration::from_secs(1);

    let node1 = system.build_node().config(node_config).finish();
    let node2 = system.make_disconnected_node();

    let key1 = KeyPair::new();
    let latest_hash = *DEV_GENESIS_HASH;

    let send1 = BlockEnum::LegacySend(SendBlock::new(
        &latest_hash,
        &key1.account(),
        &(Amount::MAX - Amount::nano(1000)),
        &DEV_GENESIS_KEY.private_key(),
        system.work.generate_dev2(latest_hash.into()).unwrap(),
    ));

    let qualified_root = send1.qualified_root();
    let send_hash = send1.hash();
    node1.process_local(send1).unwrap();

    assert_never(Duration::from_millis(500), || {
        node1.active.active_root(&qualified_root)
    });

    // Wait until a broadcast is attempted
    assert_timely_eq(
        Duration::from_secs(5),
        || node1.local_block_broadcaster.len(),
        1,
    );
    assert_timely_msg(
        Duration::from_secs(5),
        || {
            node1.stats.count(
                StatType::LocalBlockBroadcaster,
                DetailType::Broadcast,
                Direction::Out,
            ) >= 1
        },
        "no broadcast sent",
    );

    // The other node should not have received a block
    assert_never(Duration::from_millis(500), || {
        node2.block(&send_hash).is_some()
    });

    // Connect the nodes and check that the block is propagated
    node1
        .peer_connector
        .connect_to(node2.tcp_listener.local_address());
    assert_timely_msg(
        Duration::from_secs(5),
        || {
            node1
                .network_info
                .read()
                .unwrap()
                .find_node_id(&node2.get_node_id())
                .is_some()
        },
        "node2 not connected",
    );
    assert_timely_msg(
        Duration::from_secs(10),
        || node2.block(&send_hash).is_some(),
        "block not received",
    )
}

#[test]
fn fork_no_vote_quorum() {
    let mut system = System::new();
    let node1 = system.make_node();
    let node2 = system.make_node();
    let node3 = system.make_node();
    let wallet_id1 = node1.wallets.wallet_ids()[0];
    let wallet_id2 = node2.wallets.wallet_ids()[0];
    let wallet_id3 = node3.wallets.wallet_ids()[0];
    node1
        .wallets
        .insert_adhoc2(&wallet_id1, &DEV_GENESIS_KEY.private_key(), true)
        .unwrap();
    let key4 = node1
        .wallets
        .deterministic_insert2(&wallet_id1, true)
        .unwrap();
    node1
        .wallets
        .send_action2(
            &wallet_id1,
            *DEV_GENESIS_ACCOUNT,
            key4.into(),
            Amount::MAX / 4,
            0,
            true,
            None,
        )
        .unwrap();
    let key1 = node2
        .wallets
        .deterministic_insert2(&wallet_id2, true)
        .unwrap();
    node2
        .wallets
        .set_representative(wallet_id2, key1, false)
        .unwrap();
    let block = node1
        .wallets
        .send_action2(
            &wallet_id1,
            *DEV_GENESIS_ACCOUNT,
            key1.into(),
            node1.config.receive_minimum,
            0,
            true,
            None,
        )
        .unwrap();
    assert_timely_msg(
        Duration::from_secs(30),
        || {
            node3.balance(&key1.into()) == node1.config.receive_minimum
                && node2.balance(&key1.into()) == node1.config.receive_minimum
                && node1.balance(&key1.into()) == node1.config.receive_minimum
        },
        "balances are wrong",
    );
    assert_eq!(node1.config.receive_minimum, node1.ledger.weight(&key1));
    assert_eq!(node1.config.receive_minimum, node2.ledger.weight(&key1));
    assert_eq!(node1.config.receive_minimum, node3.ledger.weight(&key1));

    let send1 = BlockEnum::State(StateBlock::new(
        *DEV_GENESIS_ACCOUNT,
        block.hash(),
        *DEV_GENESIS_PUB_KEY,
        (Amount::MAX / 4) - (node1.config.receive_minimum * 2),
        Account::from(key1).into(),
        &DEV_GENESIS_KEY,
        node1.work_generate_dev(block.hash()),
    ));

    node1.process(send1.clone()).unwrap();
    node2.process(send1.clone()).unwrap();
    node3.process(send1.clone()).unwrap();

    let key2 = node3
        .wallets
        .deterministic_insert2(&wallet_id3, true)
        .unwrap();

    let send2 = BlockEnum::State(StateBlock::new(
        *DEV_GENESIS_ACCOUNT,
        block.hash(),
        *DEV_GENESIS_PUB_KEY,
        (Amount::MAX / 4) - (node1.config.receive_minimum * 2),
        Account::from(key2).into(),
        &DEV_GENESIS_KEY,
        node1.work_generate_dev(block.hash()),
    ));
    let vote = Vote::new(&KeyPair::new(), 0, 0, vec![send2.hash()]);
    let confirm = Message::ConfirmAck(ConfirmAck::new_with_own_vote(vote));
    let channel = node2
        .network_info
        .read()
        .unwrap()
        .find_node_id(&node3.node_id.public_key())
        .unwrap()
        .clone();
    node2.message_publisher.lock().unwrap().try_send(
        channel.channel_id(),
        &confirm,
        DropPolicy::ShouldNotDrop,
        TrafficType::Generic,
    );

    assert_timely_msg(
        Duration::from_secs(10),
        || {
            node3
                .stats
                .count(StatType::Message, DetailType::ConfirmAck, Direction::In)
                >= 3
        },
        "no confirm ack",
    );
    assert_eq!(node1.latest(&DEV_GENESIS_ACCOUNT), send1.hash());
    assert_eq!(node2.latest(&DEV_GENESIS_ACCOUNT), send1.hash());
    assert_eq!(node3.latest(&DEV_GENESIS_ACCOUNT), send1.hash());
}

#[test]
fn fork_open() {
    let mut system = System::new();
    let node = system.make_node();
    let wallet_id = node.wallets.wallet_ids()[0];

    // create block send1, to send all the balance from genesis to key1
    // this is done to ensure that the open block(s) cannot be voted on and confirmed
    let key1 = KeyPair::new();
    let send1 = BlockEnum::State(StateBlock::new(
        *DEV_GENESIS_ACCOUNT,
        *DEV_GENESIS_HASH,
        *DEV_GENESIS_PUB_KEY,
        Amount::zero(),
        key1.account().into(),
        &DEV_GENESIS_KEY,
        node.work_generate_dev(*DEV_GENESIS_HASH),
    ));

    let channel = make_fake_channel(&node);

    node.inbound_message_queue.put(
        Message::Publish(Publish::new_forward(send1.clone())),
        channel.info.clone(),
    );

    assert_timely_msg(
        Duration::from_secs(5),
        || node.active.election(&send1.qualified_root()).is_some(),
        "election not found",
    );
    let election = node.active.election(&send1.qualified_root()).unwrap();
    node.active.force_confirm(&election);
    assert_timely_eq(Duration::from_secs(5), || node.active.len(), 0);

    // register key for genesis account, not sure why we do this, it seems needless,
    // since the genesis account at this stage has zero voting weight
    node.wallets
        .insert_adhoc2(&wallet_id, &DEV_GENESIS_KEY.private_key(), true)
        .unwrap();

    // create the 1st open block to receive send1, which should be regarded as the winner just because it is first
    let open1 = BlockEnum::State(StateBlock::new(
        key1.account(),
        BlockHash::zero(),
        1.into(),
        Amount::MAX,
        send1.hash().into(),
        &key1,
        node.work_generate_dev(&key1),
    ));
    node.inbound_message_queue.put(
        Message::Publish(Publish::new_forward(open1.clone())),
        channel.info.clone(),
    );
    assert_timely_eq(Duration::from_secs(5), || node.active.len(), 1);

    // create 2nd open block, which is a fork of open1 block
    // create the 1st open block to receive send1, which should be regarded as the winner just because it is first
    let open2 = BlockEnum::State(StateBlock::new(
        key1.account(),
        BlockHash::zero(),
        2.into(),
        Amount::MAX,
        send1.hash().into(),
        &key1,
        node.work_generate_dev(&key1),
    ));
    node.inbound_message_queue.put(
        Message::Publish(Publish::new_forward(open2.clone())),
        channel.info.clone(),
    );
    assert_timely_msg(
        Duration::from_secs(5),
        || node.active.election(&open2.qualified_root()).is_some(),
        "no election for open2",
    );

    let election = node.active.election(&open2.qualified_root()).unwrap();
    // we expect to find 2 blocks in the election and we expect the first block to be the winner just because it was first
    assert_timely_eq(
        Duration::from_secs(5),
        || election.mutex.lock().unwrap().last_blocks.len(),
        2,
    );
    assert_eq!(open1.hash(), election.winner_hash().unwrap());

    // wait for a second and check that the election did not get confirmed
    sleep(Duration::from_millis(1000));
    assert_eq!(node.active.confirmed(&election), false);

    // check that only the first block is saved to the ledger
    assert_timely_msg(
        Duration::from_secs(5),
        || node.block_exists(&open1.hash()),
        "open1 not in ledger",
    );
    assert_eq!(node.block_exists(&open2.hash()), false);
}

#[test]
fn online_reps_rep_crawler() {
    let mut system = System::new();
    let mut flags = NodeFlags::default();
    flags.disable_rep_crawler = true;
    let node = system.build_node().flags(flags).finish();
    let vote = Arc::new(Vote::new(
        &DEV_GENESIS_KEY,
        milliseconds_since_epoch(),
        0,
        vec![*DEV_GENESIS_HASH],
    ));
    assert_eq!(
        Amount::zero(),
        node.online_reps.lock().unwrap().online_weight()
    );

    // Without rep crawler
    let channel = make_fake_channel(&node);
    node.vote_processor
        .vote_blocking(&vote, channel.channel_id(), VoteSource::Live);
    assert_eq!(
        Amount::zero(),
        node.online_reps.lock().unwrap().online_weight()
    );

    // After inserting to rep crawler
    node.rep_crawler
        .force_query(*DEV_GENESIS_HASH, channel.channel_id());
    node.vote_processor
        .vote_blocking(&vote, channel.channel_id(), VoteSource::Live);
    assert_eq!(
        Amount::MAX,
        node.online_reps.lock().unwrap().online_weight()
    );
}

#[test]
fn online_reps_election() {
    let mut system = System::new();
    let mut flags = NodeFlags::default();
    flags.disable_rep_crawler = true;
    let node = system.build_node().flags(flags).finish();

    // Start election
    let key = KeyPair::new();
    let send1 = BlockEnum::State(StateBlock::new(
        *DEV_GENESIS_ACCOUNT,
        *DEV_GENESIS_HASH,
        *DEV_GENESIS_PUB_KEY,
        Amount::MAX - Amount::nano(1000),
        key.account().into(),
        &DEV_GENESIS_KEY,
        node.work_generate_dev(*DEV_GENESIS_HASH),
    ));

    node.process_active(send1.clone());
    assert_timely_eq(Duration::from_secs(5), || node.active.len(), 1);

    // Process vote for ongoing election
    let vote = Arc::new(Vote::new(
        &DEV_GENESIS_KEY,
        milliseconds_since_epoch(),
        0,
        vec![send1.hash()],
    ));
    assert_eq!(
        Amount::zero(),
        node.online_reps.lock().unwrap().online_weight()
    );

    let channel = make_fake_channel(&node);
    node.vote_processor
        .vote_blocking(&vote, channel.channel_id(), VoteSource::Live);

    assert_eq!(
        Amount::MAX - Amount::nano(1000),
        node.online_reps.lock().unwrap().online_weight()
    );
}

#[test]
fn vote_republish() {
    let mut system = System::new();
    let node1 = system.make_node();
    let node2 = system.make_node();
    let key2 = KeyPair::new();
    // by not setting a private key on node1's wallet for genesis account, it is stopped from voting
    let wallet_id = node2.wallets.wallet_ids()[0];
    node2
        .wallets
        .insert_adhoc2(&wallet_id, &key2.private_key(), true)
        .unwrap();

    // send1 and send2 are forks of each other
    let send1 = BlockEnum::State(StateBlock::new(
        *DEV_GENESIS_ACCOUNT,
        *DEV_GENESIS_HASH,
        *DEV_GENESIS_PUB_KEY,
        Amount::MAX - Amount::nano(1000),
        key2.account().into(),
        &DEV_GENESIS_KEY,
        node1.work_generate_dev(*DEV_GENESIS_HASH),
    ));
    let send2 = BlockEnum::State(StateBlock::new(
        *DEV_GENESIS_ACCOUNT,
        *DEV_GENESIS_HASH,
        *DEV_GENESIS_PUB_KEY,
        Amount::MAX - Amount::nano(2000),
        key2.account().into(),
        &DEV_GENESIS_KEY,
        node1.work_generate_dev(*DEV_GENESIS_HASH),
    ));

    // process send1 first, this will make sure send1 goes into the ledger and an election is started
    node1.process_active(send1.clone());
    assert_timely_msg(
        Duration::from_secs(5),
        || node2.block_exists(&send1.hash()),
        "block not found on node2",
    );
    assert_timely_msg(
        Duration::from_secs(5),
        || node1.active.active(&send1),
        "not active on node 1",
    );
    assert_timely_msg(
        Duration::from_secs(5),
        || node2.active.active(&send1),
        "not active on node 2",
    );

    // now process send2, send2 will not go in the ledger because only the first block of a fork goes in the ledger
    node1.process_active(send2.clone());
    assert_timely_msg(
        Duration::from_secs(5),
        || node1.active.active(&send2),
        "send2 not active on node 2",
    );

    // send2 cannot be synced because it is not in the ledger of node1, it is only in the election object in RAM on node1
    assert_eq!(node1.block_exists(&send2.hash()), false);

    // the vote causes the election to reach quorum and for the vote (and block?) to be published from node1 to node2
    let vote = Arc::new(Vote::new_final(&DEV_GENESIS_KEY, vec![send2.hash()]));
    let channel_id = ChannelId::from(999);
    node1
        .vote_processor_queue
        .vote(vote, channel_id, VoteSource::Live);

    // FIXME: there is a race condition here, if the vote arrives before the block then the vote is wasted and the test fails
    // we could resend the vote but then there is a race condition between the vote resending and the election reaching quorum on node1
    // the proper fix would be to observe on node2 that both the block and the vote arrived in whatever order
    // the real node will do a confirm request if it needs to find a lost vote

    // check that send2 won on both nodes
    assert_timely_msg(
        Duration::from_secs(5),
        || node1.blocks_confirmed(&[send2.clone()]),
        "not confirmed on node1",
    );
    assert_timely_msg(
        Duration::from_secs(5),
        || node2.blocks_confirmed(&[send2.clone()]),
        "not confirmed on node2",
    );

    // check that send1 is deleted from the ledger on nodes
    assert_eq!(node1.block_exists(&send1.hash()), false);
    assert_eq!(node2.block_exists(&send1.hash()), false);
    assert_timely_eq(
        Duration::from_secs(5),
        || node1.balance(&key2.account()),
        Amount::nano(2000),
    );
    assert_timely_eq(
        Duration::from_secs(5),
        || node2.balance(&key2.account()),
        Amount::nano(2000),
    );
}

// This test places block send1 onto every node. Then it creates block send2 (which is a fork of send1) and sends it to node1.
// Then it sends a vote for send2 to node1 and expects node2 to also get the block plus vote and confirm send2.
// TODO: This test enforces the order block followed by vote on node1, should vote followed by block also work? It doesn't currently.
#[test]
fn vote_by_hash_republish() {
    let mut system = System::new();
    let node1 = system.make_node();
    let node2 = system.make_node();
    let key2 = KeyPair::new();
    // by not setting a private key on node1's wallet for genesis account, it is stopped from voting
    let wallet_id = node2.wallets.wallet_ids()[0];
    node2
        .wallets
        .insert_adhoc2(&wallet_id, &key2.private_key(), true)
        .unwrap();

    // send1 and send2 are forks of each other
    let send1 = BlockEnum::State(StateBlock::new(
        *DEV_GENESIS_ACCOUNT,
        *DEV_GENESIS_HASH,
        *DEV_GENESIS_PUB_KEY,
        Amount::MAX - Amount::nano(1000),
        key2.account().into(),
        &DEV_GENESIS_KEY,
        node1.work_generate_dev(*DEV_GENESIS_HASH),
    ));
    let send2 = BlockEnum::State(StateBlock::new(
        *DEV_GENESIS_ACCOUNT,
        *DEV_GENESIS_HASH,
        *DEV_GENESIS_PUB_KEY,
        Amount::MAX - Amount::nano(2000),
        key2.account().into(),
        &DEV_GENESIS_KEY,
        node1.work_generate_dev(*DEV_GENESIS_HASH),
    ));

    // give block send1 to node1 and check that an election for send1 starts on both nodes
    node1.process_active(send1.clone());
    assert_timely_msg(
        Duration::from_secs(5),
        || node1.active.active(&send1),
        "not active on node 1",
    );
    assert_timely_msg(
        Duration::from_secs(5),
        || node2.active.active(&send1),
        "not active on node 2",
    );

    // give block send2 to node1 and wait until the block is received and processed by node1
    node1.publish_filter.clear_all();
    node1.process_active(send2.clone());
    assert_timely_msg(
        Duration::from_secs(5),
        || node1.active.active(&send2),
        "send2 not active on node 1",
    );

    // construct a vote for send2 in order to overturn send1
    let vote = Arc::new(Vote::new_final(&DEV_GENESIS_KEY, vec![send2.hash()]));
    node1
        .vote_processor_queue
        .vote(vote, ChannelId::from(999), VoteSource::Live);

    // send2 should win on both nodes
    assert_timely_msg(
        Duration::from_secs(5),
        || node1.blocks_confirmed(&[send2.clone()]),
        "not confirmed on node1",
    );
    assert_timely_msg(
        Duration::from_secs(5),
        || node2.blocks_confirmed(&[send2.clone()]),
        "not confirmed on node2",
    );
    assert_eq!(node1.block_exists(&send1.hash()), false);
    assert_eq!(node2.block_exists(&send1.hash()), false);
}

#[test]
fn fork_election_invalid_block_signature() {
    let mut system = System::new();
    let node1 = system.make_node();

    // send1 and send2 are forks of each other
    let send1 = BlockEnum::State(StateBlock::new(
        *DEV_GENESIS_ACCOUNT,
        *DEV_GENESIS_HASH,
        *DEV_GENESIS_PUB_KEY,
        Amount::MAX - Amount::nano(1000),
        (*DEV_GENESIS_ACCOUNT).into(),
        &DEV_GENESIS_KEY,
        node1.work_generate_dev(*DEV_GENESIS_HASH),
    ));
    let send2 = BlockEnum::State(StateBlock::new(
        *DEV_GENESIS_ACCOUNT,
        *DEV_GENESIS_HASH,
        *DEV_GENESIS_PUB_KEY,
        Amount::MAX - Amount::nano(2000),
        (*DEV_GENESIS_ACCOUNT).into(),
        &DEV_GENESIS_KEY,
        node1.work_generate_dev(*DEV_GENESIS_HASH),
    ));
    let mut send3 = BlockEnum::State(StateBlock::new(
        *DEV_GENESIS_ACCOUNT,
        *DEV_GENESIS_HASH,
        *DEV_GENESIS_PUB_KEY,
        Amount::MAX - Amount::nano(2000),
        (*DEV_GENESIS_ACCOUNT).into(),
        &DEV_GENESIS_KEY,
        node1.work_generate_dev(*DEV_GENESIS_HASH),
    ));
    send3.set_block_signature(&Signature::new()); // Invalid signature

    let channel = make_fake_channel(&node1);
    node1.inbound_message_queue.put(
        Message::Publish(Publish::new_forward(send1.clone())),
        channel.info.clone(),
    );
    assert_timely_msg(
        Duration::from_secs(5),
        || node1.active.active(&send1),
        "not active on node 1",
    );
    let election = node1.active.election(&send1.qualified_root()).unwrap();
    assert_eq!(1, election.mutex.lock().unwrap().last_blocks.len());

    node1.inbound_message_queue.put(
        Message::Publish(Publish::new_forward(send3)),
        channel.info.clone(),
    );
    node1.inbound_message_queue.put(
        Message::Publish(Publish::new_forward(send2.clone())),
        channel.info.clone(),
    );
    assert_timely_msg(
        Duration::from_secs(3),
        || election.mutex.lock().unwrap().last_blocks.len() > 1,
        "block len was < 2",
    );
    assert_eq!(
        election
            .mutex
            .lock()
            .unwrap()
            .last_blocks
            .get(&send2.hash())
            .unwrap()
            .block_signature(),
        send2.block_signature()
    );
}

#[test]
fn confirm_back() {
    let mut system = System::new();
    let node = system.make_node();
    let key = KeyPair::new();

    let send1 = BlockEnum::State(StateBlock::new(
        *DEV_GENESIS_ACCOUNT,
        *DEV_GENESIS_HASH,
        *DEV_GENESIS_PUB_KEY,
        Amount::MAX - Amount::raw(1),
        key.account().into(),
        &DEV_GENESIS_KEY,
        node.work_generate_dev(*DEV_GENESIS_HASH),
    ));
    let open = BlockEnum::State(StateBlock::new(
        key.account(),
        BlockHash::zero(),
        key.public_key(),
        Amount::raw(1),
        send1.hash().into(),
        &key,
        node.work_generate_dev(&key),
    ));
    let send2 = BlockEnum::State(StateBlock::new(
        key.account(),
        open.hash(),
        key.public_key(),
        Amount::zero(),
        (*DEV_GENESIS_ACCOUNT).into(),
        &key,
        node.work_generate_dev(open.hash()),
    ));

    node.process_active(send1.clone());
    node.process_active(open.clone());
    node.process_active(send2.clone());

    assert_timely_msg(
        Duration::from_secs(5),
        || node.block_exists(&send2.hash()),
        "send2 not found",
    );

    start_election(&node, &send1.hash());
    start_election(&node, &open.hash());
    start_election(&node, &send2.hash());
    assert_eq!(node.active.len(), 3);
    let vote = Arc::new(Vote::new_final(&DEV_GENESIS_KEY, vec![send2.hash()]));
    node.vote_processor_queue
        .vote(vote, ChannelId::from(999), VoteSource::Live);
    assert_timely_eq(Duration::from_secs(10), || node.active.len(), 0);
}

#[test]
fn rollback_vote_self() {
    let mut system = System::new();
    let mut flags = NodeFlags::default();
    flags.disable_request_loop = true;
    let node = system.build_node().flags(flags).finish();
    let wallet_id = node.wallets.wallet_ids()[0];
    let key = KeyPair::new();

    // send half the voting weight to a non voting rep to ensure quorum cannot be reached
    let send1 = BlockEnum::State(StateBlock::new(
        *DEV_GENESIS_ACCOUNT,
        *DEV_GENESIS_HASH,
        *DEV_GENESIS_PUB_KEY,
        Amount::MAX - Amount::MAX / 2,
        key.account().into(),
        &DEV_GENESIS_KEY,
        node.work_generate_dev(*DEV_GENESIS_HASH),
    ));

    let open = BlockEnum::State(StateBlock::new(
        key.account(),
        BlockHash::zero(),
        key.public_key(),
        Amount::MAX / 2,
        send1.hash().into(),
        &key,
        node.work_generate_dev(&key),
    ));

    // send 1 raw
    let send2 = BlockEnum::State(StateBlock::new(
        key.account(),
        open.hash(),
        key.public_key(),
        open.balance() - Amount::raw(1),
        (*DEV_GENESIS_ACCOUNT).into(),
        &key,
        node.work_generate_dev(open.hash()),
    ));

    // fork of send2 block
    let fork = BlockEnum::State(StateBlock::new(
        key.account(),
        open.hash(),
        key.public_key(),
        open.balance() - Amount::raw(2),
        (*DEV_GENESIS_ACCOUNT).into(),
        &key,
        node.work_generate_dev(open.hash()),
    ));

    // Process and mark the first 2 blocks as confirmed to allow voting
    node.process(send1.clone()).unwrap();
    node.process(open.clone()).unwrap();
    node.confirm(open.hash());

    // wait until the rep weights have caught up with the weight transfer
    assert_timely_eq(
        Duration::from_secs(5),
        || node.ledger.weight(&key.public_key()),
        Amount::MAX / 2,
    );

    // process forked blocks, send2 will be the winner because it was first and there are no votes yet
    node.process_active(send2.clone());
    assert_timely_msg(
        Duration::from_secs(5),
        || node.active.election(&send2.qualified_root()).is_some(),
        "election not found",
    );
    let election = node.active.election(&send2.qualified_root()).unwrap();
    node.process_active(fork.clone());
    assert_timely_eq(
        Duration::from_secs(5),
        || election.mutex.lock().unwrap().last_blocks.len(),
        2,
    );
    assert_eq!(election.winner_hash().unwrap(), send2.hash());

    {
        // The write guard prevents the block processor from performing the rollback
        let _write_guard = node.ledger.write_queue.wait(Writer::Testing);

        assert_eq!(0, node.active.votes_with_weight(&election).len());
        // Vote with key to switch the winner
        node.active.vote_applier.vote(
            &election,
            &key.public_key(),
            0,
            &fork.hash(),
            VoteSource::Live,
        );
        assert_eq!(1, node.active.votes_with_weight(&election).len());
        // The winner changed
        assert_eq!(election.winner_hash().unwrap(), fork.hash(),);

        // Insert genesis key in the wallet
        node.wallets
            .insert_adhoc2(&wallet_id, &DEV_GENESIS_KEY.private_key(), true)
            .unwrap();

        // Without the rollback being finished, the aggregator should not reply with any vote
        let channel = make_fake_channel(&node);

        node.request_aggregator
            .request(vec![(send2.hash(), send2.root())], channel.channel_id());

        assert_always_eq(
            Duration::from_secs(1),
            || {
                node.stats.count(
                    StatType::RequestAggregatorReplies,
                    DetailType::NormalVote,
                    Direction::Out,
                )
            },
            0,
        );

        // Going out of the scope allows the rollback to complete
    }

    // A vote is eventually generated from the local representative
    let is_genesis_vote = |info: &&VoteWithWeightInfo| info.representative == *DEV_GENESIS_PUB_KEY;

    assert_timely_eq(
        Duration::from_secs(5),
        || node.active.votes_with_weight(&election).len(),
        2,
    );
    let votes_with_weight = node.active.votes_with_weight(&election);
    assert_eq!(1, votes_with_weight.iter().filter(is_genesis_vote).count());
    let vote = votes_with_weight.iter().find(is_genesis_vote).unwrap();
    assert_eq!(fork.hash(), vote.hash);
}

// Test that rep_crawler removes unreachable reps from its search results.
// This test creates three principal representatives (rep1, rep2, genesis_rep) and
// one node for searching them (searching_node).
#[test]
fn rep_crawler_rep_remove() {
    let mut system = System::new();
    let searching_node = system.make_node(); // will be used to find principal representatives
    let keys_rep1 = KeyPair::new(); // Principal representative 1
    let keys_rep2 = KeyPair::new(); // Principal representative 2

    let min_pr_weight = searching_node
        .online_reps
        .lock()
        .unwrap()
        .minimum_principal_weight();

    // Send enough nanos to Rep1 to make it a principal representative
    let send_to_rep1 = BlockEnum::State(StateBlock::new(
        *DEV_GENESIS_ACCOUNT,
        *DEV_GENESIS_HASH,
        *DEV_GENESIS_PUB_KEY,
        Amount::MAX - (min_pr_weight * 2),
        keys_rep1.account().into(),
        &DEV_GENESIS_KEY,
        system
            .work
            .generate_dev2((*DEV_GENESIS_HASH).into())
            .unwrap(),
    ));

    // Receive by Rep1
    let receive_rep1 = BlockEnum::State(StateBlock::new(
        keys_rep1.account(),
        BlockHash::zero(),
        keys_rep1.public_key(),
        min_pr_weight * 2,
        send_to_rep1.hash().into(),
        &keys_rep1,
        system
            .work
            .generate_dev2(keys_rep1.public_key().into())
            .unwrap(),
    ));

    // Send enough nanos to Rep2 to make it a principal representative
    let send_to_rep2 = BlockEnum::State(StateBlock::new(
        *DEV_GENESIS_ACCOUNT,
        send_to_rep1.hash(),
        *DEV_GENESIS_PUB_KEY,
        Amount::MAX - (min_pr_weight * 4),
        keys_rep2.account().into(),
        &DEV_GENESIS_KEY,
        system
            .work
            .generate_dev2(send_to_rep1.hash().into())
            .unwrap(),
    ));

    // Receive by Rep2
    let receive_rep2 = BlockEnum::State(StateBlock::new(
        keys_rep2.account(),
        BlockHash::zero(),
        keys_rep2.public_key(),
        min_pr_weight * 2,
        send_to_rep2.hash().into(),
        &keys_rep2,
        system
            .work
            .generate_dev2(keys_rep2.public_key().into())
            .unwrap(),
    ));

    searching_node.process(send_to_rep1).unwrap();
    searching_node.process(receive_rep1).unwrap();
    searching_node.process(send_to_rep2).unwrap();
    searching_node.process(receive_rep2).unwrap();

    // Create channel for Rep1
    let channel_rep1 = make_fake_channel(&searching_node);

    // Ensure Rep1 is found by the rep_crawler after receiving a vote from it
    let vote_rep1 = Arc::new(Vote::new(&keys_rep1, 0, 0, vec![*DEV_GENESIS_HASH]));
    searching_node
        .rep_crawler
        .force_process(vote_rep1, channel_rep1.channel_id());
    assert_timely_eq(
        Duration::from_secs(5),
        || {
            searching_node
                .online_reps
                .lock()
                .unwrap()
                .peered_reps_count()
        },
        1,
    );

    let reps = searching_node.online_reps.lock().unwrap().peered_reps();
    assert_eq!(1, reps.len());
    assert_eq!(
        min_pr_weight * 2,
        searching_node.ledger.weight(&reps[0].account)
    );
    assert_eq!(keys_rep1.public_key(), reps[0].account);
    assert_eq!(channel_rep1.channel_id(), reps[0].channel_id);

    // When rep1 disconnects then rep1 should not be found anymore
    channel_rep1.info.close();
    assert_timely_eq(
        Duration::from_secs(5),
        || {
            searching_node
                .online_reps
                .lock()
                .unwrap()
                .peered_reps_count()
        },
        0,
    );

    // Add working node for genesis representative
    let node_genesis_rep = system.make_node();
    let wallet_id = node_genesis_rep.wallets.wallet_ids()[0];
    node_genesis_rep
        .wallets
        .insert_adhoc2(&wallet_id, &DEV_GENESIS_KEY.private_key(), true)
        .unwrap();
    let channel_genesis_rep = searching_node
        .network_info
        .read()
        .unwrap()
        .find_node_id(&node_genesis_rep.get_node_id())
        .unwrap()
        .clone();

    // genesis_rep should be found as principal representative after receiving a vote from it
    let vote_genesis_rep = Arc::new(Vote::new(&DEV_GENESIS_KEY, 0, 0, vec![*DEV_GENESIS_HASH]));
    searching_node
        .rep_crawler
        .force_process(vote_genesis_rep, channel_genesis_rep.channel_id());
    assert_timely_eq(
        Duration::from_secs(10),
        || {
            searching_node
                .online_reps
                .lock()
                .unwrap()
                .peered_reps_count()
        },
        1,
    );

    // Start a node for Rep2 and wait until it is connected
    let node_rep2 = system.make_node();
    searching_node
        .peer_connector
        .connect_to(node_rep2.tcp_listener.local_address());
    assert_timely_msg(
        Duration::from_secs(10),
        || {
            searching_node
                .network_info
                .read()
                .unwrap()
                .find_node_id(&node_rep2.get_node_id())
                .is_some()
        },
        "channel to rep2 not found",
    );
    let channel_rep2 = searching_node
        .network_info
        .read()
        .unwrap()
        .find_node_id(&node_rep2.get_node_id())
        .unwrap()
        .clone();

    // Rep2 should be found as a principal representative after receiving a vote from it
    let vote_rep2 = Arc::new(Vote::new(&keys_rep2, 0, 0, vec![*DEV_GENESIS_HASH]));
    searching_node
        .rep_crawler
        .force_process(vote_rep2, channel_rep2.channel_id());
    assert_timely_eq(
        Duration::from_secs(10),
        || {
            searching_node
                .online_reps
                .lock()
                .unwrap()
                .peered_reps_count()
        },
        2,
    );

    // TODO rewrite this test and the missing part below this commit
    // ... part missing:
}

#[test]
fn epoch_conflict_confirm() {
    let mut system = System::new();
    let config0 = NodeConfig {
        frontiers_confirmation: FrontiersConfirmationMode::Disabled,
        ..System::default_config()
    };
    let node0 = system.build_node().config(config0).finish();

    let config1 = NodeConfig {
        frontiers_confirmation: FrontiersConfirmationMode::Disabled,
        ..System::default_config()
    };
    let node1 = system.build_node().config(config1).finish();

    let key = KeyPair::new();
    let epoch_signer = DEV_GENESIS_KEY.clone();

    let send = BlockEnum::State(StateBlock::new(
        *DEV_GENESIS_ACCOUNT,
        *DEV_GENESIS_HASH,
        *DEV_GENESIS_PUB_KEY,
        Amount::MAX - Amount::raw(1),
        key.account().into(),
        &DEV_GENESIS_KEY,
        system
            .work
            .generate_dev2((*DEV_GENESIS_HASH).into())
            .unwrap(),
    ));

    let open = BlockEnum::State(StateBlock::new(
        key.account(),
        BlockHash::zero(),
        key.public_key(),
        Amount::raw(1),
        send.hash().into(),
        &key,
        system.work.generate_dev2(key.public_key().into()).unwrap(),
    ));

    let change = BlockEnum::State(StateBlock::new(
        key.account(),
        open.hash(),
        key.public_key(),
        Amount::raw(1),
        Link::zero(),
        &key,
        system.work.generate_dev2(open.hash().into()).unwrap(),
    ));

    let send2 = BlockEnum::State(StateBlock::new(
        *DEV_GENESIS_ACCOUNT,
        send.hash(),
        *DEV_GENESIS_PUB_KEY,
        Amount::MAX - Amount::raw(2),
        open.hash().into(),
        &DEV_GENESIS_KEY,
        system.work.generate_dev2(send.hash().into()).unwrap(),
    ));

    let epoch_open = BlockEnum::State(StateBlock::new(
        change.root().into(),
        BlockHash::zero(),
        PublicKey::zero(),
        Amount::zero(),
        node0.ledger.epoch_link(Epoch::Epoch1).unwrap(),
        &epoch_signer,
        system.work.generate_dev2(open.hash().into()).unwrap(),
    ));

    // Process initial blocks on node1
    node1.process(send.clone()).unwrap();
    node1.process(send2.clone()).unwrap();
    node1.process(open.clone()).unwrap();

    // Confirm open block in node1 to allow generating votes
    node1.confirm(open.hash());

    // Process initial blocks on node0
    node0.process(send.clone()).unwrap();
    node0.process(send2.clone()).unwrap();
    node0.process(open.clone()).unwrap();

    // Process conflicting blocks on node 0 as blocks coming from live network
    node0.process_active(change.clone());
    node0.process_active(epoch_open.clone());

    // Ensure blocks were propagated to both nodes
    assert_timely(Duration::from_secs(5), || {
        node0.blocks_exist(&[change.clone(), epoch_open.clone()])
    });
    assert_timely(Duration::from_secs(5), || {
        node1.blocks_exist(&[change.clone(), epoch_open.clone()])
    });

    // Confirm initial blocks in node1 to allow generating votes later
    start_elections(
        &node1,
        &[change.hash(), epoch_open.hash(), send2.hash()],
        true,
    );
    assert_timely(Duration::from_secs(5), || {
        node1.blocks_confirmed(&[change.clone(), epoch_open.clone(), send2.clone()])
    });

    // Start elections for node0 for conflicting change and epoch_open blocks (those two blocks have the same root)
    activate_hashes(&node0, &[change.hash(), epoch_open.hash()]);
    assert_timely(Duration::from_secs(5), || {
        node0.vote_router.active(&change.hash()) && node0.vote_router.active(&epoch_open.hash())
    });

    // Make node1 a representative
    let wallet_id = node1.wallets.wallet_ids()[0];
    node1
        .wallets
        .insert_adhoc2(&wallet_id, &DEV_GENESIS_KEY.private_key(), true)
        .unwrap();

    // Ensure both conflicting blocks were successfully processed and confirmed
    assert_timely(Duration::from_secs(15), || {
        node0.blocks_confirmed(&[change.clone(), epoch_open.clone()])
    });
}

#[test]
<<<<<<< HEAD
fn node_receive_quorum() {
    let mut system = System::new();
    let node1 = system.make_node();
    
    let wallet_id = node1.wallets.wallet_ids()[0];
    let key = KeyPair::new();
    let previous = node1.latest(&DEV_GENESIS_ACCOUNT);

    node1
        .wallets
        .insert_adhoc2(&wallet_id, &key.private_key(), true)
        .unwrap();

    let send = BlockEnum::LegacySend(SendBlock::new(
        &previous,
        &key.account(),
        &(node1.ledger.constants.genesis_amount - Amount::raw(*GXRB_RATIO)),
        &DEV_GENESIS_KEY.private_key(),
        system.work.generate_dev2(previous.into()).unwrap(),
    ));

    node1.process_active(send.clone());

    assert_timely_msg(
        Duration::from_secs(10),
        || node1.block_exists(&send.hash()),
        "send block not found",
    );

    assert_timely_msg(
        Duration::from_secs(10),
        || node1.active.election(&send.qualified_root()).is_some(),
        "election not found",
    );

    let election = node1.active.election(&send.qualified_root()).unwrap();
    assert!(!node1.active.confirmed(&election));
    assert_eq!(1, election.mutex.lock().unwrap().last_votes.len());

    let system2 = System::new();
    let node2 = system.make_disconnected_node();
    let wallet_id2 = node2.wallets.wallet_ids()[0];

    node2
        .wallets
        .insert_adhoc2(&wallet_id2, &DEV_GENESIS_KEY.private_key(), true)
        .unwrap();
    assert!(node1.balance(&key.account()).is_zero());

    node2
        .peer_connector
        .connect_to(node1.tcp_listener.local_address());

    assert_timely_msg(
        Duration::from_secs(10),
        || !node1.balance(&key.account()).is_zero(),
        "balance is still zero",
=======
fn auto_bootstrap() {
    let mut system = System::new();
    let mut config = System::default_config();
    config.frontiers_confirmation = FrontiersConfirmationMode::Disabled;
    let mut node_flags = NodeFlags::default();
    node_flags.disable_bootstrap_bulk_push_client = true;
    node_flags.disable_lazy_bootstrap = true;

    let node0 = system
        .build_node()
        .config(config.clone())
        .flags(node_flags.clone())
        .finish();
    let wallet_id = node0.wallets.wallet_ids()[0];
    let key2 = KeyPair::new();

    node0
        .wallets
        .insert_adhoc2(&wallet_id, &DEV_GENESIS_KEY.private_key(), true)
        .unwrap();
    node0
        .wallets
        .insert_adhoc2(&wallet_id, &key2.private_key(), true)
        .unwrap();

    let send1 = node0
        .wallets
        .send_action2(
            &wallet_id,
            *DEV_GENESIS_ACCOUNT,
            key2.account(),
            node0.config.receive_minimum,
            0,
            true,
            None,
        )
        .unwrap();

    assert_timely_msg(
        Duration::from_secs(10),
        || node0.balance(&key2.account()) == node0.config.receive_minimum,
        "balance not updated",
    );

    let node1 = system.make_node();

    establish_tcp(&node1, &node0);

    assert_timely_msg(
        Duration::from_secs(10),
        || node1.balance(&key2.account()) == node0.config.receive_minimum,
        "balance not synced",
    );

    assert!(node1.block_exists(&send1.hash()));

    // Wait for block receive
    assert_timely_msg(
        Duration::from_secs(5),
        || node1.ledger.block_count() == 3,
        "block count not 3",
    );

    // Confirmation for all blocks
    assert_timely_msg(
        Duration::from_secs(5),
        || node1.ledger.cemented_count() == 3,
        "cemented count not 3",
>>>>>>> e3b05625
    );
}<|MERGE_RESOLUTION|>--- conflicted
+++ resolved
@@ -3201,11 +3201,10 @@
 }
 
 #[test]
-<<<<<<< HEAD
 fn node_receive_quorum() {
     let mut system = System::new();
     let node1 = system.make_node();
-    
+
     let wallet_id = node1.wallets.wallet_ids()[0];
     let key = KeyPair::new();
     let previous = node1.latest(&DEV_GENESIS_ACCOUNT);
@@ -3259,7 +3258,10 @@
         Duration::from_secs(10),
         || !node1.balance(&key.account()).is_zero(),
         "balance is still zero",
-=======
+    );
+}
+
+#[test]
 fn auto_bootstrap() {
     let mut system = System::new();
     let mut config = System::default_config();
@@ -3328,6 +3330,5 @@
         Duration::from_secs(5),
         || node1.ledger.cemented_count() == 3,
         "cemented count not 3",
->>>>>>> e3b05625
     );
 }