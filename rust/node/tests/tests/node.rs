--- conflicted
+++ resolved
@@ -3334,7 +3334,6 @@
 }
 
 #[test]
-<<<<<<< HEAD
 fn fork_open_flip() {
     let mut system = System::new();
     let node1 = system.make_node();
@@ -3459,7 +3458,9 @@
     assert!(node1.block_exists(&open1.hash()));
     assert!(node2.block_exists(&&open1.hash()));
     assert!(!node2.block_exists(&open2.hash()));
-=======
+}
+
+#[test]
 fn unconfirmed_send() {
     let mut system = System::new();
 
@@ -3583,5 +3584,4 @@
         || node1.balance(&DEV_GENESIS_ACCOUNT),
         Amount::MAX,
     );
->>>>>>> f46c9929
 }