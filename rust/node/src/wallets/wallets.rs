--- conflicted
+++ resolved
@@ -1004,29 +1004,6 @@
         generate_work: bool,
     ) -> Option<BlockEnum>;
 
-<<<<<<< HEAD
-=======
-    fn change_action2(
-        &self,
-        wallet_id: &WalletId,
-        source: Account,
-        representative: PublicKey,
-        work: u64,
-        generate_work: bool,
-    ) -> Option<BlockEnum>;
-
-    fn receive_action2(
-        &self,
-        wallet_id: &WalletId,
-        send_hash: BlockHash,
-        representative: PublicKey,
-        amount: Amount,
-        account: Account,
-        work: u64,
-        generate_work: bool,
-    ) -> Result<Option<BlockEnum>, WalletsError>;
-
->>>>>>> a2b20979
     fn receive_action(
         &self,
         wallet: &Arc<Wallet>,
@@ -1163,41 +1140,6 @@
 }
 
 impl WalletsExt for Arc<Wallets> {
-<<<<<<< HEAD
-=======
-    fn receive_action2(
-        &self,
-        wallet_id: &WalletId,
-        send_hash: BlockHash,
-        representative: PublicKey,
-        amount: Amount,
-        account: Account,
-        work: u64,
-        generate_work: bool,
-    ) -> Result<Option<BlockEnum>, WalletsError> {
-        let guard = self.mutex.lock().unwrap();
-        let wallet = Wallets::get_wallet(&guard, wallet_id)?;
-        let tx = self.env.tx_begin_read();
-        if !wallet.store.valid_password(&tx) {
-            return Err(WalletsError::WalletLocked);
-        }
-
-        if wallet.store.find(&tx, &account.into()).is_end() {
-            return Err(WalletsError::AccountNotFound);
-        }
-
-        Ok(self.receive_action(
-            wallet,
-            send_hash,
-            representative,
-            amount,
-            account,
-            work,
-            generate_work,
-        ))
-    }
-
->>>>>>> a2b20979
     fn deterministic_insert(
         &self,
         wallet: &Arc<Wallet>,
