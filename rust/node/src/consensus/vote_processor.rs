use super::{VoteProcessorQueue, VoteRouter};
use crate::{
    stats::{DetailType, StatType, Stats},
<<<<<<< HEAD
    transport::ChannelEnum,
=======
    transport::ChannelId,
>>>>>>> c2347ac9
};
use rsnano_core::{utils::get_cpu_count, Vote, VoteCode, VoteSource};
use std::{
    cmp::{max, min},
    sync::{
        atomic::{AtomicU64, Ordering},
        Arc, Mutex,
    },
    thread::JoinHandle,
    time::Instant,
};
use tracing::{debug, trace};

#[derive(Clone, Debug, PartialEq)]
pub struct VoteProcessorConfig {
    pub max_pr_queue: usize,
    pub max_non_pr_queue: usize,
    pub pr_priority: usize,
    pub threads: usize,
    pub batch_size: usize,
    pub max_triggered: usize,
}

impl VoteProcessorConfig {
    pub fn new(parallelism: usize) -> Self {
        Self {
            max_pr_queue: 256,
            max_non_pr_queue: 32,
            pr_priority: 3,
            threads: max(1, min(4, parallelism / 2)),
            batch_size: 1024,
            max_triggered: 16384,
        }
    }
}

impl Default for VoteProcessorConfig {
    fn default() -> Self {
        let parallelism = get_cpu_count();
        Self::new(parallelism)
    }
}

pub struct VoteProcessor {
    threads: Mutex<Vec<JoinHandle<()>>>,
    queue: Arc<VoteProcessorQueue>,
    vote_router: Arc<VoteRouter>,
    stats: Arc<Stats>,
    vote_processed:
        Mutex<Vec<Box<dyn Fn(&Arc<Vote>, ChannelId, VoteSource, VoteCode) + Send + Sync>>>,
    pub total_processed: AtomicU64,
}

impl VoteProcessor {
    pub fn new(
        queue: Arc<VoteProcessorQueue>,
        vote_router: Arc<VoteRouter>,
        stats: Arc<Stats>,
        on_vote: Box<dyn Fn(&Arc<Vote>, ChannelId, VoteSource, VoteCode) + Send + Sync>,
    ) -> Self {
        Self {
            queue,
            vote_router,
            stats,
            vote_processed: Mutex::new(vec![on_vote]),
            threads: Mutex::new(Vec::new()),
            total_processed: AtomicU64::new(0),
        }
    }

    pub fn stop(&self) {
        self.queue.stop();

        let mut handles = Vec::new();
        {
            let mut guard = self.threads.lock().unwrap();
            std::mem::swap(&mut handles, &mut guard);
        }
        for handle in handles {
            handle.join().unwrap()
        }
    }

    pub fn run(&self) {
        loop {
            self.stats.inc(StatType::VoteProcessor, DetailType::Loop);

            let batch = self.queue.wait_for_votes(self.queue.config.batch_size);
            if batch.is_empty() {
                break; //stopped
            }

            let start = Instant::now();

            for ((_, channel_id), (vote, source)) in &batch {
                self.vote_blocking(vote, *channel_id, *source);
            }

            self.total_processed
                .fetch_add(batch.len() as u64, Ordering::SeqCst);

            let elapsed_millis = start.elapsed().as_millis();
            if batch.len() == self.queue.config.batch_size && elapsed_millis > 100 {
                debug!(
                    "Processed {} votes in {} milliseconds (rate of {} votes per second)",
                    batch.len(),
                    elapsed_millis,
                    (batch.len() * 1000) / elapsed_millis as usize
                );
            }
        }
    }

    pub fn vote_blocking(
        &self,
        vote: &Arc<Vote>,
        channel_id: ChannelId,
        source: VoteSource,
    ) -> VoteCode {
        let mut result = VoteCode::Invalid;
        if vote.validate().is_ok() {
            let vote_results = self.vote_router.vote(vote, source);

            // Aggregate results for individual hashes
            let mut replay = false;
            let mut processed = false;
            for (_, hash_result) in vote_results {
                replay |= hash_result == VoteCode::Replay;
                processed |= hash_result == VoteCode::Vote;
            }
            result = if replay {
                VoteCode::Replay
            } else if processed {
                VoteCode::Vote
            } else {
                VoteCode::Indeterminate
            };

            let callbacks = self.vote_processed.lock().unwrap();
            for callback in callbacks.iter() {
                (callback)(vote, channel_id, source, result);
            }
        }

        self.stats.inc(StatType::Vote, DetailType::VoteProcessed);
        trace!(?vote, ?result, ?source, "vote processed");

        result
    }

    pub fn add_vote_processed_callback(
        &self,
        callback: Box<dyn Fn(&Arc<Vote>, ChannelId, VoteSource, VoteCode) + Send + Sync>,
    ) {
        self.vote_processed.lock().unwrap().push(callback);
    }
}

impl Drop for VoteProcessor {
    fn drop(&mut self) {
        // Thread must be stopped before destruction
        debug_assert!(self.threads.lock().unwrap().is_empty());
    }
}

pub trait VoteProcessorExt {
    fn start(&self);
}

impl VoteProcessorExt for Arc<VoteProcessor> {
    fn start(&self) {
        let mut threads = self.threads.lock().unwrap();
        debug_assert!(threads.is_empty());
        for _ in 0..self.queue.config.threads {
            let self_l = Arc::clone(self);
            threads.push(
                std::thread::Builder::new()
                    .name("Vote processing".to_string())
                    .spawn(Box::new(move || {
                        self_l.run();
                    }))
                    .unwrap(),
            )
        }
    }
}<|MERGE_RESOLUTION|>--- conflicted
+++ resolved
@@ -1,11 +1,7 @@
 use super::{VoteProcessorQueue, VoteRouter};
 use crate::{
     stats::{DetailType, StatType, Stats},
-<<<<<<< HEAD
-    transport::ChannelEnum,
-=======
     transport::ChannelId,
->>>>>>> c2347ac9
 };
 use rsnano_core::{utils::get_cpu_count, Vote, VoteCode, VoteSource};
 use std::{
