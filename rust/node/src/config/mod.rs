mod converters;
mod daemon_config;
mod diagnostics_config;
mod network_constants;
mod node_config;
mod node_flags;
mod node_rpc_config;
mod opencl_config;
<<<<<<< HEAD
mod toml;
=======
>>>>>>> 4c63e15e

use crate::NetworkParams;
pub use daemon_config::*;
pub use diagnostics_config::*;
pub use network_constants::*;
pub use node_config::*;
pub use node_flags::*;
pub use node_rpc_config::*;
pub use opencl_config::*;
pub use rsnano_core::Networks;
use std::path::{Path, PathBuf};

pub fn get_node_toml_config_path(data_path: &Path) -> PathBuf {
    let mut node_toml = data_path.to_owned();
    node_toml.push("config-node.toml");
    node_toml
}

pub fn get_rpc_toml_config_path(data_path: &Path) -> PathBuf {
    let mut rpc_toml = data_path.to_owned();
    rpc_toml.push("config-rpc.toml");
    rpc_toml
}

pub fn get_default_rpc_filepath() -> PathBuf {
    get_default_rpc_filepath_from(std::env::current_exe().unwrap_or_default().as_path())
}

pub fn get_default_rpc_filepath_from(node_exe_path: &Path) -> PathBuf {
    let mut result = node_exe_path.to_path_buf();
    result.pop();
    result.push("nano_rpc");
    if let Some(ext) = node_exe_path.extension() {
        result.set_extension(ext);
    }
    result
}

pub fn force_nano_dev_network() {
    NetworkConstants::set_active_network(Networks::NanoDevNetwork);
}

pub struct GlobalConfig {
    pub node_config: NodeConfig,
    pub flags: NodeFlags,
    pub network_params: NetworkParams,
}<|MERGE_RESOLUTION|>--- conflicted
+++ resolved
@@ -6,10 +6,7 @@
 mod node_flags;
 mod node_rpc_config;
 mod opencl_config;
-<<<<<<< HEAD
 mod toml;
-=======
->>>>>>> 4c63e15e
 
 use crate::NetworkParams;
 pub use daemon_config::*;
@@ -21,6 +18,7 @@
 pub use opencl_config::*;
 pub use rsnano_core::Networks;
 use std::path::{Path, PathBuf};
+pub use toml::DaemonToml;
 
 pub fn get_node_toml_config_path(data_path: &Path) -> PathBuf {
     let mut node_toml = data_path.to_owned();
