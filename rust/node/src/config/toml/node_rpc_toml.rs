<<<<<<< HEAD
use crate::config::RpcChildProcessConfig;
=======
use crate::config::{DaemonConfig, NodeRpcConfig, RpcChildProcessConfig};
>>>>>>> c2347ac9
use serde::{Deserialize, Serialize};
use std::path::PathBuf;

#[derive(Deserialize, Serialize)]
pub struct RpcChildProcessToml {
    pub enable: Option<bool>,
    pub rpc_path: Option<PathBuf>,
}

impl RpcChildProcessToml {
    pub fn new() -> Self {
        let config = RpcChildProcessConfig::new();
        Self {
            enable: Some(config.enable),
            rpc_path: Some(config.rpc_path),
        }
    }
}

impl From<&RpcChildProcessConfig> for RpcChildProcessToml {
    fn from(config: &RpcChildProcessConfig) -> Self {
        Self {
            enable: Some(config.enable),
            rpc_path: Some(config.rpc_path.clone()),
        }
    }
}

impl From<&RpcChildProcessToml> for RpcChildProcessConfig {
    fn from(toml: &RpcChildProcessToml) -> Self {
        let mut config = RpcChildProcessConfig::new();
        if let Some(enable) = toml.enable {
            config.enable = enable;
        }
        if let Some(rpc_path) = &toml.rpc_path {
            config.rpc_path = rpc_path.clone();
        }
        config
    }
}

#[derive(Deserialize, Serialize)]
pub struct NodeRpcToml {
    pub enable: Option<bool>,
    pub enable_sign_hash: Option<bool>,
    pub child_process: Option<RpcChildProcessToml>,
}

<<<<<<< HEAD
impl NodeRpcToml {
    pub fn new() -> Self {
        Self {
            enable: Some(false),
            enable_sign_hash: Some(false),
            child_process: Some(RpcChildProcessToml::new()),
        }
=======
impl Default for NodeRpcToml {
    fn default() -> Self {
        let config = DaemonConfig::default();
        (&config).into()
    }
}

impl From<&NodeRpcToml> for NodeRpcConfig {
    fn from(toml: &NodeRpcToml) -> Self {
        let mut config = NodeRpcConfig::default();
        if let Some(enable_sign_hash) = toml.enable_sign_hash {
            config.enable_sign_hash = enable_sign_hash;
        }
        if let Some(child_process) = &toml.child_process {
            config.child_process = child_process.into();
        }

        config
>>>>>>> c2347ac9
    }
}<|MERGE_RESOLUTION|>--- conflicted
+++ resolved
@@ -1,8 +1,4 @@
-<<<<<<< HEAD
-use crate::config::RpcChildProcessConfig;
-=======
 use crate::config::{DaemonConfig, NodeRpcConfig, RpcChildProcessConfig};
->>>>>>> c2347ac9
 use serde::{Deserialize, Serialize};
 use std::path::PathBuf;
 
@@ -51,15 +47,6 @@
     pub child_process: Option<RpcChildProcessToml>,
 }
 
-<<<<<<< HEAD
-impl NodeRpcToml {
-    pub fn new() -> Self {
-        Self {
-            enable: Some(false),
-            enable_sign_hash: Some(false),
-            child_process: Some(RpcChildProcessToml::new()),
-        }
-=======
 impl Default for NodeRpcToml {
     fn default() -> Self {
         let config = DaemonConfig::default();
@@ -78,6 +65,5 @@
         }
 
         config
->>>>>>> c2347ac9
     }
 }