use crate::{
    stats::{DetailType, Direction, StatType, Stats},
    transport::{
        BufferDropPolicy, Channel, ChannelId, DeadChannelCleanupStep, DeadChannelCleanupTarget,
        FairQueue, TrafficType,
    },
};
<<<<<<< HEAD
use rsnano_core::{BlockEnum, BlockHash, Frontier, NoValue};
=======
use rsnano_core::{utils::TomlWriter, BlockEnum, BlockHash, Frontier};
>>>>>>> 0e24ec5f
use rsnano_ledger::Ledger;
use rsnano_messages::{
    AccountInfoAckPayload, AccountInfoReqPayload, AscPullAck, AscPullAckType, AscPullReq,
    AscPullReqType, BlocksAckPayload, BlocksReqPayload, FrontiersReqPayload, HashType, Message,
};
use rsnano_store_lmdb::{LmdbReadTransaction, Transaction};
use std::{
    cmp::min,
    sync::{
        atomic::{AtomicBool, Ordering},
        Arc, Condvar, Mutex, MutexGuard,
    },
    thread::JoinHandle,
};

#[derive(Clone, Debug, PartialEq)]
pub struct BootstrapServerConfig {
    pub max_queue: usize,
    pub threads: usize,
    pub batch_size: usize,
}

impl Default for BootstrapServerConfig {
    fn default() -> Self {
        Self {
            max_queue: 16,
            threads: 1,
            batch_size: 64,
        }
    }
}

/**
 * Processes bootstrap requests (`asc_pull_req` messages) and replies with bootstrap responses (`asc_pull_ack`)
 */
pub struct BootstrapServer {
    config: BootstrapServerConfig,
    stats: Arc<Stats>,
    threads: Mutex<Vec<JoinHandle<()>>>,
    server_impl: Arc<BootstrapServerImpl>,
}

impl BootstrapServer {
    /** Maximum number of blocks to send in a single response, cannot be higher than capacity of a single `asc_pull_ack` message */
    const MAX_BLOCKS: usize = BlocksAckPayload::MAX_BLOCKS;
    const MAX_FRONTIERS: usize = AscPullAck::MAX_FRONTIERS;

    pub fn new(config: BootstrapServerConfig, stats: Arc<Stats>, ledger: Arc<Ledger>) -> Self {
        let max_queue = config.max_queue;
        let server_impl = Arc::new(BootstrapServerImpl {
            stats: Arc::clone(&stats),
            ledger,
            batch_size: config.batch_size,
            on_response: Arc::new(Mutex::new(None)),
            condition: Condvar::new(),
            stopped: AtomicBool::new(false),
            queue: Mutex::new(FairQueue::new(
                Box::new(move |_| max_queue),
                Box::new(|_| 1),
            )),
        });

        Self {
            config,
            stats: Arc::clone(&stats),
            threads: Mutex::new(Vec::new()),
            server_impl,
        }
    }

    pub fn start(&self) {
        debug_assert!(self.threads.lock().unwrap().is_empty());

        let mut threads = self.threads.lock().unwrap();
        for _ in 0..self.config.threads {
            let server_impl = Arc::clone(&self.server_impl);
            threads.push(
                std::thread::Builder::new()
                    .name("Bootstrap serv".to_string())
                    .spawn(move || {
                        server_impl.run();
                    })
                    .unwrap(),
            );
        }
    }

    pub fn stop(&self) {
        self.server_impl.stopped.store(true, Ordering::SeqCst);
        self.server_impl.condition.notify_all();

        let mut threads = self.threads.lock().unwrap();
        for thread in threads.drain(..) {
            thread.join().unwrap();
        }
    }

    pub fn set_response_callback(&self, cb: Box<dyn Fn(&AscPullAck, &Arc<Channel>) + Send + Sync>) {
        *self.server_impl.on_response.lock().unwrap() = Some(cb);
    }

    pub fn request(&self, message: AscPullReq, channel: Arc<Channel>) -> bool {
        if !self.verify(&message) {
            self.stats
                .inc(StatType::BootstrapServer, DetailType::Invalid);
            return false;
        }

        // If channel is full our response will be dropped anyway, so filter that early
        // TODO: Add per channel limits (this ideally should be done on the channel message processing side)
        if channel.max(TrafficType::Bootstrap) {
            self.stats.inc_dir(
                StatType::BootstrapServer,
                DetailType::ChannelFull,
                Direction::In,
            );
            return false;
        }

        let req_type = DetailType::from(&message.req_type);
        let added = {
            let mut guard = self.server_impl.queue.lock().unwrap();
            guard.push(channel.channel_id(), (message, channel.clone()))
        };

        if added {
            self.stats
                .inc(StatType::BootstrapServer, DetailType::Request);
            self.stats.inc(StatType::BootstrapServerRequest, req_type);

            self.server_impl.condition.notify_one();
        } else {
            self.stats
                .inc(StatType::BootstrapServer, DetailType::Overfill);
            self.stats.inc(StatType::BootstrapServerOverfill, req_type);
        }

        added
    }

    fn verify(&self, message: &AscPullReq) -> bool {
        match &message.req_type {
            AscPullReqType::Blocks(i) => i.count > 0 && i.count as usize <= Self::MAX_BLOCKS,
            AscPullReqType::AccountInfo(i) => !i.target.is_zero(),
            AscPullReqType::Frontiers(i) => i.count > 0 && i.count as usize <= Self::MAX_FRONTIERS,
        }
    }
}

impl Drop for BootstrapServer {
    fn drop(&mut self) {
        debug_assert!(self.threads.lock().unwrap().is_empty());
    }
}

impl DeadChannelCleanupTarget for Arc<BootstrapServer> {
    fn dead_channel_cleanup_step(&self) -> Box<dyn DeadChannelCleanupStep> {
        Box::new(BootstrapServerCleanup {
            server: self.server_impl.clone(),
        })
    }
}

struct BootstrapServerImpl {
    stats: Arc<Stats>,
    ledger: Arc<Ledger>,
    on_response: Arc<Mutex<Option<Box<dyn Fn(&AscPullAck, &Arc<Channel>) + Send + Sync>>>>,
    stopped: AtomicBool,
    condition: Condvar,
    queue: Mutex<FairQueue<ChannelId, (AscPullReq, Arc<Channel>)>>,
    batch_size: usize,
}

impl BootstrapServerImpl {
    fn run(&self) {
        let mut queue = self.queue.lock().unwrap();
        while !self.stopped.load(Ordering::SeqCst) {
            if !queue.is_empty() {
                self.stats.inc(StatType::BootstrapServer, DetailType::Loop);
                queue = self.run_batch(queue);
            } else {
                queue = self
                    .condition
                    .wait_while(queue, |q| {
                        q.is_empty() && !self.stopped.load(Ordering::SeqCst)
                    })
                    .unwrap();
            }
        }
    }

    fn run_batch<'a>(
        &'a self,
        mut queue: MutexGuard<'a, FairQueue<ChannelId, (AscPullReq, Arc<Channel>)>>,
    ) -> MutexGuard<'a, FairQueue<ChannelId, (AscPullReq, Arc<Channel>)>> {
        let batch = queue.next_batch(self.batch_size);
        drop(queue);

        let mut tx = self.ledger.read_txn();
        for (_, (request, channel)) in batch {
            tx.refresh_if_needed();

            if !channel.max(TrafficType::Bootstrap) {
                let response = self.process(&tx, request);
                self.respond(response, channel);
            } else {
                self.stats.inc_dir(
                    StatType::BootstrapServer,
                    DetailType::ChannelFull,
                    Direction::Out,
                );
            }
        }

        self.queue.lock().unwrap()
    }

    fn process(&self, tx: &LmdbReadTransaction, message: AscPullReq) -> AscPullAck {
        match message.req_type {
            AscPullReqType::Blocks(blocks) => self.process_blocks(tx, message.id, blocks),
            AscPullReqType::AccountInfo(account) => self.process_account(tx, message.id, account),
            AscPullReqType::Frontiers(frontiers) => {
                self.process_frontiers(tx, message.id, frontiers)
            }
        }
    }

    fn process_blocks(
        &self,
        tx: &LmdbReadTransaction,
        id: u64,
        request: BlocksReqPayload,
    ) -> AscPullAck {
        let count = min(request.count as usize, BootstrapServer::MAX_BLOCKS);

        match request.start_type {
            HashType::Account => {
                if let Some(info) = self.ledger.account_info(tx, &request.start.into()) {
                    // Start from open block if pulling by account
                    return self.prepare_response(tx, id, info.open_block, count);
                }
            }
            HashType::Block => {
                if self.ledger.any().block_exists(tx, &request.start.into()) {
                    return self.prepare_response(tx, id, request.start.into(), count);
                }
            }
        }

        // Neither block nor account found, send empty response to indicate that
        self.prepare_empty_blocks_response(id)
    }

    /*
     * Account info request
     */

    fn process_account(
        &self,
        tx: &LmdbReadTransaction,
        id: u64,
        request: AccountInfoReqPayload,
    ) -> AscPullAck {
        let target = match request.target_type {
            HashType::Account => request.target.into(),
            HashType::Block => {
                // Try to lookup account assuming target is block hash
                self.ledger
                    .any()
                    .block_account(tx, &request.target.into())
                    .unwrap_or_default()
            }
        };

        let mut response_payload = AccountInfoAckPayload {
            account: target,
            ..Default::default()
        };

        if let Some(account_info) = self.ledger.account_info(tx, &target) {
            response_payload.account_open = account_info.open_block;
            response_payload.account_head = account_info.head;
            response_payload.account_block_count = account_info.block_count;

            if let Some(conf_info) = self.ledger.store.confirmation_height.get(tx, &target) {
                response_payload.account_conf_frontier = conf_info.frontier;
                response_payload.account_conf_height = conf_info.height;
            }
        }
        // If account is missing the response payload will contain all 0 fields, except for the target
        //
        AscPullAck {
            id,
            pull_type: AscPullAckType::AccountInfo(response_payload),
        }
    }

    /*
     * Frontiers request
     */
    fn process_frontiers(
        &self,
        tx: &LmdbReadTransaction,
        id: u64,
        request: FrontiersReqPayload,
    ) -> AscPullAck {
        let frontiers = self
            .ledger
            .any()
            .accounts_range(tx, request.start..)
            .map(|(account, info)| Frontier::new(account, info.head))
            .take(request.count as usize)
            .collect();

        AscPullAck {
            id,
            pull_type: AscPullAckType::Frontiers(frontiers),
        }
    }

    fn prepare_response(
        &self,
        tx: &LmdbReadTransaction,
        id: u64,
        start_block: BlockHash,
        count: usize,
    ) -> AscPullAck {
        let blocks = self.prepare_blocks(tx, start_block, count);
        let response_payload = BlocksAckPayload::new(blocks);

        AscPullAck {
            id,
            pull_type: AscPullAckType::Blocks(response_payload),
        }
    }

    fn prepare_empty_blocks_response(&self, id: u64) -> AscPullAck {
        AscPullAck {
            id,
            pull_type: AscPullAckType::Blocks(BlocksAckPayload::new(Vec::new())),
        }
    }

    fn prepare_blocks(
        &self,
        tx: &LmdbReadTransaction,
        start_block: BlockHash,
        count: usize,
    ) -> Vec<BlockEnum> {
        let mut result = Vec::new();
        if !start_block.is_zero() {
            let mut current = self.ledger.any().get_block(tx, &start_block);
            while let Some(c) = current.take() {
                let successor = c.sideband().unwrap().successor;
                result.push(c);

                if result.len() == count {
                    break;
                }
                current = self.ledger.any().get_block(tx, &successor);
            }
        }
        result
    }

    fn respond(&self, response: AscPullAck, channel: Arc<Channel>) {
        self.stats.inc_dir(
            StatType::BootstrapServer,
            DetailType::Response,
            Direction::Out,
        );
        self.stats.inc(
            StatType::BootstrapServerResponse,
            DetailType::from(&response.pull_type),
        );

        // Increase relevant stats depending on payload type
        match &response.pull_type {
            AscPullAckType::Blocks(blocks) => {
                self.stats.add_dir(
                    StatType::BootstrapServer,
                    DetailType::Blocks,
                    Direction::Out,
                    blocks.blocks().len() as u64,
                );
            }
            AscPullAckType::AccountInfo(_) => {}
            AscPullAckType::Frontiers(frontiers) => {
                self.stats.add_dir(
                    StatType::BootstrapServer,
                    DetailType::Frontiers,
                    Direction::Out,
                    frontiers.len() as u64,
                );
            }
        }

        {
            let callback = self.on_response.lock().unwrap();
            if let Some(cb) = &*callback {
                (cb)(&response, &channel);
            }
        }

        let msg = Message::AscPullAck(response);
        channel.try_send(&msg, BufferDropPolicy::Limiter, TrafficType::Bootstrap);
    }
}

impl From<&AscPullAckType> for DetailType {
    fn from(value: &AscPullAckType) -> Self {
        match value {
            AscPullAckType::Blocks(_) => DetailType::Blocks,
            AscPullAckType::AccountInfo(_) => DetailType::AccountInfo,
            AscPullAckType::Frontiers(_) => DetailType::Frontiers,
        }
    }
}

impl From<&AscPullReqType> for DetailType {
    fn from(value: &AscPullReqType) -> Self {
        match value {
            AscPullReqType::Blocks(_) => DetailType::Blocks,
            AscPullReqType::AccountInfo(_) => DetailType::AccountInfo,
            AscPullReqType::Frontiers(_) => DetailType::Frontiers,
        }
    }
}

pub(crate) struct BootstrapServerCleanup {
    server: Arc<BootstrapServerImpl>,
}

impl DeadChannelCleanupStep for BootstrapServerCleanup {
    fn clean_up_dead_channels(&self, dead_channel_ids: &[ChannelId]) {
        let mut queue = self.server.queue.lock().unwrap();
        for channel_id in dead_channel_ids {
            queue.remove(channel_id);
        }
    }
}<|MERGE_RESOLUTION|>--- conflicted
+++ resolved
@@ -5,11 +5,7 @@
         FairQueue, TrafficType,
     },
 };
-<<<<<<< HEAD
 use rsnano_core::{BlockEnum, BlockHash, Frontier, NoValue};
-=======
-use rsnano_core::{utils::TomlWriter, BlockEnum, BlockHash, Frontier};
->>>>>>> 0e24ec5f
 use rsnano_ledger::Ledger;
 use rsnano_messages::{
     AccountInfoAckPayload, AccountInfoReqPayload, AscPullAck, AscPullAckType, AscPullReq,
