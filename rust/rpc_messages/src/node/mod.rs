--- conflicted
+++ resolved
@@ -18,14 +18,6 @@
 mod sign;
 mod stats_clear;
 mod stop;
-<<<<<<< HEAD
-mod work_peer_add;
-
-pub use address_with_port::*;
-pub use keepalive::*;
-pub use stop::*;
-pub use work_peer_add::*;
-=======
 mod unchecked;
 mod unchecked_clear;
 mod unchecked_get;
@@ -34,6 +26,7 @@
 mod work_cancel;
 mod work_generate;
 mod work_validate;
+mod work_peer_add;
 
 pub use address_with_port::*;
 pub use block_create::*;
@@ -55,5 +48,4 @@
 pub use unchecked_get::*;
 pub use unchecked_keys::*;
 pub use work_generate::*;
-pub use work_validate::*;
->>>>>>> a2b20979
+pub use work_validate::*;