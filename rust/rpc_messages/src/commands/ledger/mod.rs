mod account_info;

<<<<<<< HEAD
use super::RpcCommand;
pub use account_info::*;
use rsnano_core::Account;

impl RpcCommand {
    pub fn account_info(account: Account) -> Self {
        Self::AccountInfo(AccountInfoArgs { account })
    }
}

#[cfg(test)]
mod tests {
    use super::*;
    use rsnano_core::Account;

    #[test]
    fn deserialize() {
        let account = Account::from(123);
        let cmd = RpcCommand::account_info(account);
        let serialized = serde_json::to_string_pretty(&cmd).unwrap();
        let deserialized: RpcCommand = serde_json::from_str(&serialized).unwrap();
        assert_eq!(cmd, deserialized)
    }
}
=======
pub use account_info::*;
>>>>>>> 66f6fdc1
<|MERGE_RESOLUTION|>--- conflicted
+++ resolved
@@ -1,30 +1,3 @@
 mod account_info;
 
-<<<<<<< HEAD
-use super::RpcCommand;
-pub use account_info::*;
-use rsnano_core::Account;
-
-impl RpcCommand {
-    pub fn account_info(account: Account) -> Self {
-        Self::AccountInfo(AccountInfoArgs { account })
-    }
-}
-
-#[cfg(test)]
-mod tests {
-    use super::*;
-    use rsnano_core::Account;
-
-    #[test]
-    fn deserialize() {
-        let account = Account::from(123);
-        let cmd = RpcCommand::account_info(account);
-        let serialized = serde_json::to_string_pretty(&cmd).unwrap();
-        let deserialized: RpcCommand = serde_json::from_str(&serialized).unwrap();
-        assert_eq!(cmd, deserialized)
-    }
-}
-=======
-pub use account_info::*;
->>>>>>> 66f6fdc1
+pub use account_info::*;