<<<<<<< HEAD
mod keepalive;
=======
mod keepalive_args;
>>>>>>> 64ae9cfb

use super::RpcCommand;
pub use keepalive_args::*;
use std::net::Ipv6Addr;

impl RpcCommand {
    pub fn keepalive(address: Ipv6Addr, port: u16) -> Self {
        Self::Keepalive(KeepaliveArgs { address, port })
    }
}<|MERGE_RESOLUTION|>--- conflicted
+++ resolved
@@ -1,8 +1,4 @@
-<<<<<<< HEAD
-mod keepalive;
-=======
 mod keepalive_args;
->>>>>>> 64ae9cfb
 
 use super::RpcCommand;
 pub use keepalive_args::*;
