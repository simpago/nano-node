mod ledger;
mod node;
mod utils;
mod wallets;

pub use ledger::*;
pub use node::*;
use serde::{Deserialize, Serialize};
pub use utils::*;
pub use wallets::*;

#[derive(PartialEq, Eq, Debug, Serialize, Deserialize)]
#[serde(tag = "action", rename_all = "snake_case")]
pub enum RpcCommand {
    AccountInfo(AccountInfoArgs),
    Keepalive(KeepaliveArgs),
    Stop,
    KeyCreate,
    Receive(ReceiveArgs),
    Send(SendArgs),
    WalletAdd(WalletAddArgs),
    WalletCreate,
}

<<<<<<< HEAD
impl RpcCommand {
    pub fn key_create() -> Self {
        Self::KeyCreate
=======
#[cfg(test)]
mod tests {
    use crate::RpcCommand;
    use serde_json::to_string_pretty;

    #[test]
    fn serialize_stop_command() {
        assert_eq!(
            to_string_pretty(&RpcCommand::Stop).unwrap(),
            r#"{
  "action": "stop"
}"#
        )
>>>>>>> 64ae9cfb
    }
}<|MERGE_RESOLUTION|>--- conflicted
+++ resolved
@@ -22,11 +22,6 @@
     WalletCreate,
 }
 
-<<<<<<< HEAD
-impl RpcCommand {
-    pub fn key_create() -> Self {
-        Self::KeyCreate
-=======
 #[cfg(test)]
 mod tests {
     use crate::RpcCommand;
@@ -40,6 +35,5 @@
   "action": "stop"
 }"#
         )
->>>>>>> 64ae9cfb
     }
 }