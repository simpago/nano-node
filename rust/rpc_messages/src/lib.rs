--- conflicted
+++ resolved
@@ -21,7 +21,6 @@
     Receive(ReceiveArgs),
     Send(SendArgs),
     WalletAdd(WalletAddArgs),
-<<<<<<< HEAD
     AccountCreate(AccountCreateArgs),
     AccountBalance(AccountBalanceArgs),
     AccountsCreate(AccountsCreateArgs),
@@ -67,24 +66,5 @@
     Representatives(RepresentativesArgs),
     AccountsRepresentatives(AccountsRpcMessage),
     StatsClear,
-=======
-    WalletCreate,
     UncheckedClear,
-}
-
-#[cfg(test)]
-mod tests {
-    use crate::RpcCommand;
-    use serde_json::to_string_pretty;
-
-    #[test]
-    fn serialize_stop_command() {
-        assert_eq!(
-            to_string_pretty(&RpcCommand::Stop).unwrap(),
-            r#"{
-  "action": "stop"
-}"#
-        )
-    }
->>>>>>> 3ad428ff
 }