--- conflicted
+++ resolved
@@ -21,7 +21,6 @@
     Receive(ReceiveArgs),
     Send(SendArgs),
     WalletAdd(WalletAddArgs),
-<<<<<<< HEAD
     AccountCreate(AccountCreateArgs),
     AccountBalance(AccountBalanceArgs),
     AccountsCreate(AccountsCreateArgs),
@@ -87,24 +86,5 @@
     WorkValidate(WorkValidateArgs),
     AccountHistory(AccountHistoryArgs),
     Sign(SignArgs),
-=======
-    WalletCreate,
     Process(ProcessArgs)
-}
-
-#[cfg(test)]
-mod tests {
-    use crate::RpcCommand;
-    use serde_json::to_string_pretty;
-
-    #[test]
-    fn serialize_stop_command() {
-        assert_eq!(
-            to_string_pretty(&RpcCommand::Stop).unwrap(),
-            r#"{
-  "action": "stop"
-}"#
-        )
-    }
->>>>>>> d5e37de1
 }