<<<<<<< HEAD
mod account_create;
mod account_list;
mod account_move;
mod account_remove;
mod accounts_create;
=======
mod password_change;
>>>>>>> 603e71d2
mod receive;
mod send;
mod wallet;
mod wallet_add;
mod wallet_add_watch;
mod wallet_contains;
mod wallet_create;
mod wallet_destroy;
mod wallet_export;
mod wallet_frontiers;
mod wallet_info;
mod wallet_lock;
mod wallet_locked;
mod wallet_representative;
mod wallet_with_account;
mod wallet_with_count;
mod wallet_work_get;
mod work_get;
mod work_set;

<<<<<<< HEAD
pub use account_create::*;
pub use account_list::*;
pub use account_move::*;
pub use account_remove::*;
pub use accounts_create::*;
=======
pub use password_change::*;
>>>>>>> 603e71d2
pub use receive::*;
pub use send::*;
pub use wallet::*;
pub use wallet_add::*;
pub use wallet_add_watch::*;
pub use wallet_contains::*;
pub use wallet_create::*;
pub use wallet_destroy::*;
pub use wallet_export::*;
pub use wallet_frontiers::*;
pub use wallet_info::*;
pub use wallet_lock::*;
pub use wallet_locked::*;
pub use wallet_representative::*;
pub use wallet_with_account::*;
pub use wallet_with_count::*;
pub use wallet_work_get::*;
pub use work_get::*;
pub use work_set::*;<|MERGE_RESOLUTION|>--- conflicted
+++ resolved
@@ -1,12 +1,9 @@
-<<<<<<< HEAD
 mod account_create;
 mod account_list;
 mod account_move;
 mod account_remove;
 mod accounts_create;
-=======
 mod password_change;
->>>>>>> 603e71d2
 mod receive;
 mod send;
 mod wallet;
@@ -23,19 +20,17 @@
 mod wallet_representative;
 mod wallet_with_account;
 mod wallet_with_count;
+mod wallet_with_password;
 mod wallet_work_get;
 mod work_get;
 mod work_set;
 
-<<<<<<< HEAD
 pub use account_create::*;
 pub use account_list::*;
 pub use account_move::*;
 pub use account_remove::*;
 pub use accounts_create::*;
-=======
 pub use password_change::*;
->>>>>>> 603e71d2
 pub use receive::*;
 pub use send::*;
 pub use wallet::*;
@@ -52,6 +47,7 @@
 pub use wallet_representative::*;
 pub use wallet_with_account::*;
 pub use wallet_with_count::*;
+pub use wallet_with_password::*;
 pub use wallet_work_get::*;
 pub use work_get::*;
 pub use work_set::*;