--- conflicted
+++ resolved
@@ -4,9 +4,11 @@
 mod utils;
 mod wallets;
 
-<<<<<<< HEAD
-pub use account_info::*;
-pub use key_pair::*;
+pub use common::*;
+pub use ledger::*;
+pub use node::*;
+pub use utils::*;
+pub use wallets::*;
 
 use rsnano_core::Account;
 use serde::{Deserialize, Serialize};
@@ -20,11 +22,4 @@
     pub fn new(account: Account) -> Self {
         Self { account }
     }
-}
-=======
-pub use common::*;
-pub use ledger::*;
-pub use node::*;
-pub use utils::*;
-pub use wallets::*;
->>>>>>> d57940ce
+}