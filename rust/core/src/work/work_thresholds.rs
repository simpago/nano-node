--- conflicted
+++ resolved
@@ -7,11 +7,7 @@
 
 pub static WORK_THRESHOLDS_STUB: Lazy<WorkThresholds> = Lazy::new(|| WorkThresholds::new_stub());
 
-<<<<<<< HEAD
-#[derive(Clone, Debug, PartialEq)]
-=======
 #[derive(Debug)]
->>>>>>> ac1422ab
 pub struct WorkThresholds {
     pub epoch_1: u64,
     pub epoch_2: u64,
