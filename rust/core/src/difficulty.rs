--- conflicted
+++ resolved
@@ -39,11 +39,7 @@
     fn clone(&self) -> Box<dyn Difficulty>;
 }
 
-<<<<<<< HEAD
-#[derive(Clone, Default, Debug, PartialEq)]
-=======
 #[derive(Clone, Default, Debug)]
->>>>>>> ac1422ab
 pub struct DifficultyV1 {}
 impl DifficultyV1 {
     pub fn to_multiplier(difficulty: u64, base_difficulty: u64) -> f64 {
