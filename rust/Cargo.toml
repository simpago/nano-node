[workspace]
members = [
    "core",
    "nullables/output_tracker",
    "nullables/fs",
    "nullables/tcp",
    "nullables/lmdb",
    "nullables/http_client",
    "nullables/clock",
    "nullables/random",
    "messages",
    "network",
    "rpc_messages",
    "rpc_client",
    "rpc_server",
    "store_lmdb",
    "ledger",
    "node",
    "ffi",
    "main",
    "tools/load_test",
    "tools/xtask",
<<<<<<< HEAD
    "tools/test_helpers",
]
=======
    "tools/test_helpers" 
, "network"]
>>>>>>> fe13f008
resolver = "2"<|MERGE_RESOLUTION|>--- conflicted
+++ resolved
@@ -20,11 +20,6 @@
     "main",
     "tools/load_test",
     "tools/xtask",
-<<<<<<< HEAD
-    "tools/test_helpers",
-]
-=======
     "tools/test_helpers" 
 , "network"]
->>>>>>> fe13f008
 resolver = "2"