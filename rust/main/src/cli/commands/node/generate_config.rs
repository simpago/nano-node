use anyhow::Result;
use clap::{ArgGroup, Parser};
<<<<<<< HEAD
use rsnano_node::config::DaemonToml;
use rsnano_rpc_server::RpcServerToml;
=======
use rsnano_core::utils::get_cpu_count;
use rsnano_node::{
    config::{DaemonConfig, DaemonToml, NetworkConstants},
    NetworkParams,
};
>>>>>>> 4a7c5593
use std::io::BufRead;

#[derive(Parser)]
#[command(group = ArgGroup::new("input1")
    .args(&["node", "rpc"])
    .required(true))]
pub(crate) struct GenerateConfigArgs {
    /// Generates the node config
    #[arg(long, group = "input1")]
    node: bool,
    /// Generates the rpc config
    #[arg(long, group = "input1")]
    rpc: bool,
    /// Uncomments the entries of the config
    #[arg(long)]
    use_defaults: bool,
}

impl GenerateConfigArgs {
    pub(crate) fn generate_config(&self) -> Result<()> {
        let (toml_str, config_type) = if self.node {
            let daemon_toml: DaemonToml = (&DaemonConfig::new(
                &NetworkParams::new(NetworkConstants::active_network()),
                get_cpu_count(),
            ))
                .into();
            (toml::to_string(&daemon_toml)?, "node")
        } else {
            let rpc_server_toml = RpcServerToml::default();
            (toml::to_string(&rpc_server_toml)?, "rpc")
        };

        println!("# This is an example configuration file for Nano. Visit https://docs.nano.org/running-a-node/configuration/ for more information.");
        println!("# Fields may need to be defined in the context of a [category] above them.");
        println!("# The desired configuration changes should be placed in config-{}.toml in the node data path.", config_type);
        println!(
            "# To change a value from its default, uncomment (erasing #) the corresponding field."
        );
        println!("# It is not recommended to uncomment every field, as the default value for important fields may change in the future. Only change what you need.");
        println!("# Additional information for notable configuration options is available in https://docs.nano.org/running-a-node/configuration/#notable-configuration-options\n");

        if self.use_defaults {
            println!("{}", with_comments(&toml_str, false));
        } else {
            println!("{}", with_comments(&toml_str, true));
        }

        Ok(())
    }
}

fn with_comments(toml_string: &String, comment_values: bool) -> String {
    let mut ss_processed = String::new();

    let reader = std::io::BufReader::new(toml_string.as_bytes());

    for line in reader.lines() {
        let mut line = line.unwrap();
        if !line.is_empty() && !line.starts_with('[') {
            if line.starts_with('#') {
                line = format!("\t{}", line);
            } else {
                line = if comment_values {
                    format!("\t# {}", line)
                } else {
                    format!("\t{}", line)
                };
            }
        }
        ss_processed.push_str(&line);
        ss_processed.push('\n');
    }

    ss_processed
}<|MERGE_RESOLUTION|>--- conflicted
+++ resolved
@@ -1,15 +1,11 @@
 use anyhow::Result;
 use clap::{ArgGroup, Parser};
-<<<<<<< HEAD
-use rsnano_node::config::DaemonToml;
-use rsnano_rpc_server::RpcServerToml;
-=======
-use rsnano_core::utils::get_cpu_count;
+use rsnano_core::{utils::get_cpu_count, Networks};
 use rsnano_node::{
-    config::{DaemonConfig, DaemonToml, NetworkConstants},
+    config::{DaemonConfig, DaemonToml},
     NetworkParams,
 };
->>>>>>> 4a7c5593
+use rsnano_rpc_server::{RpcServerConfig, RpcServerToml};
 use std::io::BufRead;
 
 #[derive(Parser)]
@@ -32,13 +28,14 @@
     pub(crate) fn generate_config(&self) -> Result<()> {
         let (toml_str, config_type) = if self.node {
             let daemon_toml: DaemonToml = (&DaemonConfig::new(
-                &NetworkParams::new(NetworkConstants::active_network()),
+                &NetworkParams::new(Networks::NanoBetaNetwork),
                 get_cpu_count(),
             ))
                 .into();
             (toml::to_string(&daemon_toml)?, "node")
         } else {
-            let rpc_server_toml = RpcServerToml::default();
+            let rpc_server_toml: RpcServerToml =
+                (&RpcServerConfig::default_for(Networks::NanoBetaNetwork, get_cpu_count())).into();
             (toml::to_string(&rpc_server_toml)?, "rpc")
         };
 
