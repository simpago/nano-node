--- conflicted
+++ resolved
@@ -32,13 +32,14 @@
         Ok(serde_json::from_value(result)?)
     }
 
-<<<<<<< HEAD
+    pub async fn work_peers(&self) -> Result<WorkPeersDto> {
+        let cmd = RpcCommand::work_peers();
+        let result = self.rpc_request(&cmd).await?;
+        Ok(serde_json::from_value(result)?)
+    }
+
     pub async fn work_peer_add(&self, args: AddressWithPortArgs) -> Result<SuccessDto> {
         let cmd = RpcCommand::work_peer_add(args);
-=======
-    pub async fn work_peers(&self) -> Result<WorkPeersDto> {
-        let cmd = RpcCommand::work_peers();
->>>>>>> b6e30452
         let result = self.rpc_request(&cmd).await?;
         Ok(serde_json::from_value(result)?)
     }
