use crate::AccountBalanceDto;
use anyhow::{bail, Result};
use reqwest::Client;
pub use reqwest::Url;
use rsnano_core::{
    Account, Amount, BlockHash, BlockSubType, HashOrAccount, JsonBlock, PublicKey, QualifiedRoot,
    RawKey, WalletId, WorkNonce,
};
use rsnano_rpc_messages::*;
use serde::Serialize;
use serde_json::{from_str, from_value, Value};
use std::{net::Ipv6Addr, time::Duration};

pub struct NanoRpcClient {
    url: Url,
    client: Client,
}

impl NanoRpcClient {
    pub fn new(url: Url) -> Self {
        Self {
            url,
            client: reqwest::ClientBuilder::new()
                .timeout(Duration::from_secs(5))
                .build()
                .unwrap(),
        }
    }

<<<<<<< HEAD
    pub async fn account_get(&self, key: PublicKey) -> Result<AccountRpcMessage> {
        let cmd = RpcCommand::account_get(key);
=======
    pub async fn ledger(&self, account: Option<Account>, count: Option<u64>, representative: Option<bool>, weight: Option<bool>, receivable: Option<bool>, modified_since: Option<u64>, sorting: Option<bool>, threshold: Option<Amount>) -> Result<LedgerDto> {
        let cmd = RpcCommand::ledger(account, count, representative, weight, receivable, modified_since, sorting, threshold);
        let result = self.rpc_request(&cmd).await?;
        Ok(serde_json::from_value(result)?)
    }

    pub async fn account_info(&self, account: Account) -> Result<AccountInfoDto> {
        let cmd = RpcCommand::account_info(account);
>>>>>>> 558bcee1
        let result = self.rpc_request(&cmd).await?;
        Ok(serde_json::from_value(result)?)
    }

    pub async fn confirmation_info(
        &self,
        root: QualifiedRoot,
        contents: Option<bool>,
        representatives: Option<bool>,
    ) -> Result<ConfirmationInfoDto> {
        let cmd = RpcCommand::confirmation_info(root, contents, representatives);
        let result = self.rpc_request(&cmd).await?;
        Ok(serde_json::from_value(result)?)
    }

    pub async fn unchecked_keys(&self, key: HashOrAccount, count: u64) -> Result<UncheckedKeysDto> {
        let cmd = RpcCommand::unchecked_keys(key, count);
        let result = self.rpc_request(&cmd).await?;
        Ok(serde_json::from_value(result)?)
    }

    pub async fn unchecked_get(&self, hash: BlockHash) -> Result<UncheckedGetDto> {
        let cmd = RpcCommand::unchecked_get(hash);
        let result = self.rpc_request(&cmd).await?;
        Ok(serde_json::from_value(result)?)
    }

    pub async fn unchecked(&self, count: u64) -> Result<UncheckedDto> {
        let cmd = RpcCommand::unchecked(count);
        let result = self.rpc_request(&cmd).await?;
        Ok(serde_json::from_value(result)?)
    }

    pub async fn representatives_online(
        &self,
        weight: Option<bool>,
        accounts: Option<Vec<Account>>,
    ) -> Result<AccountsWithAmountsDto> {
        let cmd = RpcCommand::representatives_online(weight, accounts);
        let result = self.rpc_request(&cmd).await?;
        Ok(serde_json::from_value(result)?)
    }

    pub async fn receivable_exists(
        &self,
        hash: BlockHash,
        include_active: Option<bool>,
        include_only_confirmed: Option<bool>,
    ) -> Result<BoolDto> {
        let cmd = RpcCommand::receivable_exists(hash, include_active, include_only_confirmed);
        let result = self.rpc_request(&cmd).await?;
        Ok(serde_json::from_value(result)?)
    }

    pub async fn receivable(
        &self,
        account: Account,
        count: u64,
        threshold: Option<Amount>,
        source: Option<bool>,
        min_version: Option<bool>,
        sorting: Option<bool>,
        include_only_confirmed: Option<bool>,
    ) -> Result<ReceivableDto> {
        let cmd = RpcCommand::receivable(
            account,
            count,
            threshold,
            source,
            min_version,
            sorting,
            include_only_confirmed,
        );
        let result = self.rpc_request(&cmd).await?;
        Ok(serde_json::from_value(result)?)
    }

    pub async fn accounts_receivable(
        &self,
        accounts: Vec<Account>,
        count: u64,
        threshold: Option<Amount>,
        source: Option<bool>,
        sorting: Option<bool>,
        include_only_confirmed: Option<bool>,
    ) -> Result<ReceivableDto> {
        let cmd = RpcCommand::accounts_receivable(
            accounts,
            count,
            threshold,
            source,
            sorting,
            include_only_confirmed,
        );
        let result = self.rpc_request(&cmd).await?;
        Ok(serde_json::from_value(result)?)
    }

    pub async fn wallet_ledger(
        &self,
        wallet: WalletId,
        representative: Option<bool>,
        weight: Option<bool>,
        receivable: Option<bool>,
        modified_since: Option<u64>,
    ) -> Result<WalletLedgerDto> {
        let cmd =
            RpcCommand::wallet_ledger(wallet, representative, weight, receivable, modified_since);
        let result = self.rpc_request(&cmd).await?;
        Ok(serde_json::from_value(result)?)
    }

    pub async fn wallet_history(
        &self,
        wallet: WalletId,
        modified_since: Option<u64>,
    ) -> Result<WalletHistoryDto> {
        let cmd = RpcCommand::wallet_history(wallet, modified_since);
        let result = self.rpc_request(&cmd).await?;
        Ok(serde_json::from_value(result)?)
    }

    pub async fn wallet_republish(&self, wallet: WalletId, count: u64) -> Result<BlockHashesDto> {
        let cmd = RpcCommand::wallet_republish(wallet, count);
        let result = self.rpc_request(&cmd).await?;
        Ok(serde_json::from_value(result)?)
    }

    pub async fn search_receivable(&self, wallet: WalletId) -> Result<BoolDto> {
        let cmd = RpcCommand::search_receivable(wallet);
        let result = self.rpc_request(&cmd).await?;
        Ok(serde_json::from_value(result)?)
    }

    pub async fn wallet_representative_set(
        &self,
        wallet: WalletId,
        representative: Account,
        update_existing_accounts: Option<bool>,
    ) -> Result<BoolDto> {
        let cmd = RpcCommand::wallet_representative_set(
            WalletWithAccountArgs::new(wallet, representative),
            update_existing_accounts,
        );
        let result = self.rpc_request(&cmd).await?;
        Ok(serde_json::from_value(result)?)
    }

    pub async fn wallet_receivable(
        &self,
        wallet: WalletId,
        count: u64,
        threshold: Option<Amount>,
        source: Option<bool>,
        min_version: Option<bool>,
        include_only_confirmed: Option<bool>,
    ) -> Result<ReceivableDto> {
        let cmd = RpcCommand::wallet_receivable(
            WalletWithCountArgs::new(wallet, count),
            threshold,
            source,
            min_version,
            include_only_confirmed,
        );
        let result = self.rpc_request(&cmd).await?;
        Ok(serde_json::from_value(result)?)
    }

    pub async fn bootstrap_lazy(
        &self,
        hash: BlockHash,
        force: Option<bool>,
        id: Option<String>,
    ) -> Result<BootstrapLazyDto> {
        let cmd = RpcCommand::bootstrap_lazy(hash, force, id);
        let result = self.rpc_request(&cmd).await?;
        Ok(serde_json::from_value(result)?)
    }

    pub async fn bootstrap_any(
        &self,
        force: Option<bool>,
        id: Option<String>,
        account: Option<Account>,
    ) -> Result<SuccessDto> {
        let cmd = RpcCommand::bootstrap_any(force, id, account);
        let result = self.rpc_request(&cmd).await?;
        Ok(serde_json::from_value(result)?)
    }

    pub async fn bootstrap(
        &self,
        address: Ipv6Addr,
        port: u16,
        id: Option<String>,
    ) -> Result<SuccessDto> {
        let cmd = RpcCommand::bootstrap(address, port, id);
        let result = self.rpc_request(&cmd).await?;
        Ok(serde_json::from_value(result)?)
    }

    pub async fn work_cancel(&self, hash: BlockHash) -> Result<SuccessDto> {
        let cmd = RpcCommand::work_cancel(hash);
        let result = self.rpc_request(&cmd).await?;
        Ok(serde_json::from_value(result)?)
    }

    pub async fn process(
        &self,
        subtype: Option<BlockSubType>,
        block: JsonBlock,
        force: Option<bool>,
        watch_work: Option<bool>,
        is_async: Option<bool>,
    ) -> Result<BlockHashRpcMessage> {
        let cmd = RpcCommand::process(subtype, block, force, watch_work, is_async);
        let result = self.rpc_request(&cmd).await?;
        Ok(serde_json::from_value(result)?)
    }

    pub async fn sign(
        &self,
        key: Option<RawKey>,
        wallet: Option<WalletId>,
        account: Option<Account>,
        block: JsonBlock,
    ) -> Result<SignDto> {
        let cmd = RpcCommand::sign(key, wallet, account, block);
        let json = self.rpc_request(&cmd).await?;
        Ok(serde_json::from_value(json)?)
    }

    pub async fn account_history(
        &self,
        account: Account,
        count: u64,
        raw: Option<bool>,
        head: Option<BlockHash>,
        offset: Option<u64>,
        reverse: Option<bool>,
        account_filter: Option<Vec<Account>>,
    ) -> Result<AccountHistoryDto> {
        let cmd =
            RpcCommand::account_history(account, count, raw, head, offset, reverse, account_filter);
        let result = self.rpc_request(&cmd).await?;
        Ok(serde_json::from_value(result)?)
    }

    pub async fn account_balance(
        &self,
        account: Account,
        include_only_confirmed: Option<bool>,
    ) -> Result<AccountBalanceDto> {
        let cmd = RpcCommand::account_balance(account, include_only_confirmed);
        let result = self.rpc_request(&cmd).await?;
        Ok(serde_json::from_value(result)?)
    }

    pub async fn account_create(
        &self,
        wallet: WalletId,
        index: Option<u32>,
        work: Option<bool>,
    ) -> Result<AccountRpcMessage> {
        let cmd = RpcCommand::account_create(wallet, index, work);
        let result = self.rpc_request(&cmd).await?;
        Ok(from_value(result)?)
    }

    pub async fn accounts_create(
        &self,
        wallet: WalletId,
        count: u64,
        work: Option<bool>,
    ) -> Result<AccountsRpcMessage> {
        let cmd = RpcCommand::accounts_create(wallet, count, work);
        let result = self.rpc_request(&cmd).await?;
        Ok(serde_json::from_value(result)?)
    }

    pub async fn account_remove(&self, wallet: WalletId, account: Account) -> Result<BoolDto> {
        let cmd = RpcCommand::account_remove(wallet, account);
        let result = self.rpc_request(&cmd).await?;
        Ok(serde_json::from_value(result)?)
    }

    pub async fn account_move(
        &self,
        wallet: WalletId,
        source: WalletId,
        account: Vec<Account>,
    ) -> Result<BoolDto> {
        let cmd = RpcCommand::account_move(wallet, source, account);
        let result = self.rpc_request(&cmd).await?;
        Ok(serde_json::from_value(result)?)
    }

    pub async fn account_list(&self, wallet: WalletId) -> Result<AccountsRpcMessage> {
        let cmd = RpcCommand::account_list(wallet);
        let result = self.rpc_request(&cmd).await?;
        Ok(serde_json::from_value(result)?)
    }

    pub async fn wallet_create(&self, seed: Option<RawKey>) -> Result<WalletCreateDto> {
        let cmd = RpcCommand::wallet_create(seed);
        let result = self.rpc_request(&cmd).await?;
        Ok(serde_json::from_value(result)?)
    }

    pub async fn wallet_contains(&self, wallet: WalletId, account: Account) -> Result<BoolDto> {
        let cmd = RpcCommand::wallet_contains(wallet, account);
        let result = self.rpc_request(&cmd).await?;
        Ok(serde_json::from_value(result)?)
    }

    pub async fn wallet_destroy(&self, wallet: WalletId) -> Result<BoolDto> {
        let cmd = RpcCommand::wallet_destroy(wallet);
        let result = self.rpc_request(&cmd).await?;
        Ok(serde_json::from_value(result)?)
    }

    pub async fn wallet_lock(&self, wallet: WalletId) -> Result<BoolDto> {
        let cmd = RpcCommand::wallet_lock(wallet);
        let result = self.rpc_request(&cmd).await?;
        Ok(serde_json::from_value(result)?)
    }

    pub async fn wallet_locked(&self, wallet: WalletId) -> Result<BoolDto> {
        let cmd = RpcCommand::wallet_locked(wallet);
        let result = self.rpc_request(&cmd).await?;
        Ok(serde_json::from_value(result)?)
    }

    pub async fn stop(&self) -> Result<SuccessDto> {
        let cmd = RpcCommand::stop();
        let result = self.rpc_request(&cmd).await?;
        Ok(serde_json::from_value(result)?)
    }

    pub async fn account_block_count(&self, account: Account) -> Result<U64RpcMessage> {
        let cmd = RpcCommand::account_block_count(account);
        let result = self.rpc_request(&cmd).await?;
        Ok(serde_json::from_value(result)?)
    }

    pub async fn account_key(&self, account: Account) -> Result<KeyRpcMessage> {
        let cmd = RpcCommand::account_key(account);
        let result = self.rpc_request(&cmd).await?;
        Ok(serde_json::from_value(result)?)
    }

    pub async fn account_representative(&self, account: Account) -> Result<AccountRpcMessage> {
        let cmd = RpcCommand::account_representative(account);
        let result = self.rpc_request(&cmd).await?;
        Ok(serde_json::from_value(result)?)
    }

    pub async fn account_weight(&self, account: Account) -> Result<AmountDto> {
        let cmd = RpcCommand::account_weight(account);
        let result = self.rpc_request(&cmd).await?;
        Ok(serde_json::from_value(result)?)
    }

    pub async fn available_supply(&self) -> Result<AmountDto> {
        let cmd = RpcCommand::AvailableSupply;
        let result = self.rpc_request(&cmd).await?;
        Ok(serde_json::from_value(result)?)
    }

    pub async fn block_account(&self, hash: BlockHash) -> Result<AccountRpcMessage> {
        let cmd = RpcCommand::block_account(hash);
        let result = self.rpc_request(&cmd).await?;
        Ok(serde_json::from_value(result)?)
    }

    pub async fn block_confirm(&self, hash: BlockHash) -> Result<BoolDto> {
        let cmd = RpcCommand::block_confirm(hash);
        let result = self.rpc_request(&cmd).await?;
        Ok(serde_json::from_value(result)?)
    }

    pub async fn block_count(&self) -> Result<BlockCountDto> {
        let cmd = RpcCommand::BlockCount;
        let result = self.rpc_request(&cmd).await?;
        Ok(serde_json::from_value(result)?)
    }

    pub async fn uptime(&self) -> Result<U64RpcMessage> {
        let cmd = RpcCommand::uptime();
        let result = self.rpc_request(&cmd).await?;
        Ok(serde_json::from_value(result)?)
    }

    pub async fn frontier_count(&self) -> Result<U64RpcMessage> {
        let cmd = RpcCommand::frontier_count();
        let result = self.rpc_request(&cmd).await?;
        Ok(serde_json::from_value(result)?)
    }

    pub async fn validate_account_number(&self, account: Account) -> Result<SuccessDto> {
        let cmd = RpcCommand::validate_account_number(account);
        let result = self.rpc_request(&cmd).await?;
        Ok(serde_json::from_value(result)?)
    }

    pub async fn nano_to_raw(&self, amount: Amount) -> Result<AmountDto> {
        let cmd = RpcCommand::nano_to_raw(amount);
        let result = self.rpc_request(&cmd).await?;
        Ok(serde_json::from_value(result)?)
    }

    pub async fn raw_to_nano(&self, amount: Amount) -> Result<AmountDto> {
        let cmd = RpcCommand::raw_to_nano(amount);
        let result = self.rpc_request(&cmd).await?;
        Ok(serde_json::from_value(result)?)
    }

    pub async fn wallet_add_watch(
        &self,
        wallet: WalletId,
        accounts: Vec<Account>,
    ) -> Result<SuccessDto> {
        let cmd = RpcCommand::wallet_add_watch(wallet, accounts);
        let result = self.rpc_request(&cmd).await?;
        Ok(serde_json::from_value(result)?)
    }

    pub async fn wallet_representative(&self, wallet: WalletId) -> Result<AccountRpcMessage> {
        let cmd = RpcCommand::wallet_representative(wallet);
        let result = self.rpc_request(&cmd).await?;
        Ok(serde_json::from_value(result)?)
    }

    pub async fn work_set(
        &self,
        wallet: WalletId,
        account: Account,
        work: WorkNonce,
    ) -> Result<SuccessDto> {
        let cmd = RpcCommand::work_set(wallet, account, work);
        let result = self.rpc_request(&cmd).await?;
        Ok(serde_json::from_value(result)?)
    }

    pub async fn work_get(&self, wallet: WalletId, account: Account) -> Result<WorkDto> {
        let cmd = RpcCommand::work_get(wallet, account);
        let result = self.rpc_request(&cmd).await?;
        Ok(serde_json::from_value(result)?)
    }

    pub async fn wallet_work_get(&self, wallet: WalletId) -> Result<AccountsWithWorkDto> {
        let cmd = RpcCommand::wallet_work_get(wallet);
        let result = self.rpc_request(&cmd).await?;
        Ok(serde_json::from_value(result)?)
    }

    pub async fn accounts_frontiers(&self, accounts: Vec<Account>) -> Result<FrontiersDto> {
        let cmd = RpcCommand::accounts_frontiers(accounts);
        let result = self.rpc_request(&cmd).await?;
        Ok(serde_json::from_value(result)?)
    }

    pub async fn wallet_frontiers(&self, wallet: WalletId) -> Result<FrontiersDto> {
        let cmd = RpcCommand::wallet_frontiers(wallet);
        let result = self.rpc_request(&cmd).await?;
        Ok(serde_json::from_value(result)?)
    }

    pub async fn frontiers(&self, account: Account, count: u64) -> Result<FrontiersDto> {
        let cmd = RpcCommand::frontiers(account, count);
        let result = self.rpc_request(&cmd).await?;
        Ok(serde_json::from_value(result)?)
    }

    pub async fn wallet_info(&self, wallet: WalletId) -> Result<WalletInfoDto> {
        let cmd = RpcCommand::wallet_info(wallet);
        let result = self.rpc_request(&cmd).await?;
        Ok(serde_json::from_value(result)?)
    }

    pub async fn wallet_export(&self, wallet: WalletId) -> Result<JsonDto> {
        let cmd = RpcCommand::wallet_export(wallet);
        let result = self.rpc_request(&cmd).await?;
        Ok(serde_json::from_value(result)?)
    }

    pub async fn password_change(&self, wallet: WalletId, password: String) -> Result<SuccessDto> {
        let cmd = RpcCommand::password_change(wallet, password);
        let result = self.rpc_request(&cmd).await?;
        Ok(serde_json::from_value(result)?)
    }

    pub async fn password_enter(&self, wallet: WalletId, password: String) -> Result<BoolDto> {
        let cmd = RpcCommand::password_enter(wallet, password);
        let result = self.rpc_request(&cmd).await?;
        Ok(serde_json::from_value(result)?)
    }

    pub async fn password_valid(&self, wallet: WalletId) -> Result<BoolDto> {
        let cmd = RpcCommand::password_valid(wallet);
        let result = self.rpc_request(&cmd).await?;
        Ok(serde_json::from_value(result)?)
    }

    pub async fn deterministic_key(&self, seed: RawKey, index: u32) -> Result<KeyPairDto> {
        let cmd = RpcCommand::deterministic_key(seed, index);
        let result = self.rpc_request(&cmd).await?;
        Ok(serde_json::from_value(result)?)
    }

    pub async fn key_expand(&self, key: RawKey) -> Result<KeyPairDto> {
        let cmd = RpcCommand::key_expand(key);
        let result = self.rpc_request(&cmd).await?;
        Ok(serde_json::from_value(result)?)
    }

    pub async fn peers(&self, peer_details: Option<bool>) -> Result<PeersDto> {
        let cmd = RpcCommand::peers(peer_details);
        let result = self.rpc_request(&cmd).await?;
        Ok(serde_json::from_value(result)?)
    }

    pub async fn populate_backlog(&self) -> Result<SuccessDto> {
        let cmd = RpcCommand::populate_backlog();
        let result = self.rpc_request(&cmd).await?;
        Ok(serde_json::from_value(result)?)
    }

    pub async fn representatives(
        &self,
        count: Option<u64>,
        sorting: Option<bool>,
    ) -> Result<AccountsWithAmountsDto> {
        let cmd = RpcCommand::representatives(count, sorting);
        let result = self.rpc_request(&cmd).await?;
        Ok(serde_json::from_value(result)?)
    }

    pub async fn accounts_representatives(
        &self,
        accounts: Vec<Account>,
    ) -> Result<AccountsRepresentativesDto> {
        let cmd = RpcCommand::accounts_representatives(accounts);
        let result = self.rpc_request(&cmd).await?;
        Ok(serde_json::from_value(result)?)
    }

    pub async fn stats_clear(&self) -> Result<SuccessDto> {
        let cmd = RpcCommand::stats_clear();
        let result = self.rpc_request(&cmd).await?;
        Ok(serde_json::from_value(result)?)
    }

    pub async fn unchecked_clear(&self) -> Result<SuccessDto> {
        let cmd = RpcCommand::unchecked_clear();
        let result = self.rpc_request(&cmd).await?;
        Ok(serde_json::from_value(result)?)
    }

    pub async fn unopened(
        &self,
        account: Account,
        count: u64,
        threshold: Option<Amount>,
    ) -> Result<AccountsWithAmountsDto> {
        let cmd = RpcCommand::unopened(account, count, threshold);
        let result = self.rpc_request(&cmd).await?;
        Ok(serde_json::from_value(result)?)
    }

    pub async fn node_id(&self) -> Result<NodeIdDto> {
        let cmd = RpcCommand::node_id();
        let result = self.rpc_request(&cmd).await?;
        Ok(serde_json::from_value(result)?)
    }

    pub async fn search_receivable_all(&self) -> Result<SuccessDto> {
        let cmd = RpcCommand::search_receivable_all();
        let result = self.rpc_request(&cmd).await?;
        Ok(serde_json::from_value(result)?)
    }

    pub async fn receive_minimum(&self) -> Result<AmountDto> {
        let cmd = RpcCommand::receive_minimum();
        let result = self.rpc_request(&cmd).await?;
        Ok(serde_json::from_value(result)?)
    }

    pub async fn wallet_change_seed(
        &self,
        wallet: WalletId,
        seed: RawKey,
        count: Option<u32>,
    ) -> Result<WalletChangeSeedDto> {
        let cmd = RpcCommand::wallet_change_seed(wallet, seed, count);
        let result = self.rpc_request(&cmd).await?;
        Ok(serde_json::from_value(result)?)
    }

    pub async fn delegators(
        &self,
        account: Account,
        threshold: Option<Amount>,
        count: Option<u64>,
        start: Option<Account>,
    ) -> Result<AccountsWithAmountsDto> {
        let cmd = RpcCommand::delegators(account, threshold, count, start);
        let result = self.rpc_request(&cmd).await?;
        Ok(serde_json::from_value(result)?)
    }

    pub async fn delegators_count(&self, account: Account) -> Result<CountDto> {
        let cmd = RpcCommand::delegators_count(account);
        let result = self.rpc_request(&cmd).await?;
        Ok(serde_json::from_value(result)?)
    }

    pub async fn block_hash(&self, block: JsonBlock) -> Result<BlockHashRpcMessage> {
        let cmd = RpcCommand::block_hash(block);
        let result = self.rpc_request(&cmd).await?;
        Ok(serde_json::from_value(result)?)
    }

    pub async fn accounts_balances(
        &self,
        accounts: Vec<Account>,
        include_only_confirmed: Option<bool>,
    ) -> Result<AccountsBalancesDto> {
        let cmd = RpcCommand::accounts_balances(accounts, include_only_confirmed);
        let result = self.rpc_request(&cmd).await?;
        Ok(serde_json::from_value(result)?)
    }

    pub async fn wallet_balances(
        &self,
        wallet: WalletId,
        threshold: Option<Amount>,
    ) -> Result<AccountsBalancesDto> {
        let cmd = RpcCommand::wallet_balances(wallet, threshold);
        let result = self.rpc_request(&cmd).await?;
        Ok(serde_json::from_value(result)?)
    }

    pub async fn block_info(&self, hash: BlockHash) -> Result<BlockInfoDto> {
        let cmd = RpcCommand::block_info(hash);
        let result = self.rpc_request(&cmd).await?;
        Ok(serde_json::from_value(result)?)
    }

    pub async fn blocks(&self, blocks: Vec<BlockHash>) -> Result<BlocksDto> {
        let cmd = RpcCommand::blocks(blocks);
        let result = self.rpc_request(&cmd).await?;
        Ok(serde_json::from_value(result)?)
    }

    pub async fn blocks_info(&self, blocks: Vec<BlockHash>) -> Result<BlocksInfoDto> {
        let cmd = RpcCommand::blocks_info(blocks);
        let result = self.rpc_request(&cmd).await?;
        Ok(serde_json::from_value(result)?)
    }

    pub async fn successors(
        &self,
        block: BlockHash,
        count: u64,
        offset: Option<u64>,
        reverse: Option<bool>,
    ) -> Result<BlocksDto> {
        let cmd = RpcCommand::successors(block, count, offset, reverse);
        let result = self.rpc_request(&cmd).await?;
        Ok(serde_json::from_value(result)?)
    }

    pub async fn chain(
        &self,
        block: BlockHash,
        count: u64,
        offset: Option<u64>,
        reverse: Option<bool>,
    ) -> Result<BlockHashesDto> {
        let cmd = RpcCommand::chain(block, count, offset, reverse);
        let result = self.rpc_request(&cmd).await?;
        Ok(serde_json::from_value(result)?)
    }

    pub async fn confirmation_active(
        &self,
        announcements: Option<u64>,
    ) -> Result<ConfirmationActiveDto> {
        let cmd = RpcCommand::confirmation_active(announcements);
        let result = self.rpc_request(&cmd).await?;
        Ok(serde_json::from_value(result)?)
    }

    pub async fn confirmation_quorum(
        &self,
        peer_details: Option<bool>,
    ) -> Result<ConfirmationQuorumDto> {
        let cmd = RpcCommand::confirmation_quorum(peer_details);
        let result = self.rpc_request(&cmd).await?;
        Ok(serde_json::from_value(result)?)
    }

    pub async fn work_validate(&self, work: WorkNonce, hash: BlockHash) -> Result<WorkValidateDto> {
        let cmd = RpcCommand::work_validate(work, hash);
        let result = self.rpc_request(&cmd).await?;
        Ok(serde_json::from_value(result)?)
    }

    pub async fn account_info(
        &self,
        account: Account,
        representative: Option<bool>,
        weight: Option<bool>,
        pending: Option<bool>,
        receivable: Option<bool>,
        include_confirmed: Option<bool>,
    ) -> Result<AccountInfoDto> {
        let cmd = RpcCommand::account_info(
            account,
            representative,
            weight,
            pending,
            receivable,
            include_confirmed,
        );
        let result = self.rpc_request(&cmd).await?;
        Ok(from_value(result)?)
    }

    pub async fn receive_block(
        &self,
        wallet: WalletId,
        destination: Account,
        block: impl Into<JsonBlock>,
    ) -> Result<()> {
        let request = RpcCommand::Receive(ReceiveArgs {
            wallet,
            account: destination,
            block: block.into(),
        });
        self.rpc_request(&request).await?;
        Ok(())
    }

    pub async fn send(
        &self,
        wallet: WalletId,
        source: Account,
        destination: Account,
        amount: Amount,
        work: Option<bool>,
        id: Option<String>,
    ) -> Result<BlockHashRpcMessage> {
        let request =
            RpcCommand::Send(SendArgs::new(wallet, source, destination, amount, work, id));
        let result = self.rpc_request(&request).await?;
        Ok(serde_json::from_value(result)?)
    }

    pub async fn send_block(
        &self,
        wallet: WalletId,
        source: Account,
        destination: Account,
    ) -> Result<JsonBlock> {
        let request = RpcCommand::Send(SendArgs {
            wallet,
            source,
            destination,
            amount: Amount::raw(1),
            work: None,
            id: None,
        });
        let json = self.rpc_request(&request).await?;
        let block = json["block"].as_str().unwrap().to_owned();
        Ok(from_str(&block)?)
    }

    pub async fn send_receive(
        &self,
        wallet: WalletId,
        source: Account,
        destination: Account,
    ) -> Result<()> {
        let block = self.send_block(wallet, source, destination).await?;
        self.receive_block(wallet, destination, block).await
    }

    pub async fn keepalive(&self, address: Ipv6Addr, port: u16) -> Result<SuccessDto> {
        let cmd = RpcCommand::keepalive(address, port);
        let json = self.rpc_request(&cmd).await?;
        Ok(serde_json::from_value(json)?)
    }

    pub async fn key_create(&self) -> Result<KeyPairDto> {
        let cmd = RpcCommand::KeyCreate;
        let json = self.rpc_request(&cmd).await?;
        Ok(from_value(json)?)
    }

    pub async fn wallet_add(
        &self,
        wallet: WalletId,
        prv_key: RawKey,
        work: Option<bool>,
    ) -> Result<AccountRpcMessage> {
        let cmd = RpcCommand::wallet_add(wallet, prv_key, work);
        let json = self.rpc_request(&cmd).await?;
        Ok(serde_json::from_value(json)?)
    }

    pub async fn stop_rpc(&self) -> Result<()> {
        self.rpc_request(&RpcCommand::Stop).await?;
        Ok(())
    }

    async fn rpc_request<T>(&self, request: &T) -> Result<serde_json::Value>
    where
        T: Serialize,
    {
        let result = self
            .client
            .post(self.url.clone())
            .json(request)
            .send()
            .await?
            .error_for_status()?
            .json::<Value>()
            .await?;

        if let Some(error) = result.get("error") {
            bail!("node returned error: {}", error);
        }

        Ok(result)
    }
}<|MERGE_RESOLUTION|>--- conflicted
+++ resolved
@@ -27,19 +27,33 @@
         }
     }
 
-<<<<<<< HEAD
     pub async fn account_get(&self, key: PublicKey) -> Result<AccountRpcMessage> {
         let cmd = RpcCommand::account_get(key);
-=======
-    pub async fn ledger(&self, account: Option<Account>, count: Option<u64>, representative: Option<bool>, weight: Option<bool>, receivable: Option<bool>, modified_since: Option<u64>, sorting: Option<bool>, threshold: Option<Amount>) -> Result<LedgerDto> {
-        let cmd = RpcCommand::ledger(account, count, representative, weight, receivable, modified_since, sorting, threshold);
-        let result = self.rpc_request(&cmd).await?;
-        Ok(serde_json::from_value(result)?)
-    }
-
-    pub async fn account_info(&self, account: Account) -> Result<AccountInfoDto> {
-        let cmd = RpcCommand::account_info(account);
->>>>>>> 558bcee1
+        let result = self.rpc_request(&cmd).await?;
+        Ok(serde_json::from_value(result)?)
+    }
+
+    pub async fn ledger(
+        &self,
+        account: Option<Account>,
+        count: Option<u64>,
+        representative: Option<bool>,
+        weight: Option<bool>,
+        receivable: Option<bool>,
+        modified_since: Option<u64>,
+        sorting: Option<bool>,
+        threshold: Option<Amount>,
+    ) -> Result<LedgerDto> {
+        let cmd = RpcCommand::ledger(
+            account,
+            count,
+            representative,
+            weight,
+            receivable,
+            modified_since,
+            sorting,
+            threshold,
+        );
         let result = self.rpc_request(&cmd).await?;
         Ok(serde_json::from_value(result)?)
     }
