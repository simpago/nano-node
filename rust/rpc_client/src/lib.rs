use crate::AccountBalanceDto;
use anyhow::{bail, Result};
use reqwest::Client;
pub use reqwest::Url;
use rsnano_core::{Account, Amount, BlockHash, JsonBlock, PublicKey, RawKey, WalletId, WorkNonce};
use rsnano_rpc_messages::*;
use serde::Serialize;
use serde_json::{from_str, from_value, Value};
use std::{net::Ipv6Addr, time::Duration};

pub struct NanoRpcClient {
    url: Url,
    client: Client,
}

impl NanoRpcClient {
    pub fn new(url: Url) -> Self {
        Self {
            url,
            client: reqwest::ClientBuilder::new()
                .timeout(Duration::from_secs(5))
                .build()
                .unwrap(),
        }
    }

<<<<<<< HEAD
    pub async fn account_get(&self, key: PublicKey) -> Result<AccountRpcMessage> {
        let cmd = RpcCommand::account_get(key);
        let result = self.rpc_request(&cmd).await?;
        Ok(serde_json::from_value(result)?)
    }

    pub async fn account_balance(
        &self,
        account: Account,
        include_only_confirmed: Option<bool>,
    ) -> Result<AccountBalanceDto> {
        let cmd = RpcCommand::account_balance(account, include_only_confirmed);
        let result = self.rpc_request(&cmd).await?;
        Ok(serde_json::from_value(result)?)
    }

    pub async fn account_create(
        &self,
        wallet: WalletId,
        index: Option<u32>,
        work: Option<bool>,
    ) -> Result<AccountRpcMessage> {
        let cmd = RpcCommand::account_create(wallet, index, work);
        let result = self.rpc_request(&cmd).await?;
        Ok(from_value(result)?)
    }

    pub async fn accounts_create(
        &self,
        wallet: WalletId,
        count: u64,
        work: Option<bool>,
    ) -> Result<AccountsRpcMessage> {
        let cmd = RpcCommand::accounts_create(wallet, count, work);
        let result = self.rpc_request(&cmd).await?;
        Ok(serde_json::from_value(result)?)
    }

    pub async fn account_remove(&self, wallet: WalletId, account: Account) -> Result<BoolDto> {
        let cmd = RpcCommand::account_remove(wallet, account);
        let result = self.rpc_request(&cmd).await?;
        Ok(serde_json::from_value(result)?)
    }

    pub async fn account_move(
        &self,
        wallet: WalletId,
        source: WalletId,
        account: Vec<Account>,
    ) -> Result<BoolDto> {
        let cmd = RpcCommand::account_move(wallet, source, account);
        let result = self.rpc_request(&cmd).await?;
        Ok(serde_json::from_value(result)?)
    }

    pub async fn account_list(&self, wallet: WalletId) -> Result<AccountsRpcMessage> {
        let cmd = RpcCommand::account_list(wallet);
        let result = self.rpc_request(&cmd).await?;
        Ok(serde_json::from_value(result)?)
    }

    pub async fn wallet_create(&self, seed: Option<RawKey>) -> Result<WalletCreateDto> {
        let cmd = RpcCommand::wallet_create(seed);
        let result = self.rpc_request(&cmd).await?;
        Ok(serde_json::from_value(result)?)
    }

    pub async fn wallet_contains(&self, wallet: WalletId, account: Account) -> Result<BoolDto> {
        let cmd = RpcCommand::wallet_contains(wallet, account);
        let result = self.rpc_request(&cmd).await?;
        Ok(serde_json::from_value(result)?)
    }

    pub async fn wallet_destroy(&self, wallet: WalletId) -> Result<BoolDto> {
        let cmd = RpcCommand::wallet_destroy(wallet);
        let result = self.rpc_request(&cmd).await?;
        Ok(serde_json::from_value(result)?)
    }

    pub async fn wallet_lock(&self, wallet: WalletId) -> Result<BoolDto> {
        let cmd = RpcCommand::wallet_lock(wallet);
        let result = self.rpc_request(&cmd).await?;
        Ok(serde_json::from_value(result)?)
    }

    pub async fn wallet_locked(&self, wallet: WalletId) -> Result<BoolDto> {
        let cmd = RpcCommand::wallet_locked(wallet);
        let result = self.rpc_request(&cmd).await?;
        Ok(serde_json::from_value(result)?)
    }

    pub async fn stop(&self) -> Result<SuccessDto> {
        let cmd = RpcCommand::stop();
        let result = self.rpc_request(&cmd).await?;
        Ok(serde_json::from_value(result)?)
    }

    pub async fn account_block_count(&self, account: Account) -> Result<U64RpcMessage> {
        let cmd = RpcCommand::account_block_count(account);
        let result = self.rpc_request(&cmd).await?;
        Ok(serde_json::from_value(result)?)
    }

    pub async fn account_key(&self, account: Account) -> Result<KeyRpcMessage> {
        let cmd = RpcCommand::account_key(account);
        let result = self.rpc_request(&cmd).await?;
        Ok(serde_json::from_value(result)?)
    }

    pub async fn account_representative(&self, account: Account) -> Result<AccountRpcMessage> {
        let cmd = RpcCommand::account_representative(account);
        let result = self.rpc_request(&cmd).await?;
        Ok(serde_json::from_value(result)?)
    }

    pub async fn account_weight(&self, account: Account) -> Result<AmountDto> {
        let cmd = RpcCommand::account_weight(account);
        let result = self.rpc_request(&cmd).await?;
        Ok(serde_json::from_value(result)?)
    }

    pub async fn available_supply(&self) -> Result<AmountDto> {
        let cmd = RpcCommand::AvailableSupply;
        let result = self.rpc_request(&cmd).await?;
        Ok(serde_json::from_value(result)?)
    }

    pub async fn block_account(&self, hash: BlockHash) -> Result<AccountRpcMessage> {
        let cmd = RpcCommand::block_account(hash);
        let result = self.rpc_request(&cmd).await?;
        Ok(serde_json::from_value(result)?)
    }

    pub async fn block_confirm(&self, hash: BlockHash) -> Result<BoolDto> {
        let cmd = RpcCommand::block_confirm(hash);
        let result = self.rpc_request(&cmd).await?;
        Ok(serde_json::from_value(result)?)
    }

    pub async fn block_count(&self) -> Result<BlockCountDto> {
        let cmd = RpcCommand::BlockCount;
        let result = self.rpc_request(&cmd).await?;
        Ok(serde_json::from_value(result)?)
    }

    pub async fn uptime(&self) -> Result<U64RpcMessage> {
        let cmd = RpcCommand::uptime();
        let result = self.rpc_request(&cmd).await?;
        Ok(serde_json::from_value(result)?)
    }

    pub async fn frontier_count(&self) -> Result<U64RpcMessage> {
        let cmd = RpcCommand::frontier_count();
        let result = self.rpc_request(&cmd).await?;
        Ok(serde_json::from_value(result)?)
    }

    pub async fn validate_account_number(&self, account: Account) -> Result<SuccessDto> {
        let cmd = RpcCommand::validate_account_number(account);
        let result = self.rpc_request(&cmd).await?;
        Ok(serde_json::from_value(result)?)
    }

    pub async fn nano_to_raw(&self, amount: Amount) -> Result<AmountDto> {
        let cmd = RpcCommand::nano_to_raw(amount);
        let result = self.rpc_request(&cmd).await?;
        Ok(serde_json::from_value(result)?)
    }

    pub async fn raw_to_nano(&self, amount: Amount) -> Result<AmountDto> {
        let cmd = RpcCommand::raw_to_nano(amount);
        let result = self.rpc_request(&cmd).await?;
        Ok(serde_json::from_value(result)?)
    }

    pub async fn wallet_add_watch(
        &self,
        wallet: WalletId,
        accounts: Vec<Account>,
    ) -> Result<SuccessDto> {
        let cmd = RpcCommand::wallet_add_watch(wallet, accounts);
        let result = self.rpc_request(&cmd).await?;
        Ok(serde_json::from_value(result)?)
    }

    pub async fn wallet_representative(&self, wallet: WalletId) -> Result<AccountRpcMessage> {
        let cmd = RpcCommand::wallet_representative(wallet);
        let result = self.rpc_request(&cmd).await?;
        Ok(serde_json::from_value(result)?)
    }

    pub async fn work_set(
        &self,
        wallet: WalletId,
        account: Account,
        work: WorkNonce,
    ) -> Result<SuccessDto> {
        let cmd = RpcCommand::work_set(wallet, account, work);
        let result = self.rpc_request(&cmd).await?;
        Ok(serde_json::from_value(result)?)
    }

    pub async fn work_get(&self, wallet: WalletId, account: Account) -> Result<WorkDto> {
        let cmd = RpcCommand::work_get(wallet, account);
        let result = self.rpc_request(&cmd).await?;
        Ok(serde_json::from_value(result)?)
    }

    pub async fn wallet_work_get(&self, wallet: WalletId) -> Result<AccountsWithWorkDto> {
        let cmd = RpcCommand::wallet_work_get(wallet);
        let result = self.rpc_request(&cmd).await?;
        Ok(serde_json::from_value(result)?)
    }

    pub async fn accounts_frontiers(&self, accounts: Vec<Account>) -> Result<FrontiersDto> {
        let cmd = RpcCommand::accounts_frontiers(accounts);
        let result = self.rpc_request(&cmd).await?;
        Ok(serde_json::from_value(result)?)
    }

    pub async fn wallet_frontiers(&self, wallet: WalletId) -> Result<FrontiersDto> {
        let cmd = RpcCommand::wallet_frontiers(wallet);
        let result = self.rpc_request(&cmd).await?;
        Ok(serde_json::from_value(result)?)
    }

    pub async fn frontiers(&self, account: Account, count: u64) -> Result<FrontiersDto> {
        let cmd = RpcCommand::frontiers(account, count);
        let result = self.rpc_request(&cmd).await?;
        Ok(serde_json::from_value(result)?)
    }

    pub async fn wallet_info(&self, wallet: WalletId) -> Result<WalletInfoDto> {
        let cmd = RpcCommand::wallet_info(wallet);
        let result = self.rpc_request(&cmd).await?;
        Ok(serde_json::from_value(result)?)
    }

    pub async fn wallet_export(&self, wallet: WalletId) -> Result<JsonDto> {
        let cmd = RpcCommand::wallet_export(wallet);
        let result = self.rpc_request(&cmd).await?;
        Ok(serde_json::from_value(result)?)
    }

    pub async fn password_change(&self, wallet: WalletId, password: String) -> Result<SuccessDto> {
        let cmd = RpcCommand::password_change(wallet, password);
        let result = self.rpc_request(&cmd).await?;
        Ok(serde_json::from_value(result)?)
    }

    pub async fn password_enter(&self, wallet: WalletId, password: String) -> Result<BoolDto> {
        let cmd = RpcCommand::password_enter(wallet, password);
        let result = self.rpc_request(&cmd).await?;
        Ok(serde_json::from_value(result)?)
    }

    pub async fn password_valid(&self, wallet: WalletId) -> Result<BoolDto> {
        let cmd = RpcCommand::password_valid(wallet);
        let result = self.rpc_request(&cmd).await?;
        Ok(serde_json::from_value(result)?)
    }

    pub async fn deterministic_key(&self, seed: RawKey, index: u32) -> Result<KeyPairDto> {
        let cmd = RpcCommand::deterministic_key(seed, index);
        let result = self.rpc_request(&cmd).await?;
        Ok(serde_json::from_value(result)?)
    }

    pub async fn key_expand(&self, key: RawKey) -> Result<KeyPairDto> {
        let cmd = RpcCommand::key_expand(key);
=======
    pub async fn peers(&self, peer_details: Option<bool>) -> Result<PeersDto> {
        let cmd = RpcCommand::peers(peer_details);
>>>>>>> 8fc09823
        let result = self.rpc_request(&cmd).await?;
        Ok(serde_json::from_value(result)?)
    }

    pub async fn account_info(&self, account: Account) -> Result<AccountInfoDto> {
        let cmd = RpcCommand::account_info(account);
        let result = self.rpc_request(&cmd).await?;
        Ok(from_value(result)?)
    }

    pub async fn receive_block(
        &self,
        wallet: WalletId,
        destination: Account,
        block: impl Into<JsonBlock>,
    ) -> Result<()> {
        let request = RpcCommand::Receive(ReceiveArgs {
            wallet,
            account: destination,
            block: block.into(),
        });
        self.rpc_request(&request).await?;
        Ok(())
    }

    pub async fn send_block(
        &self,
        wallet: WalletId,
        source: Account,
        destination: Account,
    ) -> Result<JsonBlock> {
        let request = RpcCommand::Send(SendArgs {
            wallet,
            source,
            destination,
            amount: Amount::raw(1),
        });
        let json = self.rpc_request(&request).await?;
        let block = json["block"].as_str().unwrap().to_owned();
        Ok(from_str(&block)?)
    }

    pub async fn send_receive(
        &self,
        wallet: WalletId,
        source: Account,
        destination: Account,
    ) -> Result<()> {
        let block = self.send_block(wallet, source, destination).await?;
        self.receive_block(wallet, destination, block).await
    }

    pub async fn keepalive(&self, address: Ipv6Addr, port: u16) -> Result<SuccessDto> {
        let cmd = RpcCommand::keepalive(address, port);
        let json = self.rpc_request(&cmd).await?;
        Ok(serde_json::from_value(json)?)
    }

    pub async fn key_create(&self) -> Result<KeyPairDto> {
        let cmd = RpcCommand::KeyCreate;
        let json = self.rpc_request(&cmd).await?;
        Ok(from_value(json)?)
    }

    pub async fn wallet_add(
        &self,
        wallet: WalletId,
        prv_key: RawKey,
        work: Option<bool>,
    ) -> Result<AccountRpcMessage> {
        let cmd = RpcCommand::wallet_add(wallet, prv_key, work);
        let json = self.rpc_request(&cmd).await?;
        Ok(serde_json::from_value(json)?)
    }

    pub async fn stop_rpc(&self) -> Result<()> {
        self.rpc_request(&RpcCommand::Stop).await?;
        Ok(())
    }

    async fn rpc_request<T>(&self, request: &T) -> Result<serde_json::Value>
    where
        T: Serialize,
    {
        let result = self
            .client
            .post(self.url.clone())
            .json(request)
            .send()
            .await?
            .error_for_status()?
            .json::<Value>()
            .await?;

        if let Some(error) = result.get("error") {
            bail!("node returned error: {}", error);
        }

        Ok(result)
    }
}<|MERGE_RESOLUTION|>--- conflicted
+++ resolved
@@ -24,7 +24,6 @@
         }
     }
 
-<<<<<<< HEAD
     pub async fn account_get(&self, key: PublicKey) -> Result<AccountRpcMessage> {
         let cmd = RpcCommand::account_get(key);
         let result = self.rpc_request(&cmd).await?;
@@ -295,10 +294,12 @@
 
     pub async fn key_expand(&self, key: RawKey) -> Result<KeyPairDto> {
         let cmd = RpcCommand::key_expand(key);
-=======
+        let result = self.rpc_request(&cmd).await?;
+        Ok(serde_json::from_value(result)?)
+    }
+
     pub async fn peers(&self, peer_details: Option<bool>) -> Result<PeersDto> {
         let cmd = RpcCommand::peers(peer_details);
->>>>>>> 8fc09823
         let result = self.rpc_request(&cmd).await?;
         Ok(serde_json::from_value(result)?)
     }
