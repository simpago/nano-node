use crate::AccountBalanceDto;
use anyhow::{bail, Result};
use reqwest::Client;
pub use reqwest::Url;
use rsnano_core::{
<<<<<<< HEAD
    Account, Amount, BlockHash, HashOrAccount, JsonBlock, PublicKey, QualifiedRoot, RawKey, WalletId, WorkNonce
=======
    Account, Amount, BlockHash, HashOrAccount, JsonBlock, PublicKey, RawKey, WalletId, WorkNonce,
>>>>>>> 440bd5ea
};
use rsnano_rpc_messages::*;
use serde::Serialize;
use serde_json::{from_str, from_value, Value};
use std::{net::Ipv6Addr, time::Duration};

pub struct NanoRpcClient {
    url: Url,
    client: Client,
}

impl NanoRpcClient {
    pub fn new(url: Url) -> Self {
        Self {
            url,
            client: reqwest::ClientBuilder::new()
                .timeout(Duration::from_secs(5))
                .build()
                .unwrap(),
        }
    }

    pub async fn account_get(&self, key: PublicKey) -> Result<AccountRpcMessage> {
        let cmd = RpcCommand::account_get(key);
        let result = self.rpc_request(&cmd).await?;
        Ok(serde_json::from_value(result)?)
    }

    pub async fn work_peer_add(&self, address: Ipv6Addr, port: u16) -> Result<SuccessDto> {
        let cmd = RpcCommand::work_peer_add(address, port);
        let result = self.rpc_request(&cmd).await?;
        Ok(serde_json::from_value(result)?)
    }

    pub async fn block_create(&self, block_create_args: BlockCreateArgs) -> Result<BlockCreateDto> {
        let cmd = RpcCommand::block_create(block_create_args);
        let result = self.rpc_request(&cmd).await?;
        Ok(serde_json::from_value(result)?)
    }

    pub async fn republish(&self, args: impl Into<RepublishArgs>) -> Result<BlockHashesDto> {
        let cmd = RpcCommand::republish(args.into());
        let result = self.rpc_request(&cmd).await?;
        Ok(serde_json::from_value(result)?)
    }

    pub async fn work_generate(
        &self,
        args: impl Into<WorkGenerateArgs>,
    ) -> Result<WorkGenerateDto> {
        let cmd = RpcCommand::work_generate(args.into());
        let result = self.rpc_request(&cmd).await?;
        Ok(serde_json::from_value(result)?)
    }

    pub async fn ledger(&self, ledger_args: LedgerArgs) -> Result<LedgerDto> {
        let cmd = RpcCommand::ledger(ledger_args);
        let result = self.rpc_request(&cmd).await?;
        Ok(serde_json::from_value(result)?)
    }

    pub async fn confirmation_info(
        &self,
        args: impl Into<ConfirmationInfoArgs>,
    ) -> Result<ConfirmationInfoDto> {
        let cmd = RpcCommand::confirmation_info(args.into());
        let result = self.rpc_request(&cmd).await?;
        Ok(serde_json::from_value(result)?)
    }

    pub async fn unchecked_keys(&self, key: HashOrAccount, count: u64) -> Result<UncheckedKeysDto> {
        let cmd = RpcCommand::unchecked_keys(key, count);
        let result = self.rpc_request(&cmd).await?;
        Ok(serde_json::from_value(result)?)
    }

    pub async fn unchecked_get(&self, hash: BlockHash) -> Result<UncheckedGetDto> {
        let cmd = RpcCommand::unchecked_get(hash);
        let result = self.rpc_request(&cmd).await?;
        Ok(serde_json::from_value(result)?)
    }

    pub async fn unchecked(&self, count: u64) -> Result<UncheckedDto> {
        let cmd = RpcCommand::unchecked(count);
        let result = self.rpc_request(&cmd).await?;
        Ok(serde_json::from_value(result)?)
    }

    pub async fn representatives_online(
        &self,
        args: RepresentativesOnlineArgs,
    ) -> Result<RepresentativesOnlineDto> {
        let cmd = RpcCommand::representatives_online(args);
        let result = self.rpc_request(&cmd).await?;
        Ok(serde_json::from_value(result)?)
    }

    pub async fn receivable_exists(
        &self,
        args: impl Into<ReceivableExistsArgs>,
    ) -> Result<ExistsDto> {
        let cmd = RpcCommand::receivable_exists(args.into());
        let result = self.rpc_request(&cmd).await?;
        Ok(serde_json::from_value(result)?)
    }

    pub async fn receivable(&self, args: ReceivableArgs) -> Result<ReceivableDto> {
        let cmd = RpcCommand::receivable(args);
        let result = self.rpc_request(&cmd).await?;
        Ok(serde_json::from_value(result)?)
    }

    pub async fn accounts_receivable(&self, args: AccountsReceivableArgs) -> Result<ReceivableDto> {
        let cmd = RpcCommand::accounts_receivable(args);
        let result = self.rpc_request(&cmd).await?;
        Ok(serde_json::from_value(result)?)
    }

    pub async fn wallet_ledger(
        &self,
        args: impl Into<WalletLedgerArgs>,
    ) -> Result<WalletLedgerDto> {
        let cmd = RpcCommand::wallet_ledger(args.into());
        let result = self.rpc_request(&cmd).await?;
        Ok(serde_json::from_value(result)?)
    }

    pub async fn wallet_history(
        &self,
        args: impl Into<WalletHistoryArgs>,
    ) -> Result<WalletHistoryDto> {
        let cmd = RpcCommand::wallet_history(args.into());
        let result = self.rpc_request(&cmd).await?;
        Ok(serde_json::from_value(result)?)
    }

    pub async fn wallet_republish(&self, wallet: WalletId, count: u64) -> Result<BlockHashesDto> {
        let cmd = RpcCommand::wallet_republish(wallet, count);
        let result = self.rpc_request(&cmd).await?;
        Ok(serde_json::from_value(result)?)
    }

    pub async fn search_receivable(&self, wallet: WalletId) -> Result<ExistsDto> {
        let cmd = RpcCommand::search_receivable(wallet);
        let result = self.rpc_request(&cmd).await?;
        Ok(serde_json::from_value(result)?)
    }

    pub async fn wallet_representative_set(
        &self,
        args: WalletRepresentativeSetArgs,
    ) -> Result<SetDto> {
        let cmd = RpcCommand::wallet_representative_set(args);
        let result = self.rpc_request(&cmd).await?;
        Ok(serde_json::from_value(result)?)
    }

    pub async fn wallet_receivable(&self, args: WalletReceivableArgs) -> Result<ReceivableDto> {
        let cmd = RpcCommand::wallet_receivable(args);
        let result = self.rpc_request(&cmd).await?;
        Ok(serde_json::from_value(result)?)
    }

    pub async fn bootstrap_lazy(
        &self,
        args: impl Into<BootstrapLazyArgs>,
    ) -> Result<BootstrapLazyDto> {
        let cmd = RpcCommand::bootstrap_lazy(args.into());
        let result = self.rpc_request(&cmd).await?;
        Ok(serde_json::from_value(result)?)
    }

    pub async fn bootstrap_any(&self, args: BootstrapAnyArgs) -> Result<SuccessDto> {
        let cmd = RpcCommand::bootstrap_any(args);
        let result = self.rpc_request(&cmd).await?;
        Ok(serde_json::from_value(result)?)
    }

    pub async fn bootstrap(&self, args: BootstrapArgs) -> Result<SuccessDto> {
        let cmd = RpcCommand::bootstrap(args);
        let result = self.rpc_request(&cmd).await?;
        Ok(serde_json::from_value(result)?)
    }

    pub async fn work_cancel(&self, hash: BlockHash) -> Result<SuccessDto> {
        let cmd = RpcCommand::work_cancel(hash);
        let result = self.rpc_request(&cmd).await?;
        Ok(serde_json::from_value(result)?)
    }

    pub async fn process(&self, process_args: impl Into<ProcessArgs>) -> Result<HashRpcMessage> {
        let cmd = RpcCommand::process(process_args.into());
        let result = self.rpc_request(&cmd).await?;
        Ok(serde_json::from_value(result)?)
    }

    pub async fn sign(&self, args: impl Into<SignArgs>) -> Result<SignDto> {
        let cmd = RpcCommand::sign(args.into());
        let json = self.rpc_request(&cmd).await?;
        Ok(serde_json::from_value(json)?)
    }

    pub async fn account_history(
        &self,
        args: impl Into<AccountHistoryArgs>,
    ) -> Result<AccountHistoryDto> {
        let cmd = RpcCommand::account_history(args.into());
        let result = self.rpc_request(&cmd).await?;
        Ok(serde_json::from_value(result)?)
    }

    pub async fn account_balance(
        &self,
        args: impl Into<AccountBalanceArgs>,
    ) -> Result<AccountBalanceDto> {
        let cmd = RpcCommand::account_balance(args.into());
        let result = self.rpc_request(&cmd).await?;
        Ok(serde_json::from_value(result)?)
    }

    pub async fn account_create(
        &self,
        args: impl Into<AccountCreateArgs>,
    ) -> Result<AccountRpcMessage> {
        let cmd = RpcCommand::account_create(args.into());
        let result = self.rpc_request(&cmd).await?;
        Ok(from_value(result)?)
    }

    pub async fn accounts_create(
        &self,
        args: impl Into<AccountsCreateArgs>,
    ) -> Result<AccountsRpcMessage> {
        let cmd = RpcCommand::accounts_create(args.into());
        let result = self.rpc_request(&cmd).await?;
        Ok(serde_json::from_value(result)?)
    }

    pub async fn account_remove(&self, wallet: WalletId, account: Account) -> Result<RemovedDto> {
        let cmd = RpcCommand::account_remove(wallet, account);
        let result = self.rpc_request(&cmd).await?;
        Ok(serde_json::from_value(result)?)
    }

    pub async fn account_move(
        &self,
        wallet: WalletId,
        source: WalletId,
        account: Vec<Account>,
    ) -> Result<MovedDto> {
        let cmd = RpcCommand::account_move(wallet, source, account);
        let result = self.rpc_request(&cmd).await?;
        Ok(serde_json::from_value(result)?)
    }

    pub async fn account_list(&self, wallet: WalletId) -> Result<AccountsRpcMessage> {
        let cmd = RpcCommand::account_list(wallet);
        let result = self.rpc_request(&cmd).await?;
        Ok(serde_json::from_value(result)?)
    }

    pub async fn wallet_create(&self, seed: Option<RawKey>) -> Result<WalletCreateDto> {
        let cmd = RpcCommand::wallet_create(seed);
        let result = self.rpc_request(&cmd).await?;
        Ok(serde_json::from_value(result)?)
    }

    pub async fn wallet_contains(&self, wallet: WalletId, account: Account) -> Result<ExistsDto> {
        let cmd = RpcCommand::wallet_contains(wallet, account);
        let result = self.rpc_request(&cmd).await?;
        Ok(serde_json::from_value(result)?)
    }

    pub async fn wallet_destroy(&self, wallet: WalletId) -> Result<DestroyedDto> {
        let cmd = RpcCommand::wallet_destroy(wallet);
        let result = self.rpc_request(&cmd).await?;
        Ok(serde_json::from_value(result)?)
    }

    pub async fn wallet_lock(&self, wallet: WalletId) -> Result<LockedDto> {
        let cmd = RpcCommand::wallet_lock(wallet);
        let result = self.rpc_request(&cmd).await?;
        Ok(serde_json::from_value(result)?)
    }

    pub async fn wallet_locked(&self, wallet: WalletId) -> Result<LockedDto> {
        let cmd = RpcCommand::wallet_locked(wallet);
        let result = self.rpc_request(&cmd).await?;
        Ok(serde_json::from_value(result)?)
    }

    pub async fn stop(&self) -> Result<SuccessDto> {
        let cmd = RpcCommand::stop();
        let result = self.rpc_request(&cmd).await?;
        Ok(serde_json::from_value(result)?)
    }

    pub async fn account_block_count(&self, account: Account) -> Result<AccountBlockCountDto> {
        let cmd = RpcCommand::account_block_count(account);
        let result = self.rpc_request(&cmd).await?;
        Ok(serde_json::from_value(result)?)
    }

    pub async fn account_key(&self, account: Account) -> Result<KeyRpcMessage> {
        let cmd = RpcCommand::account_key(account);
        let result = self.rpc_request(&cmd).await?;
        Ok(serde_json::from_value(result)?)
    }

    pub async fn account_representative(
        &self,
        account: Account,
    ) -> Result<AccountRepresentativeDto> {
        let cmd = RpcCommand::account_representative(account);
        let result = self.rpc_request(&cmd).await?;
        Ok(serde_json::from_value(result)?)
    }

    pub async fn account_weight(&self, account: Account) -> Result<WeightDto> {
        let cmd = RpcCommand::account_weight(account);
        let result = self.rpc_request(&cmd).await?;
        Ok(serde_json::from_value(result)?)
    }

    pub async fn available_supply(&self) -> Result<AvailableSupplyDto> {
        let cmd = RpcCommand::AvailableSupply;
        let result = self.rpc_request(&cmd).await?;
        Ok(serde_json::from_value(result)?)
    }

    pub async fn block_account(&self, hash: BlockHash) -> Result<AccountRpcMessage> {
        let cmd = RpcCommand::block_account(hash);
        let result = self.rpc_request(&cmd).await?;
        Ok(serde_json::from_value(result)?)
    }

    pub async fn block_confirm(&self, hash: BlockHash) -> Result<StartedDto> {
        let cmd = RpcCommand::block_confirm(hash);
        let result = self.rpc_request(&cmd).await?;
        Ok(serde_json::from_value(result)?)
    }

    pub async fn block_count(&self) -> Result<BlockCountDto> {
        let cmd = RpcCommand::BlockCount;
        let result = self.rpc_request(&cmd).await?;
        Ok(serde_json::from_value(result)?)
    }

    pub async fn uptime(&self) -> Result<UptimeDto> {
        let cmd = RpcCommand::uptime();
        let result = self.rpc_request(&cmd).await?;
        Ok(serde_json::from_value(result)?)
    }

    pub async fn frontier_count(&self) -> Result<CountRpcMessage> {
        let cmd = RpcCommand::frontier_count();
        let result = self.rpc_request(&cmd).await?;
        Ok(serde_json::from_value(result)?)
    }

    pub async fn validate_account_number(&self, account: Account) -> Result<SuccessDto> {
        let cmd = RpcCommand::validate_account_number(account);
        let result = self.rpc_request(&cmd).await?;
        Ok(serde_json::from_value(result)?)
    }

    pub async fn nano_to_raw(&self, amount: Amount) -> Result<AmountRpcMessage> {
        let cmd = RpcCommand::nano_to_raw(amount);
        let result = self.rpc_request(&cmd).await?;
        Ok(serde_json::from_value(result)?)
    }

    pub async fn raw_to_nano(&self, amount: Amount) -> Result<AmountRpcMessage> {
        let cmd = RpcCommand::raw_to_nano(amount);
        let result = self.rpc_request(&cmd).await?;
        Ok(serde_json::from_value(result)?)
    }

    pub async fn wallet_add_watch(
        &self,
        wallet: WalletId,
        accounts: Vec<Account>,
    ) -> Result<SuccessDto> {
        let cmd = RpcCommand::wallet_add_watch(wallet, accounts);
        let result = self.rpc_request(&cmd).await?;
        Ok(serde_json::from_value(result)?)
    }

    pub async fn wallet_representative(&self, wallet: WalletId) -> Result<WalletRepresentativeDto> {
        let cmd = RpcCommand::wallet_representative(wallet);
        let result = self.rpc_request(&cmd).await?;
        Ok(serde_json::from_value(result)?)
    }

    pub async fn work_set(
        &self,
        wallet: WalletId,
        account: Account,
        work: WorkNonce,
    ) -> Result<SuccessDto> {
        let cmd = RpcCommand::work_set(wallet, account, work);
        let result = self.rpc_request(&cmd).await?;
        Ok(serde_json::from_value(result)?)
    }

    pub async fn work_get(&self, wallet: WalletId, account: Account) -> Result<WorkDto> {
        let cmd = RpcCommand::work_get(wallet, account);
        let result = self.rpc_request(&cmd).await?;
        Ok(serde_json::from_value(result)?)
    }

    pub async fn wallet_work_get(&self, wallet: WalletId) -> Result<AccountsWithWorkDto> {
        let cmd = RpcCommand::wallet_work_get(wallet);
        let result = self.rpc_request(&cmd).await?;
        Ok(serde_json::from_value(result)?)
    }

    pub async fn accounts_frontiers(&self, accounts: Vec<Account>) -> Result<FrontiersDto> {
        let cmd = RpcCommand::accounts_frontiers(accounts);
        let result = self.rpc_request(&cmd).await?;
        Ok(serde_json::from_value(result)?)
    }

    pub async fn wallet_frontiers(&self, wallet: WalletId) -> Result<FrontiersDto> {
        let cmd = RpcCommand::wallet_frontiers(wallet);
        let result = self.rpc_request(&cmd).await?;
        Ok(serde_json::from_value(result)?)
    }

    pub async fn frontiers(&self, account: Account, count: u64) -> Result<FrontiersDto> {
        let cmd = RpcCommand::frontiers(account, count);
        let result = self.rpc_request(&cmd).await?;
        Ok(serde_json::from_value(result)?)
    }

    pub async fn wallet_info(&self, wallet: WalletId) -> Result<WalletInfoDto> {
        let cmd = RpcCommand::wallet_info(wallet);
        let result = self.rpc_request(&cmd).await?;
        Ok(serde_json::from_value(result)?)
    }

    pub async fn wallet_export(&self, wallet: WalletId) -> Result<JsonDto> {
        let cmd = RpcCommand::wallet_export(wallet);
        let result = self.rpc_request(&cmd).await?;
        Ok(serde_json::from_value(result)?)
    }

    pub async fn password_change(&self, wallet: WalletId, password: String) -> Result<SuccessDto> {
        let cmd = RpcCommand::password_change(wallet, password);
        let result = self.rpc_request(&cmd).await?;
        Ok(serde_json::from_value(result)?)
    }

    pub async fn password_enter(&self, wallet: WalletId, password: String) -> Result<ValidDto> {
        let cmd = RpcCommand::password_enter(wallet, password);
        let result = self.rpc_request(&cmd).await?;
        Ok(serde_json::from_value(result)?)
    }

    pub async fn password_valid(&self, wallet: WalletId) -> Result<ValidDto> {
        let cmd = RpcCommand::password_valid(wallet);
        let result = self.rpc_request(&cmd).await?;
        Ok(serde_json::from_value(result)?)
    }

    pub async fn deterministic_key(&self, seed: RawKey, index: u32) -> Result<KeyPairDto> {
        let cmd = RpcCommand::deterministic_key(seed, index);
        let result = self.rpc_request(&cmd).await?;
        Ok(serde_json::from_value(result)?)
    }

    pub async fn key_expand(&self, key: RawKey) -> Result<KeyPairDto> {
        let cmd = RpcCommand::key_expand(key);
        let result = self.rpc_request(&cmd).await?;
        Ok(serde_json::from_value(result)?)
    }

    pub async fn peers(&self, peer_details: Option<bool>) -> Result<PeersDto> {
        let cmd = RpcCommand::peers(peer_details);
        let result = self.rpc_request(&cmd).await?;
        Ok(serde_json::from_value(result)?)
    }

    pub async fn populate_backlog(&self) -> Result<SuccessDto> {
        let cmd = RpcCommand::populate_backlog();
        let result = self.rpc_request(&cmd).await?;
        Ok(serde_json::from_value(result)?)
    }

    pub async fn representatives(
        &self,
        count: Option<u64>,
        sorting: Option<bool>,
    ) -> Result<RepresentativesDto> {
        let cmd = RpcCommand::representatives(count, sorting);
        let result = self.rpc_request(&cmd).await?;
        Ok(serde_json::from_value(result)?)
    }

    pub async fn accounts_representatives(
        &self,
        accounts: Vec<Account>,
    ) -> Result<AccountsRepresentativesDto> {
        let cmd = RpcCommand::accounts_representatives(accounts);
        let result = self.rpc_request(&cmd).await?;
        Ok(serde_json::from_value(result)?)
    }

    pub async fn stats_clear(&self) -> Result<SuccessDto> {
        let cmd = RpcCommand::stats_clear();
        let result = self.rpc_request(&cmd).await?;
        Ok(serde_json::from_value(result)?)
    }

    pub async fn unchecked_clear(&self) -> Result<SuccessDto> {
        let cmd = RpcCommand::unchecked_clear();
        let result = self.rpc_request(&cmd).await?;
        Ok(serde_json::from_value(result)?)
    }

    pub async fn unopened(&self, args: impl Into<UnopenedArgs>) -> Result<AccountsWithAmountsDto> {
        let cmd = RpcCommand::unopened(args.into());
        let result = self.rpc_request(&cmd).await?;
        Ok(serde_json::from_value(result)?)
    }

    pub async fn node_id(&self) -> Result<NodeIdDto> {
        let cmd = RpcCommand::node_id();
        let result = self.rpc_request(&cmd).await?;
        Ok(serde_json::from_value(result)?)
    }

    pub async fn search_receivable_all(&self) -> Result<SuccessDto> {
        let cmd = RpcCommand::search_receivable_all();
        let result = self.rpc_request(&cmd).await?;
        Ok(serde_json::from_value(result)?)
    }

    pub async fn receive_minimum(&self) -> Result<AmountRpcMessage> {
        let cmd = RpcCommand::receive_minimum();
        let result = self.rpc_request(&cmd).await?;
        Ok(serde_json::from_value(result)?)
    }

    pub async fn wallet_change_seed(
        &self,
        args: impl Into<WalletChangeSeedArgs>,
    ) -> Result<WalletChangeSeedDto> {
        let cmd = RpcCommand::wallet_change_seed(args.into());
        let result = self.rpc_request(&cmd).await?;
        Ok(serde_json::from_value(result)?)
    }

    pub async fn delegators(&self, args: impl Into<DelegatorsArgs>) -> Result<DelegatorsDto> {
        let cmd = RpcCommand::delegators(args.into());
        let result = self.rpc_request(&cmd).await?;
        Ok(serde_json::from_value(result)?)
    }

    pub async fn delegators_count(&self, account: Account) -> Result<CountRpcMessage> {
        let cmd = RpcCommand::delegators_count(account);
        let result = self.rpc_request(&cmd).await?;
        Ok(serde_json::from_value(result)?)
    }

    pub async fn block_hash(&self, block: JsonBlock) -> Result<HashRpcMessage> {
        let cmd = RpcCommand::block_hash(block);
        let result = self.rpc_request(&cmd).await?;
        Ok(serde_json::from_value(result)?)
    }

    pub async fn accounts_balances(
        &self,
        args: impl Into<AccountsBalancesArgs>,
    ) -> Result<AccountsBalancesDto> {
        let cmd = RpcCommand::accounts_balances(args.into());
        let result = self.rpc_request(&cmd).await?;
        Ok(serde_json::from_value(result)?)
    }

    pub async fn wallet_balances(
        &self,
        args: impl Into<WalletBalancesArgs>,
    ) -> Result<AccountsBalancesDto> {
        let cmd = RpcCommand::wallet_balances(args.into());
        let result = self.rpc_request(&cmd).await?;
        Ok(serde_json::from_value(result)?)
    }

    pub async fn block_info(&self, hash: BlockHash) -> Result<BlockInfoDto> {
        let cmd = RpcCommand::block_info(hash);
        let result = self.rpc_request(&cmd).await?;
        Ok(serde_json::from_value(result)?)
    }

    pub async fn blocks(&self, blocks: Vec<BlockHash>) -> Result<BlocksDto> {
        let cmd = RpcCommand::blocks(blocks);
        let result = self.rpc_request(&cmd).await?;
        Ok(serde_json::from_value(result)?)
    }

    pub async fn blocks_info(&self, blocks: Vec<BlockHash>) -> Result<BlocksInfoDto> {
        let cmd = RpcCommand::blocks_info(blocks);
        let result = self.rpc_request(&cmd).await?;
        Ok(serde_json::from_value(result)?)
    }

    pub async fn successors(&self, args: impl Into<ChainArgs>) -> Result<BlockHashesDto> {
        let cmd = RpcCommand::successors(args.into());
        let result = self.rpc_request(&cmd).await?;
        Ok(serde_json::from_value(result)?)
    }

    pub async fn chain(&self, args: ChainArgs) -> Result<BlockHashesDto> {
        let cmd = RpcCommand::chain(args);
        let result = self.rpc_request(&cmd).await?;
        Ok(serde_json::from_value(result)?)
    }

    pub async fn confirmation_active(
        &self,
        announcements: Option<u64>,
    ) -> Result<ConfirmationActiveDto> {
        let cmd = RpcCommand::confirmation_active(announcements);
        let result = self.rpc_request(&cmd).await?;
        Ok(serde_json::from_value(result)?)
    }

    pub async fn confirmation_quorum(
        &self,
        peer_details: Option<bool>,
    ) -> Result<ConfirmationQuorumDto> {
        let cmd = RpcCommand::confirmation_quorum(peer_details);
        let result = self.rpc_request(&cmd).await?;
        Ok(serde_json::from_value(result)?)
    }

    pub async fn work_validate(&self, work: WorkNonce, hash: BlockHash) -> Result<WorkValidateDto> {
        let cmd = RpcCommand::work_validate(work, hash);
        let result = self.rpc_request(&cmd).await?;
        Ok(serde_json::from_value(result)?)
    }

    pub async fn account_info(&self, args: impl Into<AccountInfoArgs>) -> Result<AccountInfoDto> {
        let account_info_args = args.into();
        let cmd = RpcCommand::account_info(account_info_args);
        let result = self.rpc_request(&cmd).await?;
        Ok(from_value(result)?)
    }

    pub async fn receive_block(
        &self,
        wallet: WalletId,
        destination: Account,
        block: impl Into<JsonBlock>,
    ) -> Result<()> {
        let request = RpcCommand::Receive(ReceiveArgs {
            wallet,
            account: destination,
            block: block.into(),
        });
        self.rpc_request(&request).await?;
        Ok(())
    }

    pub async fn send(&self, args: SendArgs) -> Result<BlockDto> {
        let request = RpcCommand::send(args);
        let result = self.rpc_request(&request).await?;
        Ok(serde_json::from_value(result)?)
    }

    pub async fn send_block(
        &self,
        wallet: WalletId,
        source: Account,
        destination: Account,
    ) -> Result<JsonBlock> {
        let request = RpcCommand::send(SendArgs {
            wallet,
            source,
            destination,
            amount: Amount::raw(1),
            work: None,
            id: None,
        });
        let json = self.rpc_request(&request).await?;
        let block = json["block"].as_str().unwrap().to_owned();
        Ok(from_str(&block)?)
    }

    pub async fn send_receive(
        &self,
        wallet: WalletId,
        source: Account,
        destination: Account,
    ) -> Result<()> {
        let block = self.send_block(wallet, source, destination).await?;
        self.receive_block(wallet, destination, block).await
    }

    pub async fn keepalive(&self, address: Ipv6Addr, port: u16) -> Result<StartedDto> {
        let cmd = RpcCommand::keepalive(address, port);
        let json = self.rpc_request(&cmd).await?;
        Ok(serde_json::from_value(json)?)
    }

    pub async fn key_create(&self) -> Result<KeyPairDto> {
        let cmd = RpcCommand::KeyCreate;
        let json = self.rpc_request(&cmd).await?;
        Ok(from_value(json)?)
    }

    pub async fn wallet_add(&self, args: WalletAddArgs) -> Result<AccountRpcMessage> {
        let cmd = RpcCommand::wallet_add(args);
        let json = self.rpc_request(&cmd).await?;
        Ok(serde_json::from_value(json)?)
    }

    pub async fn stop_rpc(&self) -> Result<()> {
        self.rpc_request(&RpcCommand::Stop).await?;
        Ok(())
    }

    async fn rpc_request<T>(&self, request: &T) -> Result<serde_json::Value>
    where
        T: Serialize,
    {
        let result = self
            .client
            .post(self.url.clone())
            .json(request)
            .send()
            .await?
            .error_for_status()?
            .json::<Value>()
            .await?;

        if let Some(error) = result.get("error") {
            bail!("node returned error: {}", error);
        }

        Ok(result)
    }
}<|MERGE_RESOLUTION|>--- conflicted
+++ resolved
@@ -3,11 +3,7 @@
 use reqwest::Client;
 pub use reqwest::Url;
 use rsnano_core::{
-<<<<<<< HEAD
-    Account, Amount, BlockHash, HashOrAccount, JsonBlock, PublicKey, QualifiedRoot, RawKey, WalletId, WorkNonce
-=======
     Account, Amount, BlockHash, HashOrAccount, JsonBlock, PublicKey, RawKey, WalletId, WorkNonce,
->>>>>>> 440bd5ea
 };
 use rsnano_rpc_messages::*;
 use serde::Serialize;
@@ -36,8 +32,8 @@
         Ok(serde_json::from_value(result)?)
     }
 
-    pub async fn work_peer_add(&self, address: Ipv6Addr, port: u16) -> Result<SuccessDto> {
-        let cmd = RpcCommand::work_peer_add(address, port);
+    pub async fn work_peer_add(&self, args: AddressWithPortArgs) -> Result<SuccessDto> {
+        let cmd = RpcCommand::work_peer_add(args);
         let result = self.rpc_request(&cmd).await?;
         Ok(serde_json::from_value(result)?)
     }
