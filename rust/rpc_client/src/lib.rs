--- conflicted
+++ resolved
@@ -26,19 +26,14 @@
         }
     }
 
-<<<<<<< HEAD
     pub async fn account_get(&self, key: PublicKey) -> Result<AccountRpcMessage> {
         let cmd = RpcCommand::account_get(key);
-=======
+        let result = self.rpc_request(&cmd).await?;
+        Ok(serde_json::from_value(result)?)
+    }
+
     pub async fn unchecked(&self, count: u64) -> Result<UncheckedDto> {
         let cmd = RpcCommand::unchecked(count);
-        let result = self.rpc_request(&cmd).await?;
-        Ok(serde_json::from_value(result)?)
-    }
-
-    pub async fn account_info(&self, account: Account) -> Result<AccountInfoDto> {
-        let cmd = RpcCommand::account_info(account);
->>>>>>> 4bf08002
         let result = self.rpc_request(&cmd).await?;
         Ok(serde_json::from_value(result)?)
     }
