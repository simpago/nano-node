mod config;
mod service;
<<<<<<< HEAD
mod toml;

pub use config::*;
pub use service::*;
pub use toml::*;
=======

pub use config::*;
pub use service::*;
>>>>>>> cedf8bb4
<|MERGE_RESOLUTION|>--- conflicted
+++ resolved
@@ -1,13 +1,42 @@
 mod config;
 mod service;
-<<<<<<< HEAD
-mod toml;
 
 pub use config::*;
 pub use service::*;
-pub use toml::*;
-=======
 
-pub use config::*;
-pub use service::*;
->>>>>>> cedf8bb4
+#[cfg(test)]
+mod test_helpers {
+    use crate::{run_rpc_server, RpcServerConfig};
+    use reqwest::Url;
+    use rsnano_core::{utils::get_cpu_count, Networks};
+    use rsnano_node::node::Node;
+    use rsnano_rpc_client::NanoRpcClient;
+    use std::{
+        net::{IpAddr, SocketAddr},
+        str::FromStr,
+        sync::Arc,
+    };
+    use test_helpers::get_available_port;
+
+    fn setup_rpc_client_and_server(
+        node: Arc<Node>,
+    ) -> (
+        Arc<NanoRpcClient>,
+        tokio::task::JoinHandle<Result<(), anyhow::Error>>,
+    ) {
+        let port = get_available_port();
+        let rpc_server_config =
+            RpcServerConfig::default_for(Networks::NanoBetaNetwork, get_cpu_count());
+        let ip_addr = IpAddr::from_str(&rpc_server_config.address).unwrap();
+        let socket_addr = SocketAddr::new(ip_addr, port);
+
+        let server = node
+            .tokio
+            .spawn(run_rpc_server(node.clone(), socket_addr, true));
+
+        let rpc_url = format!("http://[::1]:{}/", port);
+        let rpc_client = Arc::new(NanoRpcClient::new(Url::parse(&rpc_url).unwrap()));
+
+        (rpc_client, server)
+    }
+}