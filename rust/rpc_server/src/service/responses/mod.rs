<<<<<<< HEAD
mod account_list;

pub use account_list::*;
use serde_json::{json, to_string_pretty};
=======
mod ledger;
mod node;
mod utils;
mod wallets;

pub use ledger::*;
pub use node::*;
use serde_json::{json, to_string_pretty};
pub use utils::*;
pub use wallets::*;
>>>>>>> 64ae9cfb

fn format_error_message(error: &str) -> String {
    let json_value = json!({ "error": error });
    to_string_pretty(&json_value).unwrap()
<<<<<<< HEAD
=======
}

#[cfg(test)]
mod test_helpers {
    use crate::run_rpc_server;
    use reqwest::Url;
    use rsnano_node::node::Node;
    use rsnano_rpc_client::NanoRpcClient;
    use std::{
        net::{IpAddr, Ipv6Addr, SocketAddr},
        sync::Arc,
    };
    use test_helpers::get_available_port;

    pub(crate) fn setup_rpc_client_and_server(
        node: Arc<Node>,
        enable_control: bool,
    ) -> (
        Arc<NanoRpcClient>,
        tokio::task::JoinHandle<Result<(), anyhow::Error>>,
    ) {
        let port = get_available_port();
        let socket_addr = SocketAddr::new(IpAddr::V6(Ipv6Addr::LOCALHOST), port);

        let server = node
            .tokio
            .spawn(run_rpc_server(node.clone(), socket_addr, enable_control));

        let rpc_url = format!("http://[::1]:{}/", port);
        let rpc_client = Arc::new(NanoRpcClient::new(Url::parse(&rpc_url).unwrap()));

        (rpc_client, server)
    }
>>>>>>> 64ae9cfb
}<|MERGE_RESOLUTION|>--- conflicted
+++ resolved
@@ -1,9 +1,3 @@
-<<<<<<< HEAD
-mod account_list;
-
-pub use account_list::*;
-use serde_json::{json, to_string_pretty};
-=======
 mod ledger;
 mod node;
 mod utils;
@@ -14,13 +8,10 @@
 use serde_json::{json, to_string_pretty};
 pub use utils::*;
 pub use wallets::*;
->>>>>>> 64ae9cfb
 
 fn format_error_message(error: &str) -> String {
     let json_value = json!({ "error": error });
     to_string_pretty(&json_value).unwrap()
-<<<<<<< HEAD
-=======
 }
 
 #[cfg(test)]
@@ -54,5 +45,4 @@
 
         (rpc_client, server)
     }
->>>>>>> 64ae9cfb
 }