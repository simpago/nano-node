--- conflicted
+++ resolved
@@ -16,17 +16,9 @@
 
 #[cfg(test)]
 mod test_helpers {
-<<<<<<< HEAD
-    use crate::{run_rpc_server, RpcServerConfig};
-    use rand::{thread_rng, Rng};
-    use reqwest::Url;
-    use rsnano_core::{utils::get_cpu_count, Networks, WalletId};
-    use rsnano_node::{node::Node, wallets::WalletsExt};
-=======
     use crate::run_rpc_server;
     use reqwest::Url;
     use rsnano_node::node::Node;
->>>>>>> 64ae9cfb
     use rsnano_rpc_client::NanoRpcClient;
     use std::{
         net::{IpAddr, Ipv6Addr, SocketAddr},
@@ -53,10 +45,4 @@
 
         (rpc_client, server)
     }
-
-    pub(crate) fn create_wallet(node: Arc<Node>) -> WalletId {
-        let wallet_id = WalletId::from_bytes(thread_rng().gen());
-        node.wallets.create(wallet_id);
-        wallet_id
-    }
 }