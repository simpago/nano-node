--- conflicted
+++ resolved
@@ -1,4 +1,3 @@
-<<<<<<< HEAD
 mod account_create;
 mod accounts_create;
 mod account_remove;
@@ -6,6 +5,7 @@
 mod account_list;
 mod wallet_create;
 mod wallet_add;
+mod wallet_contains;
 
 pub use account_create::*;
 pub use accounts_create::*;
@@ -14,8 +14,4 @@
 pub use account_list::*;
 pub use wallet_create::*;
 pub use wallet_add::*;
-=======
-mod wallet_contains;
-
-pub use wallet_contains::*;
->>>>>>> 287944c7
+pub use wallet_contains::*;