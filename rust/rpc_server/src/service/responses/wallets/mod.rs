--- conflicted
+++ resolved
@@ -1,10 +1,10 @@
-<<<<<<< HEAD
 mod account_create;
 mod accounts_create;
 mod account_remove;
 mod account_move;
 mod account_list;
 mod wallet_create;
+mod wallet_add;
 
 pub use account_create::*;
 pub use accounts_create::*;
@@ -12,8 +12,4 @@
 pub use account_move::*;
 pub use account_list::*;
 pub use wallet_create::*;
-=======
-mod wallet_add;
-
-pub use wallet_add::*;
->>>>>>> 1da3181f
+pub use wallet_add::*;