<<<<<<< HEAD
mod stop;
mod uptime;
mod keepalive;
mod peers;
mod populate_backlog;
mod stats_clear;
mod unchecked_clear;
mod node_id;

pub use stop::*;
pub use uptime::*;
pub use keepalive::*;

pub use peers::*;
pub use populate_backlog::*;
pub use stats_clear::*;
pub use unchecked_clear::*;
pub use node_id::*;
=======
mod confirmation_active;

pub use confirmation_active::*;
>>>>>>> c00b73f6
<|MERGE_RESOLUTION|>--- conflicted
+++ resolved
@@ -1,4 +1,3 @@
-<<<<<<< HEAD
 mod stop;
 mod uptime;
 mod keepalive;
@@ -7,6 +6,7 @@
 mod stats_clear;
 mod unchecked_clear;
 mod node_id;
+mod confirmation_active;
 
 pub use stop::*;
 pub use uptime::*;
@@ -17,8 +17,4 @@
 pub use stats_clear::*;
 pub use unchecked_clear::*;
 pub use node_id::*;
-=======
-mod confirmation_active;
-
-pub use confirmation_active::*;
->>>>>>> c00b73f6
+pub use confirmation_active::*;