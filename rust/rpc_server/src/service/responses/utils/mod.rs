--- conflicted
+++ resolved
@@ -1,16 +1,12 @@
-<<<<<<< HEAD
 mod key_create;
 mod account_key;
 mod account_get;
 mod validate_account_number;
+mod nano_to_raw;
 
 pub use key_create::*;
 pub use account_key::*;
 pub use validate_account_number::*;
+pub use nano_to_raw::*;
 
-pub use account_get::*;
-=======
-mod nano_to_raw;
-
-pub use nano_to_raw::*;
->>>>>>> 238ae09e
+pub use account_get::*;