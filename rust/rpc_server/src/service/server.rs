--- conflicted
+++ resolved
@@ -32,7 +32,6 @@
 use tokio::net::TcpListener;
 use tracing::info;
 
-<<<<<<< HEAD
 use super::wallet_add;
 
 use super::account_block_count;
@@ -68,9 +67,8 @@
 use super::frontiers;
 
 use super::wallet_export;
-=======
+
 use super::password_change;
->>>>>>> 603e71d2
 
 #[derive(Clone)]
 struct RpcService {
@@ -111,7 +109,6 @@
     Json(rpc_command): Json<RpcCommand>,
 ) -> Response {
     let response = match rpc_command {
-<<<<<<< HEAD
         RpcCommand::AccountCreate(args) => {
             account_create(
                 rpc_service.node,
@@ -263,7 +260,6 @@
         RpcCommand::Frontiers(args) => frontiers(rpc_service.node, args.account, args.count).await,
         RpcCommand::WalletInfo(args) => wallet_info(rpc_service.node, args.wallet).await,
         RpcCommand::WalletExport(args) => wallet_export(args.wallet).await,
-=======
         RpcCommand::PasswordChange(args) => {
             password_change(
                 rpc_service.node,
@@ -273,7 +269,6 @@
             )
             .await
         }
->>>>>>> 603e71d2
         _ => todo!(),
     };
 
