use super::account_get;
use super::block_confirm;
use super::keepalive;
use super::nano_to_raw;
use super::stop;
use super::wallet_contains;
use super::wallet_destroy;
use super::wallet_lock;
use super::wallet_locked;
use super::{
    account_create, account_list, account_move, account_remove, accounts_create, key_create,
    wallet_create,
};
use crate::account_balance;
use crate::uptime;
use anyhow::{Context, Result};
use axum::response::Response;
use axum::{extract::State, response::IntoResponse, routing::post, Json};
use axum::{
    http::{Request, StatusCode},
    middleware::map_request,
    Router,
};
use rsnano_node::node::Node;
use rsnano_rpc_messages::AccountRpcMessage;
use rsnano_rpc_messages::{AccountMoveArgs, RpcCommand, WalletAddArgs};
use std::net::SocketAddr;
use std::sync::Arc;
use tokio::net::TcpListener;
use tracing::info;

<<<<<<< HEAD
use super::wallet_add;

use super::account_block_count;

use super::account_key;

use super::account_representative;

use super::account_weight;

use super::available_supply;

use super::block_account;

use super::block_count;

use super::frontier_count;

use super::validate_account_number;

use super::raw_to_nano;
=======
use super::wallet_add_watch;
>>>>>>> f900bb38

#[derive(Clone)]
struct RpcService {
    node: Arc<Node>,
    enable_control: bool,
}

pub async fn run_rpc_server(
    node: Arc<Node>,
    server_addr: SocketAddr,
    enable_control: bool,
) -> Result<()> {
    let rpc_service = RpcService {
        node,
        enable_control,
    };

    let app = Router::new()
        .route("/", post(handle_rpc))
        .layer(map_request(set_header))
        .with_state(rpc_service);

    let listener = TcpListener::bind(server_addr)
        .await
        .context("Failed to bind to address")?;

    axum::serve(listener, app)
        .await
        .context("Failed to run the server")?;

    info!("RPC listening address: {}", server_addr);

    Ok(())
}

async fn handle_rpc(
    State(rpc_service): State<RpcService>,
    Json(rpc_command): Json<RpcCommand>,
) -> Response {
    let response = match rpc_command {
<<<<<<< HEAD
        RpcCommand::AccountCreate(args) => {
            account_create(
                rpc_service.node,
                rpc_service.enable_control,
                args.wallet,
                args.index,
                args.work,
            )
            .await
        }
        RpcCommand::AccountBalance(args) => {
            account_balance(rpc_service.node, args.account, args.include_only_confirmed).await
        }
        RpcCommand::AccountsCreate(args) => {
            accounts_create(rpc_service.node, rpc_service.enable_control, args).await
        }
        RpcCommand::AccountRemove(args) => {
            account_remove(
                rpc_service.node,
                rpc_service.enable_control,
                args.wallet,
                args.account,
            )
            .await
        }
        RpcCommand::AccountMove(AccountMoveArgs {
            wallet,
            source,
            accounts,
        }) => {
            account_move(
                rpc_service.node,
                rpc_service.enable_control,
                wallet,
                source,
                accounts,
            )
            .await
        }
        RpcCommand::AccountList(wallet_rpc_message) => {
            account_list(rpc_service.node, wallet_rpc_message.wallet).await
        }
        RpcCommand::WalletCreate(args) => {
            wallet_create(rpc_service.node, rpc_service.enable_control, args.seed).await
        }
        RpcCommand::KeyCreate => key_create().await,
        RpcCommand::WalletAdd(WalletAddArgs { wallet, key, work }) => {
            wallet_add(
                rpc_service.node,
                rpc_service.enable_control,
                wallet,
                key,
                work,
            )
            .await
        }
        RpcCommand::WalletContains(args) => {
            wallet_contains(rpc_service.node, args.wallet, args.account).await
        }
        RpcCommand::WalletDestroy(wallet_rpc_message) => {
            wallet_destroy(
                rpc_service.node,
                rpc_service.enable_control,
                wallet_rpc_message.wallet,
            )
            .await
        }
        RpcCommand::WalletLock(wallet_rpc_message) => {
            wallet_lock(
                rpc_service.node,
                rpc_service.enable_control,
                wallet_rpc_message.wallet,
            )
            .await
        }
        RpcCommand::WalletLocked(wallet_message_rpc) => {
            wallet_locked(rpc_service.node, wallet_message_rpc.wallet).await
        }
        RpcCommand::Stop => stop(rpc_service.node, rpc_service.enable_control).await,
        RpcCommand::AccountBlockCount(account_rpc_message) => {
            account_block_count(rpc_service.node, account_rpc_message.value).await
        }
        RpcCommand::AccountKey(account_rpc_message) => account_key(account_rpc_message.value).await,
        RpcCommand::AccountGet(args) => account_get(args.key).await,
        RpcCommand::AccountRepresentative(account_rpc_message) => {
            account_representative(rpc_service.node, account_rpc_message.value).await
        }
        RpcCommand::AccountWeight(account_rpc_message) => {
            account_weight(rpc_service.node, account_rpc_message.value).await
        }
        RpcCommand::AvailableSupply => available_supply(rpc_service.node).await,
        RpcCommand::BlockConfirm(block_hash_rpc_message) => {
            block_confirm(rpc_service.node, block_hash_rpc_message.value).await
        }
        RpcCommand::BlockCount => block_count(rpc_service.node).await,
        RpcCommand::BlockAccount(msg) => block_account(rpc_service.node, msg.value).await,
        RpcCommand::Uptime => uptime(rpc_service.node).await,
        RpcCommand::Keepalive(arg) => {
            keepalive(
                rpc_service.node,
                rpc_service.enable_control,
                arg.address,
                arg.port,
            )
            .await
        }
        RpcCommand::FrontierCount => frontier_count(rpc_service.node).await,
        RpcCommand::ValidateAccountNumber(_) => validate_account_number().await,
        RpcCommand::NanoToRaw(amount_rpc_message) => nano_to_raw(amount_rpc_message.value).await,
        RpcCommand::RawToNano(amount_rpc_message) => raw_to_nano(amount_rpc_message.value).await,
=======
        RpcCommand::WalletAddWatch(args) => {
            wallet_add_watch(
                rpc_service.node,
                rpc_service.enable_control,
                args.wallet,
                args.accounts,
            )
            .await
        }
>>>>>>> f900bb38
        _ => todo!(),
    };

    (StatusCode::OK, response).into_response()
}

async fn set_header<B>(mut request: Request<B>) -> Request<B> {
    request
        .headers_mut()
        .insert("Content-Type", "application/json".parse().unwrap());
    request
}<|MERGE_RESOLUTION|>--- conflicted
+++ resolved
@@ -29,7 +29,6 @@
 use tokio::net::TcpListener;
 use tracing::info;
 
-<<<<<<< HEAD
 use super::wallet_add;
 
 use super::account_block_count;
@@ -51,9 +50,8 @@
 use super::validate_account_number;
 
 use super::raw_to_nano;
-=======
+
 use super::wallet_add_watch;
->>>>>>> f900bb38
 
 #[derive(Clone)]
 struct RpcService {
@@ -94,7 +92,6 @@
     Json(rpc_command): Json<RpcCommand>,
 ) -> Response {
     let response = match rpc_command {
-<<<<<<< HEAD
         RpcCommand::AccountCreate(args) => {
             account_create(
                 rpc_service.node,
@@ -205,7 +202,6 @@
         RpcCommand::ValidateAccountNumber(_) => validate_account_number().await,
         RpcCommand::NanoToRaw(amount_rpc_message) => nano_to_raw(amount_rpc_message.value).await,
         RpcCommand::RawToNano(amount_rpc_message) => raw_to_nano(amount_rpc_message.value).await,
-=======
         RpcCommand::WalletAddWatch(args) => {
             wallet_add_watch(
                 rpc_service.node,
@@ -215,7 +211,6 @@
             )
             .await
         }
->>>>>>> f900bb38
         _ => todo!(),
     };
 
