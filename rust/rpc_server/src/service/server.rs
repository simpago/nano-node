use anyhow::{Context, Result};
use axum::response::Response;
use axum::{extract::State, response::IntoResponse, routing::post, Json};
use axum::{
    http::{Request, StatusCode},
    middleware::map_request,
    Router,
};
use rsnano_node::node::Node;
<<<<<<< HEAD
use rsnano_rpc_messages::{AccountRemoveArgs, RpcCommand, WalletsRpcCommand};
=======
use rsnano_rpc_messages::RpcCommand;
>>>>>>> ca17709d
use std::net::SocketAddr;
use std::sync::Arc;
use tokio::net::TcpListener;
use tracing::info;

use super::account_remove;

#[derive(Clone)]
struct RpcService {
    node: Arc<Node>,
    enable_control: bool,
}

pub async fn run_rpc_server(
    node: Arc<Node>,
    server_addr: SocketAddr,
    enable_control: bool,
) -> Result<()> {
    let rpc_service = RpcService {
        node,
        enable_control,
    };

    let app = Router::new()
        .route("/", post(handle_rpc))
        .layer(map_request(set_header))
        .with_state(rpc_service);

    let listener = TcpListener::bind(server_addr)
        .await
        .context("Failed to bind to address")?;

    axum::serve(listener, app)
        .await
        .context("Failed to run the server")?;

    info!("RPC listening address: {}", server_addr);

    Ok(())
}

async fn handle_rpc(
    State(rpc_service): State<RpcService>,
    Json(rpc_command): Json<RpcCommand>,
) -> Response {
    let response = match rpc_command {
        RpcCommand::Wallets(ledger_rpc_command) => match ledger_rpc_command {
            WalletsRpcCommand::AccountRemove(AccountRemoveArgs { wallet, account }) => {
                account_remove(rpc_service.node, wallet, account).await
            }
            _ => todo!(),
        },
        _ => todo!(),
    };

    (StatusCode::OK, response).into_response()
}

async fn set_header<B>(mut request: Request<B>) -> Request<B> {
    request
        .headers_mut()
        .insert("Content-Type", "application/json".parse().unwrap());
    request
}<|MERGE_RESOLUTION|>--- conflicted
+++ resolved
@@ -7,11 +7,7 @@
     Router,
 };
 use rsnano_node::node::Node;
-<<<<<<< HEAD
-use rsnano_rpc_messages::{AccountRemoveArgs, RpcCommand, WalletsRpcCommand};
-=======
 use rsnano_rpc_messages::RpcCommand;
->>>>>>> ca17709d
 use std::net::SocketAddr;
 use std::sync::Arc;
 use tokio::net::TcpListener;
@@ -58,12 +54,9 @@
     Json(rpc_command): Json<RpcCommand>,
 ) -> Response {
     let response = match rpc_command {
-        RpcCommand::Wallets(ledger_rpc_command) => match ledger_rpc_command {
-            WalletsRpcCommand::AccountRemove(AccountRemoveArgs { wallet, account }) => {
-                account_remove(rpc_service.node, wallet, account).await
-            }
-            _ => todo!(),
-        },
+        RpcCommand::AccountRemove(AccountRemoveArgs { wallet, account }) => {
+            account_remove(rpc_service.node, wallet, account).await
+        }
         _ => todo!(),
     };
 
