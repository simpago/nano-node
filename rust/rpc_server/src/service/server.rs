--- conflicted
+++ resolved
@@ -172,7 +172,6 @@
     Json(rpc_command): Json<RpcCommand>,
 ) -> Response {
     let response = match rpc_command {
-<<<<<<< HEAD
         RpcCommand::AccountCreate(args) => {
             account_create(
                 rpc_service.node,
@@ -408,9 +407,7 @@
         RpcCommand::BoostrapLazy(args) => bootstrap_lazy(rpc_service.node, args.hash, args.force, args.id).await,
         RpcCommand::WalletReceivable(args) => wallet_receivable(rpc_service.node, rpc_service.enable_control,args).await,
         RpcCommand::WalletRepresentativeSet(args) => wallet_representative_set(rpc_service.node, rpc_service.enable_control, args.wallet_with_account.wallet, args.wallet_with_account.account, args.update_existing_accounts).await,
-=======
         RpcCommand::SearchReceivable(args) => search_receivable(rpc_service.node, rpc_service.enable_control, args.wallet).await,
->>>>>>> 11b75c1d
         _ => todo!(),
     };
 
