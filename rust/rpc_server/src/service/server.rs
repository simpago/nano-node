use super::account_get;
use super::account_history;
use super::account_info;
use super::accounts_representatives;
use super::block_confirm;
use super::blocks_info;
use super::bootstrap_any;
use super::bootstrap_lazy;
use super::keepalive;
use super::nano_to_raw;
use super::password_enter;
use super::peers;
use super::search_receivable_all;
use super::sign;
use super::stats_clear;
use super::stop;
use super::wallet_contains;
use super::wallet_destroy;
use super::wallet_frontiers;
use super::wallet_info;
use super::wallet_lock;
use super::wallet_locked;
use super::wallet_receivable;
use super::work_get;
use super::{
    account_create, account_list, account_move, account_remove, accounts_create, key_create,
    wallet_create,
};
use crate::account_balance;
use crate::uptime;
use anyhow::{Context, Result};
use axum::response::Response;
use axum::{extract::State, response::IntoResponse, routing::post, Json};
use axum::{
    http::{Request, StatusCode},
    middleware::map_request,
    Router,
};
use rsnano_node::node::Node;
use rsnano_rpc_messages::WalletBalancesArgs;
use rsnano_rpc_messages::{AccountMoveArgs, RpcCommand, WalletAddArgs};
use std::net::SocketAddr;
use std::sync::Arc;
use tokio::net::TcpListener;
use tracing::info;
use super::unchecked_get;

use super::wallet_add;

use super::account_block_count;

use super::account_key;

use super::account_representative;

use super::account_weight;

use super::available_supply;

use super::block_account;

use super::block_count;

use super::frontier_count;

use super::validate_account_number;

use super::raw_to_nano;

use super::wallet_add_watch;

use super::wallet_representative;

use super::work_set;

use super::wallet_work_get;

use super::accounts_frontiers;

use super::frontiers;

use super::wallet_export;

use super::password_change;

use super::password_valid;

use super::deterministic_key;

use super::key_expand;

use super::populate_backlog;

use super::representatives;

use super::unchecked_clear;

use super::unopened;

use super::node_id;

use super::send;

use super::receive_minimum;

use super::wallet_change_seed;

use super::delegators;

use super::delegators_count;

use super::block_hash;

use super::accounts_balances;
use super::wallet_balances;

use super::block_info;

use super::blocks;

use super::chain;

use super::confirmation_active;

use super::confirmation_quorum;

use super::work_validate;

use super::process;

use super::work_cancel;

use super::bootstrap;

use super::wallet_representative_set;

use super::search_receivable;

use super::wallet_republish;

use super::wallet_history;

use super::wallet_ledger;

use super::accounts_receivable;

use super::receivable;

use super::receivable_exists;

use super::representatives_online;

use super::unchecked;

use super::unchecked_keys;

use super::confirmation_info;

use super::ledger;

use super::work_generate;

#[derive(Clone)]
struct RpcService {
    node: Arc<Node>,
    enable_control: bool,
}

pub async fn run_rpc_server(
    node: Arc<Node>,
    server_addr: SocketAddr,
    enable_control: bool,
) -> Result<()> {
    let rpc_service = RpcService {
        node,
        enable_control,
    };

    let app = Router::new()
        .route("/", post(handle_rpc))
        .layer(map_request(set_header))
        .with_state(rpc_service);

    let listener = TcpListener::bind(server_addr)
        .await
        .context("Failed to bind to address")?;

    axum::serve(listener, app)
        .await
        .context("Failed to run the server")?;

    info!("RPC listening address: {}", server_addr);

    Ok(())
}

async fn handle_rpc(
    State(rpc_service): State<RpcService>,
    Json(rpc_command): Json<RpcCommand>,
) -> Response {
    let response = match rpc_command {
<<<<<<< HEAD
        RpcCommand::AccountCreate(args) => {
            account_create(
                rpc_service.node,
                rpc_service.enable_control,
                args.wallet,
                args.index,
                args.work,
            )
            .await
        }
        RpcCommand::AccountBalance(args) => {
            account_balance(rpc_service.node, args.account, args.include_only_confirmed).await
        }
        RpcCommand::AccountsCreate(args) => {
            accounts_create(rpc_service.node, rpc_service.enable_control, args).await
        }
        RpcCommand::AccountRemove(args) => {
            account_remove(
                rpc_service.node,
                rpc_service.enable_control,
                args.wallet,
                args.account,
            )
            .await
        }
        RpcCommand::AccountMove(AccountMoveArgs {
            wallet,
            source,
            accounts,
        }) => {
            account_move(
                rpc_service.node,
                rpc_service.enable_control,
                wallet,
                source,
                accounts,
            )
            .await
        }
        RpcCommand::AccountList(wallet_rpc_message) => {
            account_list(rpc_service.node, wallet_rpc_message.wallet).await
        }
        RpcCommand::WalletCreate(args) => {
            wallet_create(rpc_service.node, rpc_service.enable_control, args.seed).await
        }
        RpcCommand::KeyCreate => key_create().await,
        RpcCommand::WalletAdd(WalletAddArgs { wallet, key, work }) => {
            wallet_add(
                rpc_service.node,
                rpc_service.enable_control,
                wallet,
                key,
                work,
            )
            .await
        }
        RpcCommand::WalletContains(args) => {
            wallet_contains(rpc_service.node, args.wallet, args.account).await
        }
        RpcCommand::WalletDestroy(wallet_rpc_message) => {
            wallet_destroy(
                rpc_service.node,
                rpc_service.enable_control,
                wallet_rpc_message.wallet,
            )
            .await
        }
        RpcCommand::WalletLock(wallet_rpc_message) => {
            wallet_lock(
                rpc_service.node,
                rpc_service.enable_control,
                wallet_rpc_message.wallet,
            )
            .await
        }
        RpcCommand::WalletLocked(wallet_message_rpc) => {
            wallet_locked(rpc_service.node, wallet_message_rpc.wallet).await
        }
        RpcCommand::Stop => stop(rpc_service.node, rpc_service.enable_control).await,
        RpcCommand::AccountBlockCount(account_rpc_message) => {
            account_block_count(rpc_service.node, account_rpc_message.value).await
        }
        RpcCommand::AccountKey(account_rpc_message) => account_key(account_rpc_message.value).await,
        RpcCommand::AccountGet(args) => account_get(args.key).await,
        RpcCommand::AccountRepresentative(account_rpc_message) => {
            account_representative(rpc_service.node, account_rpc_message.value).await
        }
        RpcCommand::AccountWeight(account_rpc_message) => {
            account_weight(rpc_service.node, account_rpc_message.value).await
        }
        RpcCommand::AvailableSupply => available_supply(rpc_service.node).await,
        RpcCommand::BlockConfirm(block_hash_rpc_message) => {
            block_confirm(rpc_service.node, block_hash_rpc_message.value).await
        }
        RpcCommand::BlockCount => block_count(rpc_service.node).await,
        RpcCommand::BlockAccount(msg) => block_account(rpc_service.node, msg.value).await,
        RpcCommand::Uptime => uptime(rpc_service.node).await,
        RpcCommand::Keepalive(arg) => {
            keepalive(
                rpc_service.node,
                rpc_service.enable_control,
                arg.address,
                arg.port,
            )
            .await
        }
        RpcCommand::FrontierCount => frontier_count(rpc_service.node).await,
        RpcCommand::ValidateAccountNumber(_) => validate_account_number().await,
        RpcCommand::NanoToRaw(amount_rpc_message) => nano_to_raw(amount_rpc_message.value).await,
        RpcCommand::RawToNano(amount_rpc_message) => raw_to_nano(amount_rpc_message.value).await,
        RpcCommand::WalletAddWatch(args) => {
            wallet_add_watch(
                rpc_service.node,
                rpc_service.enable_control,
                args.wallet,
                args.accounts,
            )
            .await
        }
        RpcCommand::WalletRepresentative(args) => {
            wallet_representative(rpc_service.node, args.wallet).await
        }
        RpcCommand::WorkSet(args) => {
            work_set(
                rpc_service.node,
                rpc_service.enable_control,
                args.wallet,
                args.account,
                args.work,
            )
            .await
        }
        RpcCommand::WorkGet(args) => {
            work_get(
                rpc_service.node,
                rpc_service.enable_control,
                args.wallet,
                args.account,
            )
            .await
        }
        RpcCommand::WalletWorkGet(args) => {
            wallet_work_get(rpc_service.node, rpc_service.enable_control, args.wallet).await
        }
        RpcCommand::AccountsFrontiers(args) => {
            accounts_frontiers(rpc_service.node, args.accounts).await
        }
        RpcCommand::WalletFrontiers(args) => wallet_frontiers(rpc_service.node, args.wallet).await,
        RpcCommand::Frontiers(args) => frontiers(rpc_service.node, args.account, args.count).await,
        RpcCommand::WalletInfo(args) => wallet_info(rpc_service.node, args.wallet).await,
        RpcCommand::WalletExport(args) => wallet_export(args.wallet).await,
        RpcCommand::PasswordChange(args) => {
            password_change(
                rpc_service.node,
                rpc_service.enable_control,
                args.wallet,
                args.password,
            )
            .await
        }
        RpcCommand::PasswordEnter(args) => {
            password_enter(rpc_service.node, args.wallet, args.password).await
        }
        RpcCommand::PasswordValid(args) => password_valid(rpc_service.node, args.wallet).await,
        RpcCommand::DeterministicKey(args) => deterministic_key(args.seed, args.index).await,
        RpcCommand::KeyExpand(args) => key_expand(args.key).await,
        RpcCommand::Peers(args) => peers(rpc_service.node, args.peer_details).await,
        RpcCommand::PopulateBacklog => populate_backlog(rpc_service.node).await,
        RpcCommand::Representatives(args) => {
            representatives(rpc_service.node, args.count, args.sorting).await
        }
        RpcCommand::AccountsRepresentatives(args) => {
            accounts_representatives(rpc_service.node, args.accounts).await
        }
        RpcCommand::StatsClear => stats_clear(rpc_service.node).await,
        RpcCommand::UncheckedClear => unchecked_clear(rpc_service.node).await,
        RpcCommand::Unopened(args) => {
            unopened(
                rpc_service.node,
                rpc_service.enable_control,
                args.account,
                args.count,
                args.threshold,
            )
            .await
        }
        RpcCommand::NodeId => node_id(rpc_service.node, rpc_service.enable_control).await,
        RpcCommand::Send(args) => send(rpc_service.node, rpc_service.enable_control, args).await,
        RpcCommand::SearchReceivableAll => {
            search_receivable_all(rpc_service.node, rpc_service.enable_control).await
        }
        RpcCommand::ReceiveMinimum => {
            receive_minimum(rpc_service.node, rpc_service.enable_control).await
        }
        RpcCommand::WalletChangeSeed(args) => {
            wallet_change_seed(rpc_service.node, rpc_service.enable_control, args).await
        }
        RpcCommand::Delegators(args) => delegators(rpc_service.node, args).await,
        RpcCommand::DelegatorsCount(args) => delegators_count(rpc_service.node, args.value).await,
        RpcCommand::BlockHash(args) => block_hash(args.block).await,
        RpcCommand::AccountsBalances(args) => {
            accounts_balances(rpc_service.node, args.accounts, args.include_only_confirmed).await
        }
        RpcCommand::BlockInfo(args) => block_info(rpc_service.node, args.value).await,
        RpcCommand::Blocks(args) => blocks(rpc_service.node, args.value).await,
        RpcCommand::BlocksInfo(args) => blocks_info(rpc_service.node, args.value).await,
        RpcCommand::Chain(args) => chain(rpc_service.node, args, false).await,
        RpcCommand::Successors(args) => chain(rpc_service.node, args, true).await,
        RpcCommand::ConfirmationActive(args) => {
            confirmation_active(rpc_service.node, args.announcements).await
        }
        RpcCommand::ConfirmationQuorum(args) => {
            confirmation_quorum(rpc_service.node, args.peer_details).await
        }
        RpcCommand::WorkValidate(args) => {
            work_validate(rpc_service.node, args.work, args.hash).await
        }
        RpcCommand::AccountInfo(args) => account_info(rpc_service.node, args).await,
        RpcCommand::AccountHistory(args) => account_history(rpc_service.node, args).await,
        RpcCommand::Sign(args) => sign(rpc_service.node, args).await,
        RpcCommand::Process(args) => process(rpc_service.node, args).await,
        RpcCommand::WorkCancel(args) => {
            work_cancel(rpc_service.node, rpc_service.enable_control, args.value).await
        }
        RpcCommand::Bootstrap(bootstrap_args) => {
            bootstrap(
                rpc_service.node,
                bootstrap_args.address,
                bootstrap_args.port,
                bootstrap_args.id,
            )
            .await
        }
        RpcCommand::BootstrapAny(args) => {
            bootstrap_any(rpc_service.node, args.force, args.id, args.account).await
        }
        RpcCommand::BoostrapLazy(args) => {
            bootstrap_lazy(rpc_service.node, args.hash, args.force, args.id).await
        }
        RpcCommand::WalletReceivable(args) => {
            wallet_receivable(rpc_service.node, rpc_service.enable_control, args).await
        }
        RpcCommand::WalletRepresentativeSet(args) => {
            wallet_representative_set(
                rpc_service.node,
                rpc_service.enable_control,
                args.wallet_with_account.wallet,
                args.wallet_with_account.account,
                args.update_existing_accounts,
            )
            .await
        }
        RpcCommand::SearchReceivable(args) => {
            search_receivable(rpc_service.node, rpc_service.enable_control, args.wallet).await
        }
        RpcCommand::WalletRepublish(args) => {
            wallet_republish(
                rpc_service.node,
                rpc_service.enable_control,
                args.wallet,
                args.count,
            )
            .await
        }
        RpcCommand::WalletBalances(WalletBalancesArgs { wallet, threshold }) => {
            wallet_balances(rpc_service.node, wallet, threshold).await
        }
        RpcCommand::WalletHistory(args) => wallet_history(rpc_service.node, args.wallet, args.modified_since).await, 
        RpcCommand::WalletLedger(args) => wallet_ledger(rpc_service.node, rpc_service.enable_control, args).await,
        RpcCommand::AccountsReceivable(args) => accounts_receivable(rpc_service.node, args).await,
        RpcCommand::Receivable(args) => receivable(rpc_service.node, args).await,
        RpcCommand::ReceivableExists(args) => receivable_exists(rpc_service.node, args.hash, args.include_active, args.include_only_confirmed).await,
        RpcCommand::RepresentativesOnline(args) => representatives_online(rpc_service.node, args.weight, args.accounts).await,
        RpcCommand::Unchecked(args) => unchecked(rpc_service.node, args.count).await,
        RpcCommand::UncheckedGet(args) => unchecked_get(rpc_service.node, args.value).await,
        RpcCommand::UncheckedKeys(args) => unchecked_keys(rpc_service.node, args.key, args.count).await,
        RpcCommand::ConfirmationInfo(args) => confirmation_info(rpc_service.node, args.root, args.contents, args.representatives).await,
        RpcCommand::Ledger(args) => ledger(rpc_service.node, rpc_service.enable_control, args).await,
=======
        RpcCommand::WorkGenerate(args) => work_generate(rpc_service.node, rpc_service.enable_control, args).await, 
>>>>>>> b58df851
        _ => todo!(),
    };

    (StatusCode::OK, response).into_response()
}

async fn set_header<B>(mut request: Request<B>) -> Request<B> {
    request
        .headers_mut()
        .insert("Content-Type", "application/json".parse().unwrap());
    request
}<|MERGE_RESOLUTION|>--- conflicted
+++ resolved
@@ -199,7 +199,6 @@
     Json(rpc_command): Json<RpcCommand>,
 ) -> Response {
     let response = match rpc_command {
-<<<<<<< HEAD
         RpcCommand::AccountCreate(args) => {
             account_create(
                 rpc_service.node,
@@ -478,9 +477,7 @@
         RpcCommand::UncheckedKeys(args) => unchecked_keys(rpc_service.node, args.key, args.count).await,
         RpcCommand::ConfirmationInfo(args) => confirmation_info(rpc_service.node, args.root, args.contents, args.representatives).await,
         RpcCommand::Ledger(args) => ledger(rpc_service.node, rpc_service.enable_control, args).await,
-=======
         RpcCommand::WorkGenerate(args) => work_generate(rpc_service.node, rpc_service.enable_control, args).await, 
->>>>>>> b58df851
         _ => todo!(),
     };
 
