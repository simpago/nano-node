use super::account_get;
use super::block_confirm;
use super::keepalive;
use super::nano_to_raw;
use super::stop;
use super::wallet_contains;
use super::wallet_destroy;
use super::wallet_lock;
use super::wallet_locked;
use super::{
    account_create, account_list, account_move, account_remove, accounts_create, key_create,
    wallet_create,
};
use crate::account_balance;
use crate::uptime;
use anyhow::{Context, Result};
use axum::response::Response;
use axum::{extract::State, response::IntoResponse, routing::post, Json};
use axum::{
    http::{Request, StatusCode},
    middleware::map_request,
    Router,
};
use rsnano_node::node::Node;
use rsnano_rpc_messages::AccountRpcMessage;
use rsnano_rpc_messages::{AccountMoveArgs, RpcCommand, WalletAddArgs};
use std::net::SocketAddr;
use std::sync::Arc;
use tokio::net::TcpListener;
use tracing::info;

<<<<<<< HEAD
use super::wallet_add;

use super::account_block_count;

use super::account_key;

use super::account_representative;

use super::account_weight;

use super::available_supply;

use super::block_account;

use super::block_count;

use super::frontier_count;

use super::validate_account_number;

use super::raw_to_nano;

use super::wallet_add_watch;
=======
use super::wallet_representative;
>>>>>>> bb1ca7a0

#[derive(Clone)]
struct RpcService {
    node: Arc<Node>,
    enable_control: bool,
}

pub async fn run_rpc_server(
    node: Arc<Node>,
    server_addr: SocketAddr,
    enable_control: bool,
) -> Result<()> {
    let rpc_service = RpcService {
        node,
        enable_control,
    };

    let app = Router::new()
        .route("/", post(handle_rpc))
        .layer(map_request(set_header))
        .with_state(rpc_service);

    let listener = TcpListener::bind(server_addr)
        .await
        .context("Failed to bind to address")?;

    axum::serve(listener, app)
        .await
        .context("Failed to run the server")?;

    info!("RPC listening address: {}", server_addr);

    Ok(())
}

async fn handle_rpc(
    State(rpc_service): State<RpcService>,
    Json(rpc_command): Json<RpcCommand>,
) -> Response {
    let response = match rpc_command {
<<<<<<< HEAD
        RpcCommand::AccountCreate(args) => {
            account_create(
                rpc_service.node,
                rpc_service.enable_control,
                args.wallet,
                args.index,
                args.work,
            )
            .await
        }
        RpcCommand::AccountBalance(args) => {
            account_balance(rpc_service.node, args.account, args.include_only_confirmed).await
        }
        RpcCommand::AccountsCreate(args) => {
            accounts_create(rpc_service.node, rpc_service.enable_control, args).await
        }
        RpcCommand::AccountRemove(args) => {
            account_remove(
                rpc_service.node,
                rpc_service.enable_control,
                args.wallet,
                args.account,
            )
            .await
        }
        RpcCommand::AccountMove(AccountMoveArgs {
            wallet,
            source,
            accounts,
        }) => {
            account_move(
                rpc_service.node,
                rpc_service.enable_control,
                wallet,
                source,
                accounts,
            )
            .await
        }
        RpcCommand::AccountList(wallet_rpc_message) => {
            account_list(rpc_service.node, wallet_rpc_message.wallet).await
        }
        RpcCommand::WalletCreate(args) => {
            wallet_create(rpc_service.node, rpc_service.enable_control, args.seed).await
        }
        RpcCommand::KeyCreate => key_create().await,
        RpcCommand::WalletAdd(WalletAddArgs { wallet, key, work }) => {
            wallet_add(
                rpc_service.node,
                rpc_service.enable_control,
                wallet,
                key,
                work,
            )
            .await
        }
        RpcCommand::WalletContains(args) => {
            wallet_contains(rpc_service.node, args.wallet, args.account).await
        }
        RpcCommand::WalletDestroy(wallet_rpc_message) => {
            wallet_destroy(
                rpc_service.node,
                rpc_service.enable_control,
                wallet_rpc_message.wallet,
            )
            .await
        }
        RpcCommand::WalletLock(wallet_rpc_message) => {
            wallet_lock(
                rpc_service.node,
                rpc_service.enable_control,
                wallet_rpc_message.wallet,
            )
            .await
        }
        RpcCommand::WalletLocked(wallet_message_rpc) => {
            wallet_locked(rpc_service.node, wallet_message_rpc.wallet).await
        }
        RpcCommand::Stop => stop(rpc_service.node, rpc_service.enable_control).await,
        RpcCommand::AccountBlockCount(account_rpc_message) => {
            account_block_count(rpc_service.node, account_rpc_message.value).await
        }
        RpcCommand::AccountKey(account_rpc_message) => account_key(account_rpc_message.value).await,
        RpcCommand::AccountGet(args) => account_get(args.key).await,
        RpcCommand::AccountRepresentative(account_rpc_message) => {
            account_representative(rpc_service.node, account_rpc_message.value).await
        }
        RpcCommand::AccountWeight(account_rpc_message) => {
            account_weight(rpc_service.node, account_rpc_message.value).await
        }
        RpcCommand::AvailableSupply => available_supply(rpc_service.node).await,
        RpcCommand::BlockConfirm(block_hash_rpc_message) => {
            block_confirm(rpc_service.node, block_hash_rpc_message.value).await
        }
        RpcCommand::BlockCount => block_count(rpc_service.node).await,
        RpcCommand::BlockAccount(msg) => block_account(rpc_service.node, msg.value).await,
        RpcCommand::Uptime => uptime(rpc_service.node).await,
        RpcCommand::Keepalive(arg) => {
            keepalive(
                rpc_service.node,
                rpc_service.enable_control,
                arg.address,
                arg.port,
            )
            .await
        }
        RpcCommand::FrontierCount => frontier_count(rpc_service.node).await,
        RpcCommand::ValidateAccountNumber(_) => validate_account_number().await,
        RpcCommand::NanoToRaw(amount_rpc_message) => nano_to_raw(amount_rpc_message.value).await,
        RpcCommand::RawToNano(amount_rpc_message) => raw_to_nano(amount_rpc_message.value).await,
        RpcCommand::WalletAddWatch(args) => {
            wallet_add_watch(
                rpc_service.node,
                rpc_service.enable_control,
                args.wallet,
                args.accounts,
            )
            .await
=======
        RpcCommand::WalletRepresentative(args) => {
            wallet_representative(rpc_service.node, args.wallet).await
>>>>>>> bb1ca7a0
        }
        _ => todo!(),
    };

    (StatusCode::OK, response).into_response()
}

async fn set_header<B>(mut request: Request<B>) -> Request<B> {
    request
        .headers_mut()
        .insert("Content-Type", "application/json".parse().unwrap());
    request
}<|MERGE_RESOLUTION|>--- conflicted
+++ resolved
@@ -29,7 +29,6 @@
 use tokio::net::TcpListener;
 use tracing::info;
 
-<<<<<<< HEAD
 use super::wallet_add;
 
 use super::account_block_count;
@@ -53,9 +52,8 @@
 use super::raw_to_nano;
 
 use super::wallet_add_watch;
-=======
+
 use super::wallet_representative;
->>>>>>> bb1ca7a0
 
 #[derive(Clone)]
 struct RpcService {
@@ -96,7 +94,6 @@
     Json(rpc_command): Json<RpcCommand>,
 ) -> Response {
     let response = match rpc_command {
-<<<<<<< HEAD
         RpcCommand::AccountCreate(args) => {
             account_create(
                 rpc_service.node,
@@ -215,10 +212,9 @@
                 args.accounts,
             )
             .await
-=======
+        }
         RpcCommand::WalletRepresentative(args) => {
             wallet_representative(rpc_service.node, args.wallet).await
->>>>>>> bb1ca7a0
         }
         _ => todo!(),
     };
