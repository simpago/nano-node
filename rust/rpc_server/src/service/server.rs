--- conflicted
+++ resolved
@@ -31,10 +31,10 @@
 use std::sync::Arc;
 use tokio::net::TcpListener;
 use tracing::info;
-<<<<<<< HEAD
 use super::peers;
 use super::accounts_representatives;
 use super::stats_clear;
+use super::search_receivable_all;
 
 use super::wallet_add;
 
@@ -91,9 +91,6 @@
 use super::node_id;
 
 use super::send;
-=======
-use super::search_receivable_all;
->>>>>>> 3a789288
 
 #[derive(Clone)]
 struct RpcService {
@@ -134,7 +131,6 @@
     Json(rpc_command): Json<RpcCommand>,
 ) -> Response {
     let response = match rpc_command {
-<<<<<<< HEAD
         RpcCommand::AccountCreate(args) => {
             account_create(
                 rpc_service.node,
@@ -310,9 +306,7 @@
         RpcCommand::Unopened(args) => unopened(rpc_service.node, rpc_service.enable_control, args.account, args.count, args.threshold).await,
         RpcCommand::NodeId => node_id(rpc_service.node, rpc_service.enable_control).await,
         RpcCommand::Send(args) => send(rpc_service.node, rpc_service.enable_control, args).await,
-=======
         RpcCommand::SearchReceivableAll => search_receivable_all(rpc_service.node, rpc_service.enable_control).await,
->>>>>>> 3a789288
         _ => todo!(),
     };
 
