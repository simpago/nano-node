[package]
name = "rsnano_rpc_server"
version = "0.1.0"
edition = "2021"

[dependencies]
rsnano_core = { path = "../core" }
rsnano_node = { path = "../node" }
rsnano_rpc_client = { path = "../rpc_client" }
rsnano_rpc_messages = { path = "../rpc_messages" }
serde = { version = "1", features = ["derive"] }
serde_json = "1"
tokio = { version = "1", features = ["net"] }
anyhow = "1.0.40"
axum = "0.7.5"
toml = "0.8.15"
tracing = "0.1"

[dev-dependencies]
<<<<<<< HEAD
test_helpers = { path = "../tools/test_helpers" }
=======
test_helpers = { path = "../tools/test_helpers" }
reqwest = { version = "0" }
rsnano_rpc_client = { path = "../rpc_client" }
rsnano_ledger = { path = "../ledger" }
>>>>>>> 51c4561c
<|MERGE_RESOLUTION|>--- conflicted
+++ resolved
@@ -6,6 +6,7 @@
 [dependencies]
 rsnano_core = { path = "../core" }
 rsnano_node = { path = "../node" }
+rsnano_ledger = { path = "../ledger" }
 rsnano_rpc_client = { path = "../rpc_client" }
 rsnano_rpc_messages = { path = "../rpc_messages" }
 serde = { version = "1", features = ["derive"] }
@@ -17,11 +18,4 @@
 tracing = "0.1"
 
 [dev-dependencies]
-<<<<<<< HEAD
-test_helpers = { path = "../tools/test_helpers" }
-=======
-test_helpers = { path = "../tools/test_helpers" }
-reqwest = { version = "0" }
-rsnano_rpc_client = { path = "../rpc_client" }
-rsnano_ledger = { path = "../ledger" }
->>>>>>> 51c4561c
+test_helpers = { path = "../tools/test_helpers" }