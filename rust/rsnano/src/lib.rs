--- conflicted
+++ resolved
@@ -16,15 +16,7 @@
 pub mod core;
 pub mod ffi;
 mod ipc;
-<<<<<<< HEAD
-mod logger_mt;
-pub mod messages;
-pub mod network;
-mod numbers;
-mod rep_weights;
-=======
 pub mod ledger;
->>>>>>> b0ddbe2b
 mod secure;
 pub mod signatures;
 pub mod stats;
@@ -36,12 +28,6 @@
 pub mod work;
 
 pub use ipc::*;
-<<<<<<< HEAD
-pub(crate) use logger_mt::*;
-pub use numbers::*;
-pub use rep_weights::RepWeights;
-=======
->>>>>>> b0ddbe2b
 pub use secure::*;
 pub(crate) use websocket::*;
 
