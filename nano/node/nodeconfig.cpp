#include <nano/crypto_lib/random_pool.hpp>
#include <nano/lib/config.hpp>
#include <nano/lib/jsonconfig.hpp>
#include <nano/lib/rpcconfig.hpp>
#include <nano/lib/rsnanoutils.hpp>
#include <nano/lib/tomlconfig.hpp>
#include <nano/node/nodeconfig.hpp>
#include <nano/node/transport/transport.hpp>

#include <boost/format.hpp>

namespace
{
char const * preconfigured_peers_key = "preconfigured_peers";
char const * signature_checker_threads_key = "signature_checker_threads";
char const * pow_sleep_interval_key = "pow_sleep_interval";
}

rsnano::NodeConfigDto to_node_config_dto (nano::node_config const & config)
{
	rsnano::NodeConfigDto dto;
	dto.peering_port = config.peering_port.value_or (0);
	dto.peering_port_defined = config.peering_port.has_value ();
	dto.bootstrap_fraction_numerator = config.bootstrap_fraction_numerator;
	std::copy (std::begin (config.receive_minimum.bytes), std::end (config.receive_minimum.bytes), std::begin (dto.receive_minimum));
	std::copy (std::begin (config.online_weight_minimum.bytes), std::end (config.online_weight_minimum.bytes), std::begin (dto.online_weight_minimum));
	dto.election_hint_weight_percent = config.election_hint_weight_percent;
	dto.password_fanout = config.password_fanout;
	dto.io_threads = config.io_threads;
	dto.network_threads = config.network_threads;
	dto.work_threads = config.work_threads;
	dto.signature_checker_threads = config.signature_checker_threads;
	dto.enable_voting = config.enable_voting;
	dto.bootstrap_connections = config.bootstrap_connections;
	dto.bootstrap_connections_max = config.bootstrap_connections_max;
	dto.bootstrap_initiator_threads = config.bootstrap_initiator_threads;
	dto.bootstrap_serving_threads = config.bootstrap_serving_threads;
	dto.bootstrap_frontier_request_count = config.bootstrap_frontier_request_count;
	dto.block_processor_batch_max_time_ms = config.block_processor_batch_max_time.count ();
	dto.allow_local_peers = config.allow_local_peers;
	std::copy (std::begin (config.vote_minimum.bytes), std::end (config.vote_minimum.bytes), std::begin (dto.vote_minimum));
	dto.vote_generator_delay_ms = config.vote_generator_delay.count ();
	dto.vote_generator_threshold = config.vote_generator_threshold;
	dto.unchecked_cutoff_time_s = config.unchecked_cutoff_time.count ();
	dto.tcp_io_timeout_s = config.tcp_io_timeout.count ();
	dto.pow_sleep_interval_ns = config.pow_sleep_interval.count ();
	std::copy (config.external_address.begin (), config.external_address.end (), std::begin (dto.external_address));
	dto.external_address_len = config.external_address.length ();
	dto.external_port = config.external_port;
	dto.tcp_incoming_connections_max = config.tcp_incoming_connections_max;
	dto.use_memory_pools = config.use_memory_pools;
	dto.confirmation_history_size = config.confirmation_history_size;
	dto.active_elections_size = config.active_elections_size;
	dto.active_elections_hinted_limit_percentage = config.active_elections_hinted_limit_percentage;
	dto.bandwidth_limit = config.bandwidth_limit;
	dto.bandwidth_limit_burst_ratio = config.bandwidth_limit_burst_ratio;
	dto.conf_height_processor_batch_min_time_ms = config.conf_height_processor_batch_min_time.count ();
	dto.backup_before_upgrade = config.backup_before_upgrade;
	dto.max_work_generate_multiplier = config.max_work_generate_multiplier;
	dto.frontiers_confirmation = static_cast<uint8_t> (config.frontiers_confirmation);
	dto.max_queued_requests = config.max_queued_requests;
	std::copy (std::begin (config.rep_crawler_weight_minimum.bytes), std::end (config.rep_crawler_weight_minimum.bytes), std::begin (dto.rep_crawler_weight_minimum));
	dto.work_peers_count = config.work_peers.size ();
	for (auto i = 0; i < config.work_peers.size (); i++)
	{
		std::copy (config.work_peers[i].first.begin (), config.work_peers[i].first.end (), std::begin (dto.work_peers[i].address));
		dto.work_peers[i].address_len = config.work_peers[i].first.size ();
		dto.work_peers[i].port = config.work_peers[i].second;
	}
	dto.secondary_work_peers_count = config.secondary_work_peers.size ();
	for (auto i = 0; i < config.secondary_work_peers.size (); i++)
	{
		std::copy (config.secondary_work_peers[i].first.begin (), config.secondary_work_peers[i].first.end (), std::begin (dto.secondary_work_peers[i].address));
		dto.secondary_work_peers[i].address_len = config.secondary_work_peers[i].first.size ();
		dto.secondary_work_peers[i].port = config.secondary_work_peers[i].second;
	}
	dto.preconfigured_peers_count = config.preconfigured_peers.size ();
	for (auto i = 0; i < config.preconfigured_peers.size (); i++)
	{
		std::copy (config.preconfigured_peers[i].begin (), config.preconfigured_peers[i].end (), std::begin (dto.preconfigured_peers[i].address));
		dto.preconfigured_peers[i].address_len = config.preconfigured_peers[i].size ();
	}
	for (auto i = 0; i < config.preconfigured_representatives.size (); i++)
	{
		std::copy (std::begin (config.preconfigured_representatives[i].bytes), std::end (config.preconfigured_representatives[i].bytes), std::begin (dto.preconfigured_representatives[i]));
		dto.preconfigured_representatives_count = config.preconfigured_representatives.size ();
	}
	dto.preconfigured_representatives_count = config.preconfigured_representatives.size ();
	dto.max_pruning_age_s = config.max_pruning_age.count ();
	dto.max_pruning_depth = config.max_pruning_depth;
	std::copy (config.callback_address.begin (), config.callback_address.end (), std::begin (dto.callback_address));
	dto.callback_address_len = config.callback_address.size ();
	std::copy (config.callback_target.begin (), config.callback_target.end (), std::begin (dto.callback_target));
	dto.callback_target_len = config.callback_target.size ();
	dto.callback_port = config.callback_port;
	dto.logging = config.logging.to_dto ();
	dto.websocket_config = config.websocket_config.to_dto ();
	dto.ipc_config = config.ipc_config.to_dto ();
	dto.diagnostics_config = config.diagnostics_config.to_dto ();
	dto.stat_config = config.stat_config.to_dto ();
	dto.lmdb_config = config.lmdb_config.to_dto ();
	return dto;
}

nano::node_config::node_config (nano::network_params & network_params) :
	node_config (std::nullopt, nano::logging (), network_params)
{
}

nano::node_config::node_config (const std::optional<uint16_t> & peering_port_a, nano::logging const & logging_a, nano::network_params & network_params) :
	network_params{ network_params },
	logging{ logging_a },
	websocket_config{ network_params.network },
	ipc_config (network_params.network)
{
	rsnano::NodeConfigDto dto;
	auto network_params_dto{ network_params.to_dto () };
	auto logging_dto{ logging.to_dto () };
	rsnano::rsn_node_config_create (&dto, peering_port_a.value_or (0), peering_port_a.has_value (), &logging_dto, &network_params_dto.dto);
	load_dto (dto);
}

rsnano::NodeConfigDto nano::node_config::to_dto () const
{
	return to_node_config_dto (*this);
}

void nano::node_config::load_dto (rsnano::NodeConfigDto & dto)
{
	if (dto.peering_port_defined)
	{
		peering_port = dto.peering_port;
	}
<<<<<<< HEAD
	else
=======

	toml.put ("bootstrap_fraction_numerator", bootstrap_fraction_numerator, "Change bootstrap threshold (online stake / 256 * bootstrap_fraction_numerator).\ntype:uint32");
	toml.put ("receive_minimum", receive_minimum.to_string_dec (), "Minimum receive amount. Only affects node wallets. A large amount is recommended to avoid automatic work generation for tiny transactions.\ntype:string,amount,raw");
	toml.put ("online_weight_minimum", online_weight_minimum.to_string_dec (), "When calculating online weight, the node is forced to assume at least this much voting weight is online, thus setting a floor for voting weight to confirm transactions at online_weight_minimum * \"quorum delta\".\ntype:string,amount,raw");
	toml.put ("election_hint_weight_percent", election_hint_weight_percent, "Percentage of online weight to hint at starting an election. Defaults to 10.\ntype:uint32,[5,50]");
	toml.put ("password_fanout", password_fanout, "Password fanout factor.\ntype:uint64");
	toml.put ("io_threads", io_threads, "Number of threads dedicated to I/O operations. Defaults to the number of CPU threads, and at least 4.\ntype:uint64");
	toml.put ("network_threads", network_threads, "Number of threads dedicated to processing network messages. Defaults to the number of CPU threads, and at least 4.\ntype:uint64");
	toml.put ("work_threads", work_threads, "Number of threads dedicated to CPU generated work. Defaults to all available CPU threads.\ntype:uint64");
	toml.put ("signature_checker_threads", signature_checker_threads, "Number of additional threads dedicated to signature verification. Defaults to number of CPU threads / 2.\ntype:uint64");
	toml.put ("enable_voting", enable_voting, "Enable or disable voting. Enabling this option requires additional system resources, namely increased CPU, bandwidth and disk usage.\ntype:bool");
	toml.put ("bootstrap_connections", bootstrap_connections, "Number of outbound bootstrap connections. Must be a power of 2. Defaults to 4.\nWarning: a larger amount of connections may use substantially more system memory.\ntype:uint64");
	toml.put ("bootstrap_connections_max", bootstrap_connections_max, "Maximum number of inbound bootstrap connections. Defaults to 64.\nWarning: a larger amount of connections may use additional system memory.\ntype:uint64");
	toml.put ("bootstrap_initiator_threads", bootstrap_initiator_threads, "Number of threads dedicated to concurrent bootstrap attempts. Defaults to 1.\nWarning: a larger amount of attempts may use additional system memory and disk IO.\ntype:uint64");
	toml.put ("bootstrap_serving_threads", bootstrap_serving_threads, "Number of threads dedicated to serving bootstrap data to other peers. Defaults to half the number of CPU threads, and at least 2.\ntype:uint64");
	toml.put ("bootstrap_frontier_request_count", bootstrap_frontier_request_count, "Number frontiers per bootstrap frontier request. Defaults to 1048576.\ntype:uint32,[1024..4294967295]");
	toml.put ("block_processor_batch_max_time", block_processor_batch_max_time.count (), "The maximum time the block processor can continuously process blocks for.\ntype:milliseconds");
	toml.put ("allow_local_peers", allow_local_peers, "Enable or disable local host peering.\ntype:bool");
	toml.put ("vote_minimum", vote_minimum.to_string_dec (), "Local representatives do not vote if the delegated weight is under this threshold. Saves on system resources.\ntype:string,amount,raw");
	toml.put ("vote_generator_delay", vote_generator_delay.count (), "Delay before votes are sent to allow for efficient bundling of hashes in votes.\ntype:milliseconds");
	toml.put ("vote_generator_threshold", vote_generator_threshold, "Number of bundled hashes required for an additional generator delay.\ntype:uint64,[1..11]");
	toml.put ("unchecked_cutoff_time", unchecked_cutoff_time.count (), "Number of seconds before deleting an unchecked entry.\nWarning: lower values (e.g., 3600 seconds, or 1 hour) may result in unsuccessful bootstraps, especially a bootstrap from scratch.\ntype:seconds");
	toml.put ("tcp_io_timeout", tcp_io_timeout.count (), "Timeout for TCP connect-, read- and write operations.\nWarning: a low value (e.g., below 5 seconds) may result in TCP connections failing.\ntype:seconds");
	toml.put ("pow_sleep_interval", pow_sleep_interval.count (), "Time to sleep between batch work generation attempts. Reduces max CPU usage at the expense of a longer generation time.\ntype:nanoseconds");
	toml.put ("external_address", external_address, "The external address of this node (NAT). If not set, the node will request this information via UPnP.\ntype:string,ip");
	toml.put ("external_port", external_port, "The external port number of this node (NAT). Only used if external_address is set.\ntype:uint16");
	toml.put ("tcp_incoming_connections_max", tcp_incoming_connections_max, "Maximum number of incoming TCP connections.\ntype:uint64");
	toml.put ("use_memory_pools", use_memory_pools, "If true, allocate memory from memory pools. Enabling this may improve performance. Memory is never released to the OS.\ntype:bool");
	toml.put ("confirmation_history_size", confirmation_history_size, "Maximum confirmation history size. If tracking the rate of block confirmations, the websocket feature is recommended instead.\ntype:uint64");
	toml.put ("active_elections_size", active_elections_size, "Number of active elections. Elections beyond this limit have limited survival time.\nWarning: modifying this value may result in a lower confirmation rate.\ntype:uint64,[250..]");

	toml.put ("bandwidth_limit", bandwidth_limit, "Outbound traffic limit in bytes/sec after which messages will be dropped.\nNote: changing to unlimited bandwidth (0) is not recommended for limited connections.\ntype:uint64");
	toml.put ("bandwidth_limit_burst_ratio", bandwidth_limit_burst_ratio, "Burst ratio for outbound traffic shaping.\ntype:double");

	toml.put ("bootstrap_bandwidth_limit", bootstrap_bandwidth_limit, "Outbound bootstrap traffic limit in bytes/sec after which messages will be dropped.\nNote: changing to unlimited bandwidth (0) is not recommended for limited connections.\ntype:uint64");
	toml.put ("bootstrap_bandwidth_burst_ratio", bootstrap_bandwidth_burst_ratio, "Burst ratio for outbound bootstrap traffic.\ntype:double");

	toml.put ("conf_height_processor_batch_min_time", conf_height_processor_batch_min_time.count (), "Minimum write batching time when there are blocks pending confirmation height.\ntype:milliseconds");
	toml.put ("backup_before_upgrade", backup_before_upgrade, "Backup the ledger database before performing upgrades.\nWarning: uses more disk storage and increases startup time when upgrading.\ntype:bool");
	toml.put ("max_work_generate_multiplier", max_work_generate_multiplier, "Maximum allowed difficulty multiplier for work generation.\ntype:double,[1..]");
	toml.put ("frontiers_confirmation", serialize_frontiers_confirmation (frontiers_confirmation), "Mode controlling frontier confirmation rate.\ntype:string,{auto,always,disabled}");
	toml.put ("max_queued_requests", max_queued_requests, "Limit for number of queued confirmation requests for one channel, after which new requests are dropped until the queue drops below this value.\ntype:uint32");
	toml.put ("rep_crawler_weight_minimum", rep_crawler_weight_minimum.to_string_dec (), "Rep crawler minimum weight, if this is less than minimum principal weight then this is taken as the minimum weight a rep must have to be tracked. If you want to track all reps set this to 0. If you do not want this to influence anything then set it to max value. This is only useful for debugging or for people who really know what they are doing.\ntype:string,amount,raw");

	auto work_peers_l (toml.create_array ("work_peers", "A list of \"address:port\" entries to identify work peers."));
	for (auto i (work_peers.begin ()), n (work_peers.end ()); i != n; ++i)
>>>>>>> dd70d9a1
	{
		peering_port = std::nullopt;
	}

	bootstrap_fraction_numerator = dto.bootstrap_fraction_numerator;
	std::copy (std::begin (dto.receive_minimum), std::end (dto.receive_minimum), std::begin (receive_minimum.bytes));
	std::copy (std::begin (dto.online_weight_minimum), std::end (dto.online_weight_minimum), std::begin (online_weight_minimum.bytes));
	election_hint_weight_percent = dto.election_hint_weight_percent;
	password_fanout = dto.password_fanout;
	io_threads = dto.io_threads;
	network_threads = dto.network_threads;
	work_threads = dto.work_threads;
	signature_checker_threads = dto.signature_checker_threads;
	enable_voting = dto.enable_voting;
	bootstrap_connections = dto.bootstrap_connections;
	bootstrap_connections_max = dto.bootstrap_connections_max;
	bootstrap_initiator_threads = dto.bootstrap_initiator_threads;
	bootstrap_serving_threads = dto.bootstrap_serving_threads;
	bootstrap_frontier_request_count = dto.bootstrap_frontier_request_count;
	block_processor_batch_max_time = std::chrono::milliseconds (dto.block_processor_batch_max_time_ms);
	allow_local_peers = dto.allow_local_peers;
	std::copy (std::begin (dto.vote_minimum), std::end (dto.vote_minimum), std::begin (vote_minimum.bytes));
	vote_generator_delay = std::chrono::milliseconds (dto.vote_generator_delay_ms);
	vote_generator_threshold = dto.vote_generator_threshold;
	unchecked_cutoff_time = std::chrono::seconds (dto.unchecked_cutoff_time_s);
	tcp_io_timeout = std::chrono::seconds (dto.tcp_io_timeout_s);
	pow_sleep_interval = std::chrono::nanoseconds (dto.pow_sleep_interval_ns);
	external_address = std::string (reinterpret_cast<const char *> (dto.external_address), dto.external_address_len);
	external_port = dto.external_port;
	tcp_incoming_connections_max = dto.tcp_incoming_connections_max;
	use_memory_pools = dto.use_memory_pools;
	confirmation_history_size = dto.confirmation_history_size;
	active_elections_size = dto.active_elections_size;
	active_elections_hinted_limit_percentage = dto.active_elections_hinted_limit_percentage;
	bandwidth_limit = dto.bandwidth_limit;
	bandwidth_limit_burst_ratio = dto.bandwidth_limit_burst_ratio;
	conf_height_processor_batch_min_time = std::chrono::milliseconds (dto.conf_height_processor_batch_min_time_ms);
	backup_before_upgrade = dto.backup_before_upgrade;
	max_work_generate_multiplier = dto.max_work_generate_multiplier;
	frontiers_confirmation = static_cast<nano::frontiers_confirmation_mode> (dto.frontiers_confirmation);
	max_queued_requests = dto.max_queued_requests;
	std::copy (std::begin (dto.rep_crawler_weight_minimum), std::end (dto.rep_crawler_weight_minimum), std::begin (rep_crawler_weight_minimum.bytes));
	work_peers.clear ();
	for (auto i = 0; i < dto.work_peers_count; i++)
	{
		std::string address (reinterpret_cast<const char *> (dto.work_peers[i].address), dto.work_peers[i].address_len);
		work_peers.push_back (std::make_pair (address, dto.work_peers[i].port));
	}
	secondary_work_peers.clear ();
	for (auto i = 0; i < dto.secondary_work_peers_count; i++)
	{
		std::string address (reinterpret_cast<const char *> (dto.secondary_work_peers[i].address), dto.secondary_work_peers[i].address_len);
		secondary_work_peers.push_back (std::make_pair (address, dto.secondary_work_peers[i].port));
	}
	preconfigured_peers.clear ();
	for (auto i = 0; i < dto.preconfigured_peers_count; i++)
	{
		std::string address (reinterpret_cast<const char *> (dto.preconfigured_peers[i].address), dto.preconfigured_peers[i].address_len);
		preconfigured_peers.push_back (address);
	}
	preconfigured_representatives.clear ();
	for (auto i = 0; i < dto.preconfigured_representatives_count; i++)
	{
		nano::account a;
		std::copy (std::begin (dto.preconfigured_representatives[i]), std::end (dto.preconfigured_representatives[i]), std::begin (a.bytes));
		preconfigured_representatives.push_back (a);
	}
	max_pruning_age = std::chrono::seconds (dto.max_pruning_age_s);
	max_pruning_depth = dto.max_pruning_depth;
	callback_address = std::string (reinterpret_cast<const char *> (dto.callback_address), dto.callback_address_len);
	callback_target = std::string (reinterpret_cast<const char *> (dto.callback_target), dto.callback_target_len);
	callback_port = dto.callback_port;
	websocket_config.load_dto (dto.websocket_config);
	ipc_config.load_dto (dto.ipc_config);
	diagnostics_config.load_dto (dto.diagnostics_config);
	stat_config.load_dto (dto.stat_config);
	lmdb_config.load_dto (dto.lmdb_config);
}

nano::error nano::node_config::serialize_toml (nano::tomlconfig & toml) const
{
	auto dto{ to_node_config_dto (*this) };
	if (rsnano::rsn_node_config_serialize_toml (&dto, &toml) < 0)
		return nano::error ("could not TOML serialize node_config");

	return nano::error ();
}

nano::error nano::node_config::deserialize_toml (nano::tomlconfig & toml)
{
	try
	{
		if (toml.has_key ("httpcallback"))
		{
			auto callback_l (toml.get_required_child ("httpcallback"));
			callback_l.get<std::string> ("address", callback_address);
			callback_l.get<uint16_t> ("port", callback_port);
			callback_l.get<std::string> ("target", callback_target);
		}

		if (toml.has_key ("logging"))
		{
			auto logging_l (toml.get_required_child ("logging"));
			logging.deserialize_toml (logging_l);
		}

		if (toml.has_key ("websocket"))
		{
			auto websocket_config_l (toml.get_required_child ("websocket"));
			websocket_config.deserialize_toml (websocket_config_l);
		}

		if (toml.has_key ("ipc"))
		{
			auto ipc_config_l (toml.get_required_child ("ipc"));
			ipc_config.deserialize_toml (ipc_config_l);
		}

		if (toml.has_key ("diagnostics"))
		{
			auto diagnostics_config_l (toml.get_required_child ("diagnostics"));
			diagnostics_config.deserialize_toml (diagnostics_config_l);
		}

		if (toml.has_key ("statistics"))
		{
			auto stat_config_l (toml.get_required_child ("statistics"));
			stat_config.deserialize_toml (stat_config_l);
		}

		if (toml.has_key ("work_peers"))
		{
			work_peers.clear ();
			toml.array_entries_required<std::string> ("work_peers", [this] (std::string const & entry_a) {
				this->deserialize_address (entry_a, this->work_peers);
			});
		}

		if (toml.has_key (preconfigured_peers_key))
		{
			preconfigured_peers.clear ();
			toml.array_entries_required<std::string> (preconfigured_peers_key, [this] (std::string entry) {
				preconfigured_peers.push_back (entry);
			});
		}

		if (toml.has_key ("preconfigured_representatives"))
		{
			preconfigured_representatives.clear ();
			toml.array_entries_required<std::string> ("preconfigured_representatives", [this, &toml] (std::string entry) {
				nano::account representative{};
				if (representative.decode_account (entry))
				{
					toml.get_error ().set ("Invalid representative account: " + entry);
				}
				preconfigured_representatives.push_back (representative);
			});
		}

		if (preconfigured_representatives.empty ())
		{
			toml.get_error ().set ("At least one representative account must be set");
		}

		auto receive_minimum_l (receive_minimum.to_string_dec ());
		if (toml.has_key ("receive_minimum"))
		{
			receive_minimum_l = toml.get<std::string> ("receive_minimum");
		}
		if (receive_minimum.decode_dec (receive_minimum_l))
		{
			toml.get_error ().set ("receive_minimum contains an invalid decimal amount");
		}

		auto online_weight_minimum_l (online_weight_minimum.to_string_dec ());
		if (toml.has_key ("online_weight_minimum"))
		{
			online_weight_minimum_l = toml.get<std::string> ("online_weight_minimum");
		}
		if (online_weight_minimum.decode_dec (online_weight_minimum_l))
		{
			toml.get_error ().set ("online_weight_minimum contains an invalid decimal amount");
		}

		auto vote_minimum_l (vote_minimum.to_string_dec ());
		if (toml.has_key ("vote_minimum"))
		{
			vote_minimum_l = toml.get<std::string> ("vote_minimum");
		}
		if (vote_minimum.decode_dec (vote_minimum_l))
		{
			toml.get_error ().set ("vote_minimum contains an invalid decimal amount");
		}

		auto delay_l = vote_generator_delay.count ();
		toml.get ("vote_generator_delay", delay_l);
		vote_generator_delay = std::chrono::milliseconds (delay_l);

		toml.get<unsigned> ("vote_generator_threshold", vote_generator_threshold);

		auto block_processor_batch_max_time_l = block_processor_batch_max_time.count ();
		toml.get ("block_processor_batch_max_time", block_processor_batch_max_time_l);
		block_processor_batch_max_time = std::chrono::milliseconds (block_processor_batch_max_time_l);

		auto unchecked_cutoff_time_l = static_cast<unsigned long> (unchecked_cutoff_time.count ());
		toml.get ("unchecked_cutoff_time", unchecked_cutoff_time_l);
		unchecked_cutoff_time = std::chrono::seconds (unchecked_cutoff_time_l);

		auto tcp_io_timeout_l = static_cast<unsigned long> (tcp_io_timeout.count ());
		toml.get ("tcp_io_timeout", tcp_io_timeout_l);
		tcp_io_timeout = std::chrono::seconds (tcp_io_timeout_l);

		if (toml.has_key ("peering_port"))
		{
			std::uint16_t peering_port_l{};
			toml.get_required<uint16_t> ("peering_port", peering_port_l);
			peering_port = peering_port_l;
		}

		toml.get<unsigned> ("bootstrap_fraction_numerator", bootstrap_fraction_numerator);
		toml.get<unsigned> ("election_hint_weight_percent", election_hint_weight_percent);
		toml.get<unsigned> ("password_fanout", password_fanout);
		toml.get<unsigned> ("io_threads", io_threads);
		toml.get<unsigned> ("work_threads", work_threads);
		toml.get<unsigned> ("network_threads", network_threads);
		toml.get<unsigned> ("bootstrap_connections", bootstrap_connections);
		toml.get<unsigned> ("bootstrap_connections_max", bootstrap_connections_max);
		toml.get<unsigned> ("bootstrap_initiator_threads", bootstrap_initiator_threads);
		toml.get<unsigned> ("bootstrap_serving_threads", bootstrap_serving_threads);
		toml.get<uint32_t> ("bootstrap_frontier_request_count", bootstrap_frontier_request_count);
		toml.get<bool> ("enable_voting", enable_voting);
		toml.get<bool> ("allow_local_peers", allow_local_peers);
		toml.get<unsigned> (signature_checker_threads_key, signature_checker_threads);

		if (toml.has_key ("lmdb"))
		{
			auto lmdb_config_l (toml.get_required_child ("lmdb"));
			lmdb_config.deserialize_toml (lmdb_config_l);
		}

		boost::asio::ip::address_v6 external_address_l;
		toml.get<boost::asio::ip::address_v6> ("external_address", external_address_l);
		external_address = external_address_l.to_string ();
		toml.get<uint16_t> ("external_port", external_port);
		toml.get<unsigned> ("tcp_incoming_connections_max", tcp_incoming_connections_max);

		auto pow_sleep_interval_l (pow_sleep_interval.count ());
		toml.get (pow_sleep_interval_key, pow_sleep_interval_l);
		pow_sleep_interval = std::chrono::nanoseconds (pow_sleep_interval_l);
		toml.get<bool> ("use_memory_pools", use_memory_pools);
		toml.get<std::size_t> ("confirmation_history_size", confirmation_history_size);
		toml.get<std::size_t> ("active_elections_size", active_elections_size);

		toml.get<std::size_t> ("bandwidth_limit", bandwidth_limit);
		toml.get<double> ("bandwidth_limit_burst_ratio", bandwidth_limit_burst_ratio);

		toml.get<std::size_t> ("bootstrap_bandwidth_limit", bootstrap_bandwidth_limit);
		toml.get<double> ("bootstrap_bandwidth_burst_ratio", bootstrap_bandwidth_burst_ratio);

		toml.get<bool> ("backup_before_upgrade", backup_before_upgrade);

		auto conf_height_processor_batch_min_time_l (conf_height_processor_batch_min_time.count ());
		toml.get ("conf_height_processor_batch_min_time", conf_height_processor_batch_min_time_l);
		conf_height_processor_batch_min_time = std::chrono::milliseconds (conf_height_processor_batch_min_time_l);

		toml.get<double> ("max_work_generate_multiplier", max_work_generate_multiplier);

		toml.get<uint32_t> ("max_queued_requests", max_queued_requests);

		auto rep_crawler_weight_minimum_l (rep_crawler_weight_minimum.to_string_dec ());
		if (toml.has_key ("rep_crawler_weight_minimum"))
		{
			rep_crawler_weight_minimum_l = toml.get<std::string> ("rep_crawler_weight_minimum");
		}
		if (rep_crawler_weight_minimum.decode_dec (rep_crawler_weight_minimum_l))
		{
			toml.get_error ().set ("rep_crawler_weight_minimum contains an invalid decimal amount");
		}

		if (toml.has_key ("frontiers_confirmation"))
		{
			auto frontiers_confirmation_l (toml.get<std::string> ("frontiers_confirmation"));
			frontiers_confirmation = deserialize_frontiers_confirmation (frontiers_confirmation_l);
		}

		if (toml.has_key ("experimental"))
		{
			auto experimental_config_l (toml.get_required_child ("experimental"));
			if (experimental_config_l.has_key ("secondary_work_peers"))
			{
				secondary_work_peers.clear ();
				experimental_config_l.array_entries_required<std::string> ("secondary_work_peers", [this] (std::string const & entry_a) {
					this->deserialize_address (entry_a, this->secondary_work_peers);
				});
			}
			auto max_pruning_age_l (max_pruning_age.count ());
			experimental_config_l.get ("max_pruning_age", max_pruning_age_l);
			max_pruning_age = std::chrono::seconds (max_pruning_age_l);
			experimental_config_l.get<uint64_t> ("max_pruning_depth", max_pruning_depth);
		}

		// Validate ranges
		if (election_hint_weight_percent < 5 || election_hint_weight_percent > 50)
		{
			toml.get_error ().set ("election_hint_weight_percent must be a number between 5 and 50");
		}
		if (password_fanout < 16 || password_fanout > 1024 * 1024)
		{
			toml.get_error ().set ("password_fanout must be a number between 16 and 1048576");
		}
		if (io_threads == 0)
		{
			toml.get_error ().set ("io_threads must be non-zero");
		}
		if (active_elections_size <= 250 && !network_params.network.is_dev_network ())
		{
			toml.get_error ().set ("active_elections_size must be greater than 250");
		}
		if (bandwidth_limit > std::numeric_limits<std::size_t>::max ())
		{
			toml.get_error ().set ("bandwidth_limit unbounded = 0, default = 10485760, max = 18446744073709551615");
		}
		if (vote_generator_threshold < 1 || vote_generator_threshold > 11)
		{
			toml.get_error ().set ("vote_generator_threshold must be a number between 1 and 11");
		}
		if (max_work_generate_multiplier < 1)
		{
			toml.get_error ().set ("max_work_generate_multiplier must be greater than or equal to 1");
		}
		if (frontiers_confirmation == nano::frontiers_confirmation_mode::invalid)
		{
			toml.get_error ().set ("frontiers_confirmation value is invalid (available: always, auto, disabled)");
		}
		if (block_processor_batch_max_time < network_params.node.process_confirmed_interval)
		{
			toml.get_error ().set ((boost::format ("block_processor_batch_max_time value must be equal or larger than %1%ms") % network_params.node.process_confirmed_interval.count ()).str ());
		}
		if (max_pruning_age < std::chrono::seconds (5 * 60) && !network_params.network.is_dev_network ())
		{
			toml.get_error ().set ("max_pruning_age must be greater than or equal to 5 minutes");
		}
		if (bootstrap_frontier_request_count < 1024)
		{
			toml.get_error ().set ("bootstrap_frontier_request_count must be greater than or equal to 1024");
		}
	}
	catch (std::runtime_error const & ex)
	{
		toml.get_error ().set (ex.what ());
	}

	return toml.get_error ();
}

nano::frontiers_confirmation_mode nano::node_config::deserialize_frontiers_confirmation (std::string const & string_a)
{
	if (string_a == "always")
	{
		return nano::frontiers_confirmation_mode::always;
	}
	else if (string_a == "auto")
	{
		return nano::frontiers_confirmation_mode::automatic;
	}
	else if (string_a == "disabled")
	{
		return nano::frontiers_confirmation_mode::disabled;
	}
	else
	{
		return nano::frontiers_confirmation_mode::invalid;
	}
}

void nano::node_config::deserialize_address (std::string const & entry_a, std::vector<std::pair<std::string, uint16_t>> & container_a) const
{
	auto port_position (entry_a.rfind (':'));
	bool result = (port_position == -1);
	if (!result)
	{
		auto port_str (entry_a.substr (port_position + 1));
		uint16_t port;
		result |= parse_port (port_str, port);
		if (!result)
		{
			auto address (entry_a.substr (0, port_position));
			container_a.emplace_back (address, port);
		}
	}
}

nano::account nano::node_config::random_representative () const
{
	debug_assert (!preconfigured_representatives.empty ());
	std::size_t index (nano::random_pool::generate_word32 (0, static_cast<uint32_t> (preconfigured_representatives.size () - 1)));
	auto result (preconfigured_representatives[index]);
	return result;
}

nano::node_flags::node_flags () :
	handle{ rsnano::rsn_node_flags_create () }
{
}

nano::node_flags::node_flags (nano::node_flags && other_a) :
	handle{ other_a.handle }
{
	other_a.handle = nullptr;
}

nano::node_flags::node_flags (const nano::node_flags & other_a) :
	handle{ rsnano::rsn_node_flags_clone (other_a.handle) }
{
}

nano::node_flags::~node_flags ()
{
	if (handle)
		rsnano::rsn_node_flags_destroy (handle);
}

nano::node_flags & nano::node_flags::operator= (nano::node_flags const & other_a)
{
	if (handle != nullptr)
		rsnano::rsn_node_flags_destroy (handle);
	handle = rsnano::rsn_node_flags_clone (other_a.handle);
	return *this;
}

nano::node_flags & nano::node_flags::operator= (nano::node_flags && other_a)
{
	if (handle != nullptr)
		rsnano::rsn_node_flags_destroy (handle);
	handle = other_a.handle;
	other_a.handle = nullptr;
	return *this;
}

rsnano::NodeFlagsDto nano::node_flags::flags_dto () const
{
	rsnano::NodeFlagsDto dto;
	rsnano::rsn_node_flags_get (handle, &dto);
	return dto;
}

void nano::node_flags::set_flag (std::function<void (rsnano::NodeFlagsDto &)> const & callback)
{
	auto dto{ flags_dto () };
	callback (dto);
	rsnano::rsn_node_flags_set (handle, &dto);
}

std::vector<std::string> nano::node_flags::config_overrides () const
{
	std::array<rsnano::StringDto, 1000> overrides;
	auto count = rsnano::rsn_node_flags_config_overrides (handle, overrides.data (), overrides.size ());
	std::vector<std::string> result;
	result.reserve (count);
	for (auto i = 0; i < count; ++i)
	{
		result.push_back (rsnano::convert_dto_to_string (overrides[i]));
	}
	return result;
}

void nano::node_flags::set_config_overrides (const std::vector<std::string> & overrides)
{
	std::vector<int8_t const *> dtos;
	dtos.reserve (overrides.size ());
	for (const auto & s : overrides)
	{
		dtos.push_back (reinterpret_cast<const int8_t *> (s.data ()));
	}
	rsnano::rsn_node_flags_config_set_overrides (handle, dtos.data (), dtos.size ());
}

std::vector<std::string> nano::node_flags::rpc_config_overrides () const
{
	std::array<rsnano::StringDto, 1000> overrides;
	auto count = rsnano::rsn_node_flags_rpc_config_overrides (handle, overrides.data (), overrides.size ());
	std::vector<std::string> result;
	result.reserve (count);
	for (auto i = 0; i < count; ++i)
	{
		result.push_back (rsnano::convert_dto_to_string (overrides[i]));
	}
	return result;
}

void nano::node_flags::set_rpc_overrides (const std::vector<std::string> & overrides)
{
	std::vector<int8_t const *> dtos;
	dtos.reserve (overrides.size ());
	for (const auto & s : overrides)
	{
		dtos.push_back (reinterpret_cast<const int8_t *> (s.data ()));
	}
	rsnano::rsn_node_flags_rpc_config_set_overrides (handle, dtos.data (), dtos.size ());
}

bool nano::node_flags::disable_add_initial_peers () const
{
	return flags_dto ().disable_add_initial_peers;
}

void nano::node_flags::set_disable_add_initial_peers (bool value)
{
	set_flag ([value] (rsnano::NodeFlagsDto & dto) { dto.disable_add_initial_peers = value; });
}

bool nano::node_flags::disable_backup () const
{
	return flags_dto ().disable_backup;
}
void nano::node_flags::set_disable_backup (bool value)
{
	set_flag ([value] (rsnano::NodeFlagsDto & dto) { dto.disable_backup = value; });
}
bool nano::node_flags::disable_lazy_bootstrap () const
{
	return flags_dto ().disable_lazy_bootstrap;
}
void nano::node_flags::set_disable_lazy_bootstrap (bool value)
{
	set_flag ([value] (rsnano::NodeFlagsDto & dto) { dto.disable_lazy_bootstrap = value; });
}
bool nano::node_flags::disable_legacy_bootstrap () const
{
	return flags_dto ().disable_legacy_bootstrap;
}
void nano::node_flags::set_disable_legacy_bootstrap (bool value)
{
	set_flag ([value] (rsnano::NodeFlagsDto & dto) { dto.disable_legacy_bootstrap = value; });
}
bool nano::node_flags::disable_wallet_bootstrap () const
{
	return flags_dto ().disable_wallet_bootstrap;
}
void nano::node_flags::set_disable_wallet_bootstrap (bool value)
{
	set_flag ([value] (rsnano::NodeFlagsDto & dto) { dto.disable_wallet_bootstrap = value; });
}
bool nano::node_flags::disable_bootstrap_listener () const
{
	return flags_dto ().disable_bootstrap_listener;
}
void nano::node_flags::set_disable_bootstrap_listener (bool value)
{
	set_flag ([value] (rsnano::NodeFlagsDto & dto) { dto.disable_bootstrap_listener = value; });
}
bool nano::node_flags::disable_bootstrap_bulk_pull_server () const
{
	return flags_dto ().disable_bootstrap_bulk_pull_server;
}
void nano::node_flags::set_disable_bootstrap_bulk_pull_server (bool value)
{
	set_flag ([value] (rsnano::NodeFlagsDto & dto) { dto.disable_bootstrap_bulk_pull_server = value; });
}
bool nano::node_flags::disable_bootstrap_bulk_push_client () const
{
	return flags_dto ().disable_bootstrap_bulk_push_client;
}
void nano::node_flags::set_disable_bootstrap_bulk_push_client (bool value)
{
	set_flag ([value] (rsnano::NodeFlagsDto & dto) { dto.disable_bootstrap_bulk_push_client = value; });
}
bool nano::node_flags::disable_ongoing_bootstrap () const // For testing onl
{
	return flags_dto ().disable_ongoing_bootstrap;
}
void nano::node_flags::set_disable_ongoing_bootstrap (bool value)
{
	set_flag ([value] (rsnano::NodeFlagsDto & dto) { dto.disable_ongoing_bootstrap = value; });
}
bool nano::node_flags::disable_rep_crawler () const
{
	return flags_dto ().disable_rep_crawler;
}
void nano::node_flags::set_disable_rep_crawler (bool value)
{
	set_flag ([value] (rsnano::NodeFlagsDto & dto) { dto.disable_rep_crawler = value; });
}
bool nano::node_flags::disable_request_loop () const // For testing onl
{
	return flags_dto ().disable_request_loop;
}
void nano::node_flags::set_disable_request_loop (bool value)
{
	set_flag ([value] (rsnano::NodeFlagsDto & dto) { dto.disable_request_loop = value; });
}
bool nano::node_flags::disable_tcp_realtime () const
{
	return flags_dto ().disable_tcp_realtime;
}
void nano::node_flags::set_disable_tcp_realtime (bool value)
{
	set_flag ([value] (rsnano::NodeFlagsDto & dto) { dto.disable_tcp_realtime = value; });
}
bool nano::node_flags::disable_udp () const
{
	return flags_dto ().disable_udp;
}
void nano::node_flags::set_disable_udp (bool value)
{
	set_flag ([value] (rsnano::NodeFlagsDto & dto) { dto.disable_udp = value; });
}
bool nano::node_flags::disable_unchecked_cleanup () const
{
	return flags_dto ().disable_unchecked_cleanup;
}
void nano::node_flags::set_disable_unchecked_cleanup (bool value)
{
	set_flag ([value] (rsnano::NodeFlagsDto & dto) { dto.disable_unchecked_cleanup = value; });
}
bool nano::node_flags::disable_unchecked_drop () const
{
	return flags_dto ().disable_unchecked_drop;
}
void nano::node_flags::set_disable_unchecked_drop (bool value)
{
	set_flag ([value] (rsnano::NodeFlagsDto & dto) { dto.disable_unchecked_drop = value; });
}
bool nano::node_flags::disable_providing_telemetry_metrics () const
{
	return flags_dto ().disable_providing_telemetry_metrics;
}
void nano::node_flags::set_disable_providing_telemetry_metrics (bool value)
{
	set_flag ([value] (rsnano::NodeFlagsDto & dto) { dto.disable_providing_telemetry_metrics = value; });
}
bool nano::node_flags::disable_ongoing_telemetry_requests () const
{
	return flags_dto ().disable_ongoing_telemetry_requests;
}
void nano::node_flags::set_disable_ongoing_telemetry_requests (bool value)
{
	set_flag ([value] (rsnano::NodeFlagsDto & dto) { dto.disable_ongoing_telemetry_requests = value; });
}
bool nano::node_flags::disable_initial_telemetry_requests () const
{
	return flags_dto ().disable_initial_telemetry_requests;
}
void nano::node_flags::set_disable_initial_telemetry_requests (bool value)
{
	set_flag ([value] (rsnano::NodeFlagsDto & dto) { dto.disable_initial_telemetry_requests = value; });
}
bool nano::node_flags::disable_block_processor_unchecked_deletion () const
{
	return flags_dto ().disable_block_processor_unchecked_deletion;
}
void nano::node_flags::set_disable_block_processor_unchecked_deletion (bool value)
{
	set_flag ([value] (rsnano::NodeFlagsDto & dto) { dto.disable_block_processor_unchecked_deletion = value; });
}
bool nano::node_flags::disable_block_processor_republishing () const
{
	return flags_dto ().disable_block_processor_republishing;
}
void nano::node_flags::set_disable_block_processor_republishing (bool value)
{
	set_flag ([value] (rsnano::NodeFlagsDto & dto) { dto.disable_block_processor_republishing = value; });
}
bool nano::node_flags::allow_bootstrap_peers_duplicates () const
{
	return flags_dto ().allow_bootstrap_peers_duplicates;
}
void nano::node_flags::set_allow_bootstrap_peers_duplicates (bool value)
{
	set_flag ([value] (rsnano::NodeFlagsDto & dto) { dto.allow_bootstrap_peers_duplicates = value; });
}
bool nano::node_flags::disable_max_peers_per_ip () const // For testing onl
{
	return flags_dto ().disable_max_peers_per_ip;
}
void nano::node_flags::set_disable_max_peers_per_ip (bool value)
{
	set_flag ([value] (rsnano::NodeFlagsDto & dto) { dto.disable_max_peers_per_ip = value; });
}
bool nano::node_flags::disable_max_peers_per_subnetwork () const // For testing onl
{
	return flags_dto ().disable_max_peers_per_subnetwork;
}
void nano::node_flags::set_disable_max_peers_per_subnetwork (bool value)
{
	set_flag ([value] (rsnano::NodeFlagsDto & dto) { dto.disable_max_peers_per_subnetwork = value; });
}
bool nano::node_flags::force_use_write_database_queue () const // For testing only
{
	return flags_dto ().force_use_write_database_queue;
}
void nano::node_flags::set_force_use_write_database_queue (bool value)
{
	set_flag ([value] (rsnano::NodeFlagsDto & dto) { dto.force_use_write_database_queue = value; });
}
bool nano::node_flags::disable_search_pending () const // For testing only
{
	return flags_dto ().disable_search_pending;
}
void nano::node_flags::set_disable_search_pending (bool value)
{
	set_flag ([value] (rsnano::NodeFlagsDto & dto) { dto.disable_search_pending = value; });
}
bool nano::node_flags::enable_pruning () const
{
	return flags_dto ().enable_pruning;
}
void nano::node_flags::set_enable_pruning (bool value)
{
	set_flag ([value] (rsnano::NodeFlagsDto & dto) { dto.enable_pruning = value; });
}
bool nano::node_flags::fast_bootstrap () const
{
	return flags_dto ().fast_bootstrap;
}
void nano::node_flags::set_fast_bootstrap (bool value)
{
	set_flag ([value] (rsnano::NodeFlagsDto & dto) { dto.fast_bootstrap = value; });
}
bool nano::node_flags::read_only () const
{
	return flags_dto ().read_only;
}
void nano::node_flags::set_read_only (bool value)
{
	set_flag ([value] (rsnano::NodeFlagsDto & dto) { dto.read_only = value; });
}
bool nano::node_flags::disable_connection_cleanup () const
{
	return flags_dto ().disable_connection_cleanup;
}
void nano::node_flags::set_disable_connection_cleanup (bool value)
{
	set_flag ([value] (rsnano::NodeFlagsDto & dto) { dto.disable_connection_cleanup = value; });
}
nano::confirmation_height_mode nano::node_flags::confirmation_height_processor_mode () const
{
	return static_cast<confirmation_height_mode> (flags_dto ().confirmation_height_processor_mode);
}
void nano::node_flags::set_confirmation_height_processor_mode (nano::confirmation_height_mode mode)
{
	auto dto{ flags_dto () };
	dto.confirmation_height_processor_mode = static_cast<uint8_t> (mode);
	rsnano::rsn_node_flags_set (handle, &dto);
}
nano::generate_cache nano::node_flags::generate_cache () const
{
	return nano::generate_cache{ rsnano::rsn_node_flags_generate_cache (handle) };
}
void nano::node_flags::set_generate_cache (nano::generate_cache const & cache)
{
	rsnano::rsn_node_flags_generate_set_cache (handle, cache.handle);
}
bool nano::node_flags::inactive_node () const
{
	return flags_dto ().inactive_node;
}
void nano::node_flags::set_inactive_node (bool value)
{
	set_flag ([value] (rsnano::NodeFlagsDto & dto) { dto.inactive_node = value; });
}
std::size_t nano::node_flags::block_processor_batch_size () const
{
	return flags_dto ().block_processor_batch_size;
}
void nano::node_flags::set_block_processor_batch_size (std::size_t size)
{
	set_flag ([size] (rsnano::NodeFlagsDto & dto) { dto.block_processor_batch_size = size; });
}
std::size_t nano::node_flags::block_processor_full_size () const
{
	return flags_dto ().block_processor_full_size;
}
void nano::node_flags::set_block_processor_full_size (std::size_t size)
{
	set_flag ([size] (rsnano::NodeFlagsDto & dto) { dto.block_processor_full_size = size; });
}
std::size_t nano::node_flags::block_processor_verification_size () const
{
	return flags_dto ().block_processor_verification_size;
}
void nano::node_flags::set_block_processor_verification_size (std::size_t size)
{
	set_flag ([size] (rsnano::NodeFlagsDto & dto) { dto.block_processor_verification_size = size; });
}
std::size_t nano::node_flags::inactive_votes_cache_size () const
{
	return flags_dto ().inactive_votes_cache_size;
}
void nano::node_flags::set_inactive_votes_cache_size (std::size_t size)
{
	set_flag ([size] (rsnano::NodeFlagsDto & dto) { dto.inactive_votes_cache_size = size; });
}
std::size_t nano::node_flags::vote_processor_capacity () const
{
	return flags_dto ().vote_processor_capacity;
}
void nano::node_flags::set_vote_processor_capacity (std::size_t size)
{
	set_flag ([size] (rsnano::NodeFlagsDto & dto) { dto.vote_processor_capacity = size; });
}
std::size_t nano::node_flags::bootstrap_interval () const
{
	return flags_dto ().bootstrap_interval;
}
void nano::node_flags::set_bootstrap_interval (std::size_t size)
{
	set_flag ([size] (rsnano::NodeFlagsDto & dto) { dto.bootstrap_interval = size; });
}<|MERGE_RESOLUTION|>--- conflicted
+++ resolved
@@ -54,6 +54,8 @@
 	dto.active_elections_hinted_limit_percentage = config.active_elections_hinted_limit_percentage;
 	dto.bandwidth_limit = config.bandwidth_limit;
 	dto.bandwidth_limit_burst_ratio = config.bandwidth_limit_burst_ratio;
+	dto.bootstrap_bandwidth_limit = config.bootstrap_bandwidth_limit;
+	dto.bootstrap_bandwidth_burst_ratio = config.bootstrap_bandwidth_burst_ratio;
 	dto.conf_height_processor_batch_min_time_ms = config.conf_height_processor_batch_min_time.count ();
 	dto.backup_before_upgrade = config.backup_before_upgrade;
 	dto.max_work_generate_multiplier = config.max_work_generate_multiplier;
@@ -131,56 +133,7 @@
 	{
 		peering_port = dto.peering_port;
 	}
-<<<<<<< HEAD
 	else
-=======
-
-	toml.put ("bootstrap_fraction_numerator", bootstrap_fraction_numerator, "Change bootstrap threshold (online stake / 256 * bootstrap_fraction_numerator).\ntype:uint32");
-	toml.put ("receive_minimum", receive_minimum.to_string_dec (), "Minimum receive amount. Only affects node wallets. A large amount is recommended to avoid automatic work generation for tiny transactions.\ntype:string,amount,raw");
-	toml.put ("online_weight_minimum", online_weight_minimum.to_string_dec (), "When calculating online weight, the node is forced to assume at least this much voting weight is online, thus setting a floor for voting weight to confirm transactions at online_weight_minimum * \"quorum delta\".\ntype:string,amount,raw");
-	toml.put ("election_hint_weight_percent", election_hint_weight_percent, "Percentage of online weight to hint at starting an election. Defaults to 10.\ntype:uint32,[5,50]");
-	toml.put ("password_fanout", password_fanout, "Password fanout factor.\ntype:uint64");
-	toml.put ("io_threads", io_threads, "Number of threads dedicated to I/O operations. Defaults to the number of CPU threads, and at least 4.\ntype:uint64");
-	toml.put ("network_threads", network_threads, "Number of threads dedicated to processing network messages. Defaults to the number of CPU threads, and at least 4.\ntype:uint64");
-	toml.put ("work_threads", work_threads, "Number of threads dedicated to CPU generated work. Defaults to all available CPU threads.\ntype:uint64");
-	toml.put ("signature_checker_threads", signature_checker_threads, "Number of additional threads dedicated to signature verification. Defaults to number of CPU threads / 2.\ntype:uint64");
-	toml.put ("enable_voting", enable_voting, "Enable or disable voting. Enabling this option requires additional system resources, namely increased CPU, bandwidth and disk usage.\ntype:bool");
-	toml.put ("bootstrap_connections", bootstrap_connections, "Number of outbound bootstrap connections. Must be a power of 2. Defaults to 4.\nWarning: a larger amount of connections may use substantially more system memory.\ntype:uint64");
-	toml.put ("bootstrap_connections_max", bootstrap_connections_max, "Maximum number of inbound bootstrap connections. Defaults to 64.\nWarning: a larger amount of connections may use additional system memory.\ntype:uint64");
-	toml.put ("bootstrap_initiator_threads", bootstrap_initiator_threads, "Number of threads dedicated to concurrent bootstrap attempts. Defaults to 1.\nWarning: a larger amount of attempts may use additional system memory and disk IO.\ntype:uint64");
-	toml.put ("bootstrap_serving_threads", bootstrap_serving_threads, "Number of threads dedicated to serving bootstrap data to other peers. Defaults to half the number of CPU threads, and at least 2.\ntype:uint64");
-	toml.put ("bootstrap_frontier_request_count", bootstrap_frontier_request_count, "Number frontiers per bootstrap frontier request. Defaults to 1048576.\ntype:uint32,[1024..4294967295]");
-	toml.put ("block_processor_batch_max_time", block_processor_batch_max_time.count (), "The maximum time the block processor can continuously process blocks for.\ntype:milliseconds");
-	toml.put ("allow_local_peers", allow_local_peers, "Enable or disable local host peering.\ntype:bool");
-	toml.put ("vote_minimum", vote_minimum.to_string_dec (), "Local representatives do not vote if the delegated weight is under this threshold. Saves on system resources.\ntype:string,amount,raw");
-	toml.put ("vote_generator_delay", vote_generator_delay.count (), "Delay before votes are sent to allow for efficient bundling of hashes in votes.\ntype:milliseconds");
-	toml.put ("vote_generator_threshold", vote_generator_threshold, "Number of bundled hashes required for an additional generator delay.\ntype:uint64,[1..11]");
-	toml.put ("unchecked_cutoff_time", unchecked_cutoff_time.count (), "Number of seconds before deleting an unchecked entry.\nWarning: lower values (e.g., 3600 seconds, or 1 hour) may result in unsuccessful bootstraps, especially a bootstrap from scratch.\ntype:seconds");
-	toml.put ("tcp_io_timeout", tcp_io_timeout.count (), "Timeout for TCP connect-, read- and write operations.\nWarning: a low value (e.g., below 5 seconds) may result in TCP connections failing.\ntype:seconds");
-	toml.put ("pow_sleep_interval", pow_sleep_interval.count (), "Time to sleep between batch work generation attempts. Reduces max CPU usage at the expense of a longer generation time.\ntype:nanoseconds");
-	toml.put ("external_address", external_address, "The external address of this node (NAT). If not set, the node will request this information via UPnP.\ntype:string,ip");
-	toml.put ("external_port", external_port, "The external port number of this node (NAT). Only used if external_address is set.\ntype:uint16");
-	toml.put ("tcp_incoming_connections_max", tcp_incoming_connections_max, "Maximum number of incoming TCP connections.\ntype:uint64");
-	toml.put ("use_memory_pools", use_memory_pools, "If true, allocate memory from memory pools. Enabling this may improve performance. Memory is never released to the OS.\ntype:bool");
-	toml.put ("confirmation_history_size", confirmation_history_size, "Maximum confirmation history size. If tracking the rate of block confirmations, the websocket feature is recommended instead.\ntype:uint64");
-	toml.put ("active_elections_size", active_elections_size, "Number of active elections. Elections beyond this limit have limited survival time.\nWarning: modifying this value may result in a lower confirmation rate.\ntype:uint64,[250..]");
-
-	toml.put ("bandwidth_limit", bandwidth_limit, "Outbound traffic limit in bytes/sec after which messages will be dropped.\nNote: changing to unlimited bandwidth (0) is not recommended for limited connections.\ntype:uint64");
-	toml.put ("bandwidth_limit_burst_ratio", bandwidth_limit_burst_ratio, "Burst ratio for outbound traffic shaping.\ntype:double");
-
-	toml.put ("bootstrap_bandwidth_limit", bootstrap_bandwidth_limit, "Outbound bootstrap traffic limit in bytes/sec after which messages will be dropped.\nNote: changing to unlimited bandwidth (0) is not recommended for limited connections.\ntype:uint64");
-	toml.put ("bootstrap_bandwidth_burst_ratio", bootstrap_bandwidth_burst_ratio, "Burst ratio for outbound bootstrap traffic.\ntype:double");
-
-	toml.put ("conf_height_processor_batch_min_time", conf_height_processor_batch_min_time.count (), "Minimum write batching time when there are blocks pending confirmation height.\ntype:milliseconds");
-	toml.put ("backup_before_upgrade", backup_before_upgrade, "Backup the ledger database before performing upgrades.\nWarning: uses more disk storage and increases startup time when upgrading.\ntype:bool");
-	toml.put ("max_work_generate_multiplier", max_work_generate_multiplier, "Maximum allowed difficulty multiplier for work generation.\ntype:double,[1..]");
-	toml.put ("frontiers_confirmation", serialize_frontiers_confirmation (frontiers_confirmation), "Mode controlling frontier confirmation rate.\ntype:string,{auto,always,disabled}");
-	toml.put ("max_queued_requests", max_queued_requests, "Limit for number of queued confirmation requests for one channel, after which new requests are dropped until the queue drops below this value.\ntype:uint32");
-	toml.put ("rep_crawler_weight_minimum", rep_crawler_weight_minimum.to_string_dec (), "Rep crawler minimum weight, if this is less than minimum principal weight then this is taken as the minimum weight a rep must have to be tracked. If you want to track all reps set this to 0. If you do not want this to influence anything then set it to max value. This is only useful for debugging or for people who really know what they are doing.\ntype:string,amount,raw");
-
-	auto work_peers_l (toml.create_array ("work_peers", "A list of \"address:port\" entries to identify work peers."));
-	for (auto i (work_peers.begin ()), n (work_peers.end ()); i != n; ++i)
->>>>>>> dd70d9a1
 	{
 		peering_port = std::nullopt;
 	}
@@ -217,6 +170,8 @@
 	active_elections_hinted_limit_percentage = dto.active_elections_hinted_limit_percentage;
 	bandwidth_limit = dto.bandwidth_limit;
 	bandwidth_limit_burst_ratio = dto.bandwidth_limit_burst_ratio;
+	bootstrap_bandwidth_limit = dto.bootstrap_bandwidth_limit;
+	bootstrap_bandwidth_burst_ratio = dto.bootstrap_bandwidth_burst_ratio;
 	conf_height_processor_batch_min_time = std::chrono::milliseconds (dto.conf_height_processor_batch_min_time_ms);
 	backup_before_upgrade = dto.backup_before_upgrade;
 	max_work_generate_multiplier = dto.max_work_generate_multiplier;
