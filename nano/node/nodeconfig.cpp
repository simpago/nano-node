#include <nano/crypto_lib/random_pool.hpp>
#include <nano/lib/config.hpp>
#include <nano/lib/jsonconfig.hpp>
#include <nano/lib/rpcconfig.hpp>
#include <nano/lib/rsnanoutils.hpp>
#include <nano/lib/tomlconfig.hpp>
#include <nano/node/nodeconfig.hpp>
#include <nano/node/transport/transport.hpp>

#include <boost/format.hpp>

namespace
{
char const * preconfigured_peers_key = "preconfigured_peers";
char const * signature_checker_threads_key = "signature_checker_threads";
char const * pow_sleep_interval_key = "pow_sleep_interval";
}

rsnano::NodeConfigDto to_node_config_dto (nano::node_config const & config)
{
	rsnano::NodeConfigDto dto;
	dto.optimistic_scheduler = config.optimistic_scheduler.into_dto ();
	dto.hinted_scheduler = config.hinted_scheduler.into_dto ();
	dto.peering_port = config.peering_port.value_or (0);
	dto.peering_port_defined = config.peering_port.has_value ();
	dto.bootstrap_fraction_numerator = config.bootstrap_fraction_numerator;
	std::copy (std::begin (config.receive_minimum.bytes), std::end (config.receive_minimum.bytes), std::begin (dto.receive_minimum));
	std::copy (std::begin (config.online_weight_minimum.bytes), std::end (config.online_weight_minimum.bytes), std::begin (dto.online_weight_minimum));
	dto.password_fanout = config.password_fanout;
	dto.io_threads = config.io_threads;
	dto.network_threads = config.network_threads;
	dto.work_threads = config.work_threads;
	dto.background_threads = config.background_threads;
	dto.signature_checker_threads = config.signature_checker_threads;
	dto.enable_voting = config.enable_voting;
	dto.bootstrap_connections = config.bootstrap_connections;
	dto.bootstrap_connections_max = config.bootstrap_connections_max;
	dto.bootstrap_initiator_threads = config.bootstrap_initiator_threads;
	dto.bootstrap_serving_threads = config.bootstrap_serving_threads;
	dto.bootstrap_frontier_request_count = config.bootstrap_frontier_request_count;
	dto.block_processor_batch_max_time_ms = config.block_processor_batch_max_time.count ();
	dto.allow_local_peers = config.allow_local_peers;
	std::copy (std::begin (config.vote_minimum.bytes), std::end (config.vote_minimum.bytes), std::begin (dto.vote_minimum));
	dto.vote_generator_delay_ms = config.vote_generator_delay.count ();
	dto.vote_generator_threshold = config.vote_generator_threshold;
	dto.unchecked_cutoff_time_s = config.unchecked_cutoff_time.count ();
	dto.block_process_timeout_s = config.block_process_timeout.count ();
	dto.tcp_io_timeout_s = config.tcp_io_timeout.count ();
	dto.pow_sleep_interval_ns = config.pow_sleep_interval.count ();
	std::copy (config.external_address.begin (), config.external_address.end (), std::begin (dto.external_address));
	dto.external_address_len = config.external_address.length ();
	dto.external_port = config.external_port;
	dto.tcp_incoming_connections_max = config.tcp_incoming_connections_max;
	dto.use_memory_pools = config.use_memory_pools;
	dto.confirmation_history_size = config.confirmation_history_size;
	dto.active_elections_size = config.active_elections_size;
	dto.active_elections_hinted_limit_percentage = config.active_elections_hinted_limit_percentage;
	dto.active_elections_optimistic_limit_percentage = config.active_elections_optimistic_limit_percentage;
	dto.bandwidth_limit = config.bandwidth_limit;
	dto.bandwidth_limit_burst_ratio = config.bandwidth_limit_burst_ratio;
	dto.bootstrap_bandwidth_limit = config.bootstrap_bandwidth_limit;
	dto.bootstrap_bandwidth_burst_ratio = config.bootstrap_bandwidth_burst_ratio;
	dto.conf_height_processor_batch_min_time_ms = config.conf_height_processor_batch_min_time.count ();
	dto.backup_before_upgrade = config.backup_before_upgrade;
	dto.max_work_generate_multiplier = config.max_work_generate_multiplier;
	dto.frontiers_confirmation = static_cast<uint8_t> (config.frontiers_confirmation);
	dto.max_queued_requests = config.max_queued_requests;
	std::copy (std::begin (config.rep_crawler_weight_minimum.bytes), std::end (config.rep_crawler_weight_minimum.bytes), std::begin (dto.rep_crawler_weight_minimum));
	dto.work_peers_count = config.work_peers.size ();
	dto.backlog_scan_batch_size = config.backlog_scan_batch_size;
	dto.backlog_scan_frequency = config.backlog_scan_frequency;
	for (auto i = 0; i < config.work_peers.size (); i++)
	{
		std::copy (config.work_peers[i].first.begin (), config.work_peers[i].first.end (), std::begin (dto.work_peers[i].address));
		dto.work_peers[i].address_len = config.work_peers[i].first.size ();
		dto.work_peers[i].port = config.work_peers[i].second;
	}
	dto.secondary_work_peers_count = config.secondary_work_peers.size ();
	for (auto i = 0; i < config.secondary_work_peers.size (); i++)
	{
		std::copy (config.secondary_work_peers[i].first.begin (), config.secondary_work_peers[i].first.end (), std::begin (dto.secondary_work_peers[i].address));
		dto.secondary_work_peers[i].address_len = config.secondary_work_peers[i].first.size ();
		dto.secondary_work_peers[i].port = config.secondary_work_peers[i].second;
	}
	dto.preconfigured_peers_count = config.preconfigured_peers.size ();
	for (auto i = 0; i < config.preconfigured_peers.size (); i++)
	{
		std::copy (config.preconfigured_peers[i].begin (), config.preconfigured_peers[i].end (), std::begin (dto.preconfigured_peers[i].address));
		dto.preconfigured_peers[i].address_len = config.preconfigured_peers[i].size ();
	}
	for (auto i = 0; i < config.preconfigured_representatives.size (); i++)
	{
		std::copy (std::begin (config.preconfigured_representatives[i].bytes), std::end (config.preconfigured_representatives[i].bytes), std::begin (dto.preconfigured_representatives[i]));
		dto.preconfigured_representatives_count = config.preconfigured_representatives.size ();
	}
	dto.preconfigured_representatives_count = config.preconfigured_representatives.size ();
	dto.max_pruning_age_s = config.max_pruning_age.count ();
	dto.max_pruning_depth = config.max_pruning_depth;
	std::copy (config.callback_address.begin (), config.callback_address.end (), std::begin (dto.callback_address));
	dto.callback_address_len = config.callback_address.size ();
	std::copy (config.callback_target.begin (), config.callback_target.end (), std::begin (dto.callback_target));
	dto.callback_target_len = config.callback_target.size ();
	dto.callback_port = config.callback_port;
	dto.logging = config.logging.to_dto ();
	dto.websocket_config = config.websocket_config.to_dto ();
	dto.ipc_config = config.ipc_config.to_dto ();
	dto.diagnostics_config = config.diagnostics_config.to_dto ();
	dto.stat_config = config.stats_config.to_dto ();
	dto.lmdb_config = config.lmdb_config.to_dto ();
	return dto;
}

nano::node_config::node_config (nano::network_params & network_params) :
	node_config (std::nullopt, nano::logging (), network_params)
{
}

nano::node_config::node_config (const std::optional<uint16_t> & peering_port_a, nano::logging const & logging_a, nano::network_params & network_params) :
	network_params{ network_params },
	logging{ logging_a },
	websocket_config{ network_params.network },
	ipc_config (network_params.network)
{
	rsnano::NodeConfigDto dto;
	auto network_params_dto{ network_params.to_dto () };
	auto logging_dto{ logging.to_dto () };
	rsnano::rsn_node_config_create (&dto, peering_port_a.value_or (0), peering_port_a.has_value (), &logging_dto, &network_params_dto);
	load_dto (dto);
}

rsnano::NodeConfigDto nano::node_config::to_dto () const
{
	return to_node_config_dto (*this);
}

void nano::node_config::load_dto (rsnano::NodeConfigDto & dto)
{
	if (dto.peering_port_defined)
	{
		peering_port = dto.peering_port;
	}
	else
	{
		peering_port = std::nullopt;
	}
	optimistic_scheduler.load_dto (dto.optimistic_scheduler);
	hinted_scheduler.load_dto (dto.hinted_scheduler);
	bootstrap_fraction_numerator = dto.bootstrap_fraction_numerator;
	std::copy (std::begin (dto.receive_minimum), std::end (dto.receive_minimum), std::begin (receive_minimum.bytes));
	std::copy (std::begin (dto.online_weight_minimum), std::end (dto.online_weight_minimum), std::begin (online_weight_minimum.bytes));
	password_fanout = dto.password_fanout;
	io_threads = dto.io_threads;
	network_threads = dto.network_threads;
	work_threads = dto.work_threads;
	background_threads = dto.background_threads;
	signature_checker_threads = dto.signature_checker_threads;
	enable_voting = dto.enable_voting;
	bootstrap_connections = dto.bootstrap_connections;
	bootstrap_connections_max = dto.bootstrap_connections_max;
	bootstrap_initiator_threads = dto.bootstrap_initiator_threads;
	bootstrap_serving_threads = dto.bootstrap_serving_threads;
	bootstrap_frontier_request_count = dto.bootstrap_frontier_request_count;
	block_processor_batch_max_time = std::chrono::milliseconds (dto.block_processor_batch_max_time_ms);
	allow_local_peers = dto.allow_local_peers;
	std::copy (std::begin (dto.vote_minimum), std::end (dto.vote_minimum), std::begin (vote_minimum.bytes));
	vote_generator_delay = std::chrono::milliseconds (dto.vote_generator_delay_ms);
	vote_generator_threshold = dto.vote_generator_threshold;
	unchecked_cutoff_time = std::chrono::seconds (dto.unchecked_cutoff_time_s);
	block_process_timeout = std::chrono::seconds (dto.block_process_timeout_s);
	tcp_io_timeout = std::chrono::seconds (dto.tcp_io_timeout_s);
	pow_sleep_interval = std::chrono::nanoseconds (dto.pow_sleep_interval_ns);
	external_address = std::string (reinterpret_cast<const char *> (dto.external_address), dto.external_address_len);
	external_port = dto.external_port;
	tcp_incoming_connections_max = dto.tcp_incoming_connections_max;
	use_memory_pools = dto.use_memory_pools;
	confirmation_history_size = dto.confirmation_history_size;
	active_elections_size = dto.active_elections_size;
	active_elections_hinted_limit_percentage = dto.active_elections_hinted_limit_percentage;
	active_elections_optimistic_limit_percentage = dto.active_elections_optimistic_limit_percentage;
	bandwidth_limit = dto.bandwidth_limit;
	bandwidth_limit_burst_ratio = dto.bandwidth_limit_burst_ratio;
	bootstrap_bandwidth_limit = dto.bootstrap_bandwidth_limit;
	bootstrap_bandwidth_burst_ratio = dto.bootstrap_bandwidth_burst_ratio;
	conf_height_processor_batch_min_time = std::chrono::milliseconds (dto.conf_height_processor_batch_min_time_ms);
	backup_before_upgrade = dto.backup_before_upgrade;
	max_work_generate_multiplier = dto.max_work_generate_multiplier;
	frontiers_confirmation = static_cast<nano::frontiers_confirmation_mode> (dto.frontiers_confirmation);
	max_queued_requests = dto.max_queued_requests;
	std::copy (std::begin (dto.rep_crawler_weight_minimum), std::end (dto.rep_crawler_weight_minimum), std::begin (rep_crawler_weight_minimum.bytes));
	work_peers.clear ();
	for (auto i = 0; i < dto.work_peers_count; i++)
	{
		std::string address (reinterpret_cast<const char *> (dto.work_peers[i].address), dto.work_peers[i].address_len);
		work_peers.push_back (std::make_pair (address, dto.work_peers[i].port));
	}
	secondary_work_peers.clear ();
	for (auto i = 0; i < dto.secondary_work_peers_count; i++)
	{
		std::string address (reinterpret_cast<const char *> (dto.secondary_work_peers[i].address), dto.secondary_work_peers[i].address_len);
		secondary_work_peers.push_back (std::make_pair (address, dto.secondary_work_peers[i].port));
	}
	preconfigured_peers.clear ();
	for (auto i = 0; i < dto.preconfigured_peers_count; i++)
	{
		std::string address (reinterpret_cast<const char *> (dto.preconfigured_peers[i].address), dto.preconfigured_peers[i].address_len);
		preconfigured_peers.push_back (address);
	}
	preconfigured_representatives.clear ();
	for (auto i = 0; i < dto.preconfigured_representatives_count; i++)
	{
		nano::account a;
		std::copy (std::begin (dto.preconfigured_representatives[i]), std::end (dto.preconfigured_representatives[i]), std::begin (a.bytes));
		preconfigured_representatives.push_back (a);
	}
	max_pruning_age = std::chrono::seconds (dto.max_pruning_age_s);
	max_pruning_depth = dto.max_pruning_depth;
	callback_address = std::string (reinterpret_cast<const char *> (dto.callback_address), dto.callback_address_len);
	callback_target = std::string (reinterpret_cast<const char *> (dto.callback_target), dto.callback_target_len);
	callback_port = dto.callback_port;
	websocket_config.load_dto (dto.websocket_config);
	ipc_config.load_dto (dto.ipc_config);
	diagnostics_config.load_dto (dto.diagnostics_config);
	stats_config.load_dto (dto.stat_config);
	lmdb_config.load_dto (dto.lmdb_config);
	backlog_scan_batch_size = dto.backlog_scan_batch_size;
	backlog_scan_frequency = dto.backlog_scan_frequency;
}

nano::error nano::node_config::serialize_toml (nano::tomlconfig & toml) const
{
	auto dto{ to_node_config_dto (*this) };
	if (rsnano::rsn_node_config_serialize_toml (&dto, &toml) < 0)
		return nano::error ("could not TOML serialize node_config");

<<<<<<< HEAD
	return nano::error ();
=======
	nano::tomlconfig vote_cache_l;
	vote_cache.serialize (vote_cache_l);
	toml.put_child ("vote_cache", vote_cache_l);

	return toml.get_error ();
>>>>>>> 10206b81
}

nano::error nano::node_config::deserialize_toml (nano::tomlconfig & toml)
{
	try
	{
		if (toml.has_key ("httpcallback"))
		{
			auto callback_l (toml.get_required_child ("httpcallback"));
			callback_l.get<std::string> ("address", callback_address);
			callback_l.get<uint16_t> ("port", callback_port);
			callback_l.get<std::string> ("target", callback_target);
		}

		if (toml.has_key ("logging"))
		{
			auto logging_l (toml.get_required_child ("logging"));
			logging.deserialize_toml (logging_l);
		}

		if (toml.has_key ("websocket"))
		{
			auto websocket_config_l (toml.get_required_child ("websocket"));
			websocket_config.deserialize_toml (websocket_config_l);
		}

		if (toml.has_key ("ipc"))
		{
			auto ipc_config_l (toml.get_required_child ("ipc"));
			ipc_config.deserialize_toml (ipc_config_l);
		}

		if (toml.has_key ("diagnostics"))
		{
			auto diagnostics_config_l (toml.get_required_child ("diagnostics"));
			diagnostics_config.deserialize_toml (diagnostics_config_l);
		}

		if (toml.has_key ("statistics"))
		{
			auto stats_config_l (toml.get_required_child ("statistics"));
			stats_config.deserialize_toml (stats_config_l);
		}

		if (toml.has_key ("optimistic_scheduler"))
		{
			auto config_l = toml.get_required_child ("optimistic_scheduler");
			optimistic_scheduler.deserialize (config_l);
		}

		if (toml.has_key ("hinted_scheduler"))
		{
			auto config_l = toml.get_required_child ("hinted_scheduler");
			hinted_scheduler.deserialize (config_l);
		}

		if (toml.has_key ("bootstrap_ascending"))
		{
			auto config_l = toml.get_required_child ("bootstrap_ascending");
			bootstrap_ascending.deserialize (config_l);
		}

		if (toml.has_key ("vote_cache"))
		{
			auto config_l = toml.get_required_child ("vote_cache");
			vote_cache.deserialize (config_l);
		}

		if (toml.has_key ("work_peers"))
		{
			work_peers.clear ();
			toml.array_entries_required<std::string> ("work_peers", [this] (std::string const & entry_a) {
				this->deserialize_address (entry_a, this->work_peers);
			});
		}

		if (toml.has_key (preconfigured_peers_key))
		{
			preconfigured_peers.clear ();
			toml.array_entries_required<std::string> (preconfigured_peers_key, [this] (std::string entry) {
				preconfigured_peers.push_back (entry);
			});
		}

		if (toml.has_key ("preconfigured_representatives"))
		{
			preconfigured_representatives.clear ();
			toml.array_entries_required<std::string> ("preconfigured_representatives", [this, &toml] (std::string entry) {
				nano::account representative{};
				if (representative.decode_account (entry))
				{
					toml.get_error ().set ("Invalid representative account: " + entry);
				}
				preconfigured_representatives.push_back (representative);
			});
		}

		if (preconfigured_representatives.empty ())
		{
			toml.get_error ().set ("At least one representative account must be set");
		}

		auto receive_minimum_l (receive_minimum.to_string_dec ());
		if (toml.has_key ("receive_minimum"))
		{
			receive_minimum_l = toml.get<std::string> ("receive_minimum");
		}
		if (receive_minimum.decode_dec (receive_minimum_l))
		{
			toml.get_error ().set ("receive_minimum contains an invalid decimal amount");
		}

		auto online_weight_minimum_l (online_weight_minimum.to_string_dec ());
		if (toml.has_key ("online_weight_minimum"))
		{
			online_weight_minimum_l = toml.get<std::string> ("online_weight_minimum");
		}
		if (online_weight_minimum.decode_dec (online_weight_minimum_l))
		{
			toml.get_error ().set ("online_weight_minimum contains an invalid decimal amount");
		}

		auto vote_minimum_l (vote_minimum.to_string_dec ());
		if (toml.has_key ("vote_minimum"))
		{
			vote_minimum_l = toml.get<std::string> ("vote_minimum");
		}
		if (vote_minimum.decode_dec (vote_minimum_l))
		{
			toml.get_error ().set ("vote_minimum contains an invalid decimal amount");
		}

		auto delay_l = vote_generator_delay.count ();
		toml.get ("vote_generator_delay", delay_l);
		vote_generator_delay = std::chrono::milliseconds (delay_l);

		toml.get<unsigned> ("vote_generator_threshold", vote_generator_threshold);

		auto block_processor_batch_max_time_l = block_processor_batch_max_time.count ();
		toml.get ("block_processor_batch_max_time", block_processor_batch_max_time_l);
		block_processor_batch_max_time = std::chrono::milliseconds (block_processor_batch_max_time_l);

		auto block_process_timeout_l = block_process_timeout.count ();
		toml.get ("block_process_timeout", block_process_timeout_l);
		block_process_timeout = std::chrono::seconds{ block_process_timeout_l };

		auto unchecked_cutoff_time_l = static_cast<unsigned long> (unchecked_cutoff_time.count ());
		toml.get ("unchecked_cutoff_time", unchecked_cutoff_time_l);
		unchecked_cutoff_time = std::chrono::seconds (unchecked_cutoff_time_l);

		auto tcp_io_timeout_l = static_cast<unsigned long> (tcp_io_timeout.count ());
		toml.get ("tcp_io_timeout", tcp_io_timeout_l);
		tcp_io_timeout = std::chrono::seconds (tcp_io_timeout_l);

		if (toml.has_key ("peering_port"))
		{
			std::uint16_t peering_port_l{};
			toml.get_required<uint16_t> ("peering_port", peering_port_l);
			peering_port = peering_port_l;
		}

		toml.get<unsigned> ("bootstrap_fraction_numerator", bootstrap_fraction_numerator);
		toml.get<unsigned> ("password_fanout", password_fanout);
		toml.get<unsigned> ("io_threads", io_threads);
		toml.get<unsigned> ("work_threads", work_threads);
		toml.get<unsigned> ("network_threads", network_threads);
		toml.get<unsigned> ("background_threads", background_threads);
		toml.get<unsigned> ("bootstrap_connections", bootstrap_connections);
		toml.get<unsigned> ("bootstrap_connections_max", bootstrap_connections_max);
		toml.get<unsigned> ("bootstrap_initiator_threads", bootstrap_initiator_threads);
		toml.get<unsigned> ("bootstrap_serving_threads", bootstrap_serving_threads);
		toml.get<uint32_t> ("bootstrap_frontier_request_count", bootstrap_frontier_request_count);
		toml.get<bool> ("enable_voting", enable_voting);
		toml.get<bool> ("allow_local_peers", allow_local_peers);
		toml.get<unsigned> (signature_checker_threads_key, signature_checker_threads);

		if (toml.has_key ("lmdb"))
		{
			auto lmdb_config_l (toml.get_required_child ("lmdb"));
			lmdb_config.deserialize_toml (lmdb_config_l);
		}

		boost::asio::ip::address_v6 external_address_l;
		toml.get<boost::asio::ip::address_v6> ("external_address", external_address_l);
		external_address = external_address_l.to_string ();
		toml.get<uint16_t> ("external_port", external_port);
		toml.get<unsigned> ("tcp_incoming_connections_max", tcp_incoming_connections_max);

		auto pow_sleep_interval_l (pow_sleep_interval.count ());
		toml.get (pow_sleep_interval_key, pow_sleep_interval_l);
		pow_sleep_interval = std::chrono::nanoseconds (pow_sleep_interval_l);
		toml.get<bool> ("use_memory_pools", use_memory_pools);
		toml.get<std::size_t> ("confirmation_history_size", confirmation_history_size);
		toml.get<std::size_t> ("active_elections_size", active_elections_size);

		toml.get<std::size_t> ("bandwidth_limit", bandwidth_limit);
		toml.get<double> ("bandwidth_limit_burst_ratio", bandwidth_limit_burst_ratio);

		toml.get<std::size_t> ("bootstrap_bandwidth_limit", bootstrap_bandwidth_limit);
		toml.get<double> ("bootstrap_bandwidth_burst_ratio", bootstrap_bandwidth_burst_ratio);

		toml.get<bool> ("backup_before_upgrade", backup_before_upgrade);

		auto conf_height_processor_batch_min_time_l (conf_height_processor_batch_min_time.count ());
		toml.get ("conf_height_processor_batch_min_time", conf_height_processor_batch_min_time_l);
		conf_height_processor_batch_min_time = std::chrono::milliseconds (conf_height_processor_batch_min_time_l);

		toml.get<double> ("max_work_generate_multiplier", max_work_generate_multiplier);

		toml.get<uint32_t> ("max_queued_requests", max_queued_requests);

		auto rep_crawler_weight_minimum_l (rep_crawler_weight_minimum.to_string_dec ());
		if (toml.has_key ("rep_crawler_weight_minimum"))
		{
			rep_crawler_weight_minimum_l = toml.get<std::string> ("rep_crawler_weight_minimum");
		}
		if (rep_crawler_weight_minimum.decode_dec (rep_crawler_weight_minimum_l))
		{
			toml.get_error ().set ("rep_crawler_weight_minimum contains an invalid decimal amount");
		}

		if (toml.has_key ("frontiers_confirmation"))
		{
			auto frontiers_confirmation_l (toml.get<std::string> ("frontiers_confirmation"));
			frontiers_confirmation = deserialize_frontiers_confirmation (frontiers_confirmation_l);
		}

		toml.get<unsigned> ("backlog_scan_batch_size", backlog_scan_batch_size);
		toml.get<unsigned> ("backlog_scan_frequency", backlog_scan_frequency);

		if (toml.has_key ("experimental"))
		{
			auto experimental_config_l (toml.get_required_child ("experimental"));
			if (experimental_config_l.has_key ("secondary_work_peers"))
			{
				secondary_work_peers.clear ();
				experimental_config_l.array_entries_required<std::string> ("secondary_work_peers", [this] (std::string const & entry_a) {
					this->deserialize_address (entry_a, this->secondary_work_peers);
				});
			}
			auto max_pruning_age_l (max_pruning_age.count ());
			experimental_config_l.get ("max_pruning_age", max_pruning_age_l);
			max_pruning_age = std::chrono::seconds (max_pruning_age_l);
			experimental_config_l.get<uint64_t> ("max_pruning_depth", max_pruning_depth);
		}

		if (password_fanout < 16 || password_fanout > 1024 * 1024)
		{
			toml.get_error ().set ("password_fanout must be a number between 16 and 1048576");
		}
		if (io_threads == 0)
		{
			toml.get_error ().set ("io_threads must be non-zero");
		}
		if (active_elections_size <= 250 && !network_params.network.is_dev_network ())
		{
			toml.get_error ().set ("active_elections_size must be greater than 250");
		}
		if (bandwidth_limit > std::numeric_limits<std::size_t>::max ())
		{
			toml.get_error ().set ("bandwidth_limit unbounded = 0, default = 10485760, max = 18446744073709551615");
		}
		if (vote_generator_threshold < 1 || vote_generator_threshold > 11)
		{
			toml.get_error ().set ("vote_generator_threshold must be a number between 1 and 11");
		}
		if (max_work_generate_multiplier < 1)
		{
			toml.get_error ().set ("max_work_generate_multiplier must be greater than or equal to 1");
		}
		if (frontiers_confirmation == nano::frontiers_confirmation_mode::invalid)
		{
			toml.get_error ().set ("frontiers_confirmation value is invalid (available: always, auto, disabled)");
		}
		if (block_processor_batch_max_time < network_params.node.process_confirmed_interval)
		{
			toml.get_error ().set ((boost::format ("block_processor_batch_max_time value must be equal or larger than %1%ms") % network_params.node.process_confirmed_interval.count ()).str ());
		}
		if (max_pruning_age < std::chrono::seconds (5 * 60) && !network_params.network.is_dev_network ())
		{
			toml.get_error ().set ("max_pruning_age must be greater than or equal to 5 minutes");
		}
		if (bootstrap_frontier_request_count < 1024)
		{
			toml.get_error ().set ("bootstrap_frontier_request_count must be greater than or equal to 1024");
		}
	}
	catch (std::runtime_error const & ex)
	{
		toml.get_error ().set (ex.what ());
	}

	return toml.get_error ();
}

nano::frontiers_confirmation_mode nano::node_config::deserialize_frontiers_confirmation (std::string const & string_a)
{
	if (string_a == "always")
	{
		return nano::frontiers_confirmation_mode::always;
	}
	else if (string_a == "auto")
	{
		return nano::frontiers_confirmation_mode::automatic;
	}
	else if (string_a == "disabled")
	{
		return nano::frontiers_confirmation_mode::disabled;
	}
	else
	{
		return nano::frontiers_confirmation_mode::invalid;
	}
}

void nano::node_config::deserialize_address (std::string const & entry_a, std::vector<std::pair<std::string, uint16_t>> & container_a) const
{
	auto port_position (entry_a.rfind (':'));
	bool result = (port_position == -1);
	if (!result)
	{
		auto port_str (entry_a.substr (port_position + 1));
		uint16_t port;
		result |= parse_port (port_str, port);
		if (!result)
		{
			auto address (entry_a.substr (0, port_position));
			container_a.emplace_back (address, port);
		}
	}
}

nano::account nano::node_config::random_representative () const
{
	debug_assert (!preconfigured_representatives.empty ());
	std::size_t index (nano::random_pool::generate_word32 (0, static_cast<uint32_t> (preconfigured_representatives.size () - 1)));
	auto result (preconfigured_representatives[index]);
	return result;
}

nano::node_flags::node_flags () :
	handle{ rsnano::rsn_node_flags_create () }
{
}

nano::node_flags::node_flags (nano::node_flags && other_a) :
	handle{ other_a.handle }
{
	other_a.handle = nullptr;
}

nano::node_flags::node_flags (const nano::node_flags & other_a) :
	handle{ rsnano::rsn_node_flags_clone (other_a.handle) }
{
}

nano::node_flags::~node_flags ()
{
	if (handle)
		rsnano::rsn_node_flags_destroy (handle);
}

nano::node_flags & nano::node_flags::operator= (nano::node_flags const & other_a)
{
	if (handle != nullptr)
		rsnano::rsn_node_flags_destroy (handle);
	handle = rsnano::rsn_node_flags_clone (other_a.handle);
	return *this;
}

nano::node_flags & nano::node_flags::operator= (nano::node_flags && other_a)
{
	if (handle != nullptr)
		rsnano::rsn_node_flags_destroy (handle);
	handle = other_a.handle;
	other_a.handle = nullptr;
	return *this;
}

rsnano::NodeFlagsDto nano::node_flags::flags_dto () const
{
	rsnano::NodeFlagsDto dto;
	rsnano::rsn_node_flags_get (handle, &dto);
	return dto;
}

void nano::node_flags::set_flag (std::function<void (rsnano::NodeFlagsDto &)> const & callback)
{
	auto dto{ flags_dto () };
	callback (dto);
	rsnano::rsn_node_flags_set (handle, &dto);
}

std::vector<std::string> nano::node_flags::config_overrides () const
{
	std::array<rsnano::StringDto, 1000> overrides;
	auto count = rsnano::rsn_node_flags_config_overrides (handle, overrides.data (), overrides.size ());
	std::vector<std::string> result;
	result.reserve (count);
	for (auto i = 0; i < count; ++i)
	{
		result.push_back (rsnano::convert_dto_to_string (overrides[i]));
	}
	return result;
}

void nano::node_flags::set_config_overrides (const std::vector<std::string> & overrides)
{
	std::vector<int8_t const *> dtos;
	dtos.reserve (overrides.size ());
	for (const auto & s : overrides)
	{
		dtos.push_back (reinterpret_cast<const int8_t *> (s.data ()));
	}
	rsnano::rsn_node_flags_config_set_overrides (handle, dtos.data (), dtos.size ());
}

std::vector<std::string> nano::node_flags::rpc_config_overrides () const
{
	std::array<rsnano::StringDto, 1000> overrides;
	auto count = rsnano::rsn_node_flags_rpc_config_overrides (handle, overrides.data (), overrides.size ());
	std::vector<std::string> result;
	result.reserve (count);
	for (auto i = 0; i < count; ++i)
	{
		result.push_back (rsnano::convert_dto_to_string (overrides[i]));
	}
	return result;
}

void nano::node_flags::set_rpc_overrides (const std::vector<std::string> & overrides)
{
	std::vector<int8_t const *> dtos;
	dtos.reserve (overrides.size ());
	for (const auto & s : overrides)
	{
		dtos.push_back (reinterpret_cast<const int8_t *> (s.data ()));
	}
	rsnano::rsn_node_flags_rpc_config_set_overrides (handle, dtos.data (), dtos.size ());
}

bool nano::node_flags::disable_add_initial_peers () const
{
	return flags_dto ().disable_add_initial_peers;
}

void nano::node_flags::set_disable_add_initial_peers (bool value)
{
	set_flag ([value] (rsnano::NodeFlagsDto & dto) { dto.disable_add_initial_peers = value; });
}

bool nano::node_flags::disable_backup () const
{
	return flags_dto ().disable_backup;
}
void nano::node_flags::set_disable_backup (bool value)
{
	set_flag ([value] (rsnano::NodeFlagsDto & dto) { dto.disable_backup = value; });
}
bool nano::node_flags::disable_lazy_bootstrap () const
{
	return flags_dto ().disable_lazy_bootstrap;
}
void nano::node_flags::set_disable_lazy_bootstrap (bool value)
{
	set_flag ([value] (rsnano::NodeFlagsDto & dto) { dto.disable_lazy_bootstrap = value; });
}
bool nano::node_flags::disable_legacy_bootstrap () const
{
	return flags_dto ().disable_legacy_bootstrap;
}
void nano::node_flags::set_disable_legacy_bootstrap (bool value)
{
	set_flag ([value] (rsnano::NodeFlagsDto & dto) { dto.disable_legacy_bootstrap = value; });
}
bool nano::node_flags::disable_wallet_bootstrap () const
{
	return flags_dto ().disable_wallet_bootstrap;
}
void nano::node_flags::set_disable_wallet_bootstrap (bool value)
{
	set_flag ([value] (rsnano::NodeFlagsDto & dto) { dto.disable_wallet_bootstrap = value; });
}
bool nano::node_flags::disable_bootstrap_listener () const
{
	return flags_dto ().disable_bootstrap_listener;
}
void nano::node_flags::set_disable_bootstrap_listener (bool value)
{
	set_flag ([value] (rsnano::NodeFlagsDto & dto) { dto.disable_bootstrap_listener = value; });
}
bool nano::node_flags::disable_bootstrap_bulk_pull_server () const
{
	return flags_dto ().disable_bootstrap_bulk_pull_server;
}
void nano::node_flags::set_disable_bootstrap_bulk_pull_server (bool value)
{
	set_flag ([value] (rsnano::NodeFlagsDto & dto) { dto.disable_bootstrap_bulk_pull_server = value; });
}
bool nano::node_flags::disable_bootstrap_bulk_push_client () const
{
	return flags_dto ().disable_bootstrap_bulk_push_client;
}
void nano::node_flags::set_disable_bootstrap_bulk_push_client (bool value)
{
	set_flag ([value] (rsnano::NodeFlagsDto & dto) { dto.disable_bootstrap_bulk_push_client = value; });
}
bool nano::node_flags::disable_ongoing_bootstrap () const // For testing onl
{
	return flags_dto ().disable_ongoing_bootstrap;
}
void nano::node_flags::set_disable_ongoing_bootstrap (bool value)
{
	set_flag ([value] (rsnano::NodeFlagsDto & dto) { dto.disable_ongoing_bootstrap = value; });
}
bool nano::node_flags::disable_ascending_bootstrap () const
{
	return flags_dto ().disable_ascending_bootstrap;
}
void nano::node_flags::set_disable_ascending_bootstrap (bool value)
{
	set_flag ([value] (rsnano::NodeFlagsDto & dto) { dto.disable_ascending_bootstrap = value; });
}
bool nano::node_flags::disable_rep_crawler () const
{
	return flags_dto ().disable_rep_crawler;
}
void nano::node_flags::set_disable_rep_crawler (bool value)
{
	set_flag ([value] (rsnano::NodeFlagsDto & dto) { dto.disable_rep_crawler = value; });
}
bool nano::node_flags::disable_request_loop () const // For testing onl
{
	return flags_dto ().disable_request_loop;
}
void nano::node_flags::set_disable_request_loop (bool value)
{
	set_flag ([value] (rsnano::NodeFlagsDto & dto) { dto.disable_request_loop = value; });
}
bool nano::node_flags::disable_tcp_realtime () const
{
	return flags_dto ().disable_tcp_realtime;
}
void nano::node_flags::set_disable_tcp_realtime (bool value)
{
	set_flag ([value] (rsnano::NodeFlagsDto & dto) { dto.disable_tcp_realtime = value; });
}
bool nano::node_flags::disable_unchecked_cleanup () const
{
	return flags_dto ().disable_unchecked_cleanup;
}
void nano::node_flags::set_disable_unchecked_cleanup (bool value)
{
	set_flag ([value] (rsnano::NodeFlagsDto & dto) { dto.disable_unchecked_cleanup = value; });
}
bool nano::node_flags::disable_unchecked_drop () const
{
	return flags_dto ().disable_unchecked_drop;
}
void nano::node_flags::set_disable_unchecked_drop (bool value)
{
	set_flag ([value] (rsnano::NodeFlagsDto & dto) { dto.disable_unchecked_drop = value; });
}
bool nano::node_flags::disable_providing_telemetry_metrics () const
{
	return flags_dto ().disable_providing_telemetry_metrics;
}
void nano::node_flags::set_disable_providing_telemetry_metrics (bool value)
{
	set_flag ([value] (rsnano::NodeFlagsDto & dto) { dto.disable_providing_telemetry_metrics = value; });
}
bool nano::node_flags::disable_ongoing_telemetry_requests () const
{
	return flags_dto ().disable_ongoing_telemetry_requests;
}
void nano::node_flags::set_disable_ongoing_telemetry_requests (bool value)
{
	set_flag ([value] (rsnano::NodeFlagsDto & dto) { dto.disable_ongoing_telemetry_requests = value; });
}
bool nano::node_flags::disable_block_processor_unchecked_deletion () const
{
	return flags_dto ().disable_block_processor_unchecked_deletion;
}
void nano::node_flags::set_disable_block_processor_unchecked_deletion (bool value)
{
	set_flag ([value] (rsnano::NodeFlagsDto & dto) { dto.disable_block_processor_unchecked_deletion = value; });
}
bool nano::node_flags::disable_block_processor_republishing () const
{
	return flags_dto ().disable_block_processor_republishing;
}
void nano::node_flags::set_disable_block_processor_republishing (bool value)
{
	set_flag ([value] (rsnano::NodeFlagsDto & dto) { dto.disable_block_processor_republishing = value; });
}
bool nano::node_flags::allow_bootstrap_peers_duplicates () const
{
	return flags_dto ().allow_bootstrap_peers_duplicates;
}
void nano::node_flags::set_allow_bootstrap_peers_duplicates (bool value)
{
	set_flag ([value] (rsnano::NodeFlagsDto & dto) { dto.allow_bootstrap_peers_duplicates = value; });
}
bool nano::node_flags::disable_max_peers_per_ip () const // For testing onl
{
	return flags_dto ().disable_max_peers_per_ip;
}
void nano::node_flags::set_disable_max_peers_per_ip (bool value)
{
	set_flag ([value] (rsnano::NodeFlagsDto & dto) { dto.disable_max_peers_per_ip = value; });
}
bool nano::node_flags::disable_max_peers_per_subnetwork () const // For testing onl
{
	return flags_dto ().disable_max_peers_per_subnetwork;
}
void nano::node_flags::set_disable_max_peers_per_subnetwork (bool value)
{
	set_flag ([value] (rsnano::NodeFlagsDto & dto) { dto.disable_max_peers_per_subnetwork = value; });
}
bool nano::node_flags::force_use_write_database_queue () const // For testing only
{
	return flags_dto ().force_use_write_database_queue;
}
void nano::node_flags::set_force_use_write_database_queue (bool value)
{
	set_flag ([value] (rsnano::NodeFlagsDto & dto) { dto.force_use_write_database_queue = value; });
}
bool nano::node_flags::disable_search_pending () const // For testing only
{
	return flags_dto ().disable_search_pending;
}
void nano::node_flags::set_disable_search_pending (bool value)
{
	set_flag ([value] (rsnano::NodeFlagsDto & dto) { dto.disable_search_pending = value; });
}
bool nano::node_flags::enable_pruning () const
{
	return flags_dto ().enable_pruning;
}
void nano::node_flags::set_enable_pruning (bool value)
{
	set_flag ([value] (rsnano::NodeFlagsDto & dto) { dto.enable_pruning = value; });
}
bool nano::node_flags::fast_bootstrap () const
{
	return flags_dto ().fast_bootstrap;
}
void nano::node_flags::set_fast_bootstrap (bool value)
{
	set_flag ([value] (rsnano::NodeFlagsDto & dto) { dto.fast_bootstrap = value; });
}
bool nano::node_flags::read_only () const
{
	return flags_dto ().read_only;
}
void nano::node_flags::set_read_only (bool value)
{
	set_flag ([value] (rsnano::NodeFlagsDto & dto) { dto.read_only = value; });
}
bool nano::node_flags::disable_connection_cleanup () const
{
	return flags_dto ().disable_connection_cleanup;
}
void nano::node_flags::set_disable_connection_cleanup (bool value)
{
	set_flag ([value] (rsnano::NodeFlagsDto & dto) { dto.disable_connection_cleanup = value; });
}
nano::generate_cache nano::node_flags::generate_cache () const
{
	return nano::generate_cache{ rsnano::rsn_node_flags_generate_cache (handle) };
}
void nano::node_flags::set_generate_cache (nano::generate_cache const & cache)
{
	rsnano::rsn_node_flags_generate_set_cache (handle, cache.handle);
}
bool nano::node_flags::inactive_node () const
{
	return flags_dto ().inactive_node;
}
void nano::node_flags::set_inactive_node (bool value)
{
	set_flag ([value] (rsnano::NodeFlagsDto & dto) { dto.inactive_node = value; });
}
std::size_t nano::node_flags::block_processor_batch_size () const
{
	return flags_dto ().block_processor_batch_size;
}
void nano::node_flags::set_block_processor_batch_size (std::size_t size)
{
	set_flag ([size] (rsnano::NodeFlagsDto & dto) { dto.block_processor_batch_size = size; });
}
std::size_t nano::node_flags::block_processor_full_size () const
{
	return flags_dto ().block_processor_full_size;
}
void nano::node_flags::set_block_processor_full_size (std::size_t size)
{
	set_flag ([size] (rsnano::NodeFlagsDto & dto) { dto.block_processor_full_size = size; });
}
std::size_t nano::node_flags::block_processor_verification_size () const
{
	return flags_dto ().block_processor_verification_size;
}
void nano::node_flags::set_block_processor_verification_size (std::size_t size)
{
	set_flag ([size] (rsnano::NodeFlagsDto & dto) { dto.block_processor_verification_size = size; });
}
std::size_t nano::node_flags::inactive_votes_cache_size () const
{
	return flags_dto ().inactive_votes_cache_size;
}
void nano::node_flags::set_inactive_votes_cache_size (std::size_t size)
{
	set_flag ([size] (rsnano::NodeFlagsDto & dto) { dto.inactive_votes_cache_size = size; });
}
std::size_t nano::node_flags::vote_processor_capacity () const
{
	return flags_dto ().vote_processor_capacity;
}
void nano::node_flags::set_vote_processor_capacity (std::size_t size)
{
	set_flag ([size] (rsnano::NodeFlagsDto & dto) { dto.vote_processor_capacity = size; });
}
std::size_t nano::node_flags::bootstrap_interval () const
{
	return flags_dto ().bootstrap_interval;
}
void nano::node_flags::set_bootstrap_interval (std::size_t size)
{
	set_flag ([size] (rsnano::NodeFlagsDto & dto) { dto.bootstrap_interval = size; });
}<|MERGE_RESOLUTION|>--- conflicted
+++ resolved
@@ -232,15 +232,7 @@
 	if (rsnano::rsn_node_config_serialize_toml (&dto, &toml) < 0)
 		return nano::error ("could not TOML serialize node_config");
 
-<<<<<<< HEAD
 	return nano::error ();
-=======
-	nano::tomlconfig vote_cache_l;
-	vote_cache.serialize (vote_cache_l);
-	toml.put_child ("vote_cache", vote_cache_l);
-
-	return toml.get_error ();
->>>>>>> 10206b81
 }
 
 nano::error nano::node_config::deserialize_toml (nano::tomlconfig & toml)
@@ -948,14 +940,6 @@
 {
 	set_flag ([size] (rsnano::NodeFlagsDto & dto) { dto.block_processor_verification_size = size; });
 }
-std::size_t nano::node_flags::inactive_votes_cache_size () const
-{
-	return flags_dto ().inactive_votes_cache_size;
-}
-void nano::node_flags::set_inactive_votes_cache_size (std::size_t size)
-{
-	set_flag ([size] (rsnano::NodeFlagsDto & dto) { dto.inactive_votes_cache_size = size; });
-}
 std::size_t nano::node_flags::vote_processor_capacity () const
 {
 	return flags_dto ().vote_processor_capacity;
