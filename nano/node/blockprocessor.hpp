--- conflicted
+++ resolved
@@ -1,12 +1,5 @@
 #pragma once
 
-<<<<<<< HEAD
-#include "nano/node/websocket.hpp"
-
-#include <nano/lib/blocks.hpp>
-=======
-#include <nano/lib/logging.hpp>
->>>>>>> 08f70e9d
 #include <nano/secure/common.hpp>
 
 #include <chrono>
@@ -21,6 +14,7 @@
 class block;
 class node;
 class write_database_queue;
+class logger;
 }
 
 namespace nano::store
@@ -30,9 +24,6 @@
 
 namespace nano
 {
-<<<<<<< HEAD
-class node;
-class write_database_queue;
 class node_config;
 class ledger;
 class node_flags;
@@ -53,8 +44,6 @@
 }
 
 class block_processor_lock;
-=======
->>>>>>> 08f70e9d
 
 enum class block_source
 {
