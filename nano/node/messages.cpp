--- conflicted
+++ resolved
@@ -1425,6 +1425,13 @@
 	return rsnano::rsn_message_telemetry_ack_is_empty_payload (handle);
 }
 
+std::string nano::telemetry_ack::to_string () const
+{
+	rsnano::StringDto dto;
+	rsnano::rsn_message_telemetry_ack_to_string (handle, &dto);
+	return rsnano::convert_dto_to_string (dto);
+}
+
 /*
  * telemetry_data
  */
@@ -1651,7 +1658,6 @@
 	rsnano::rsn_telemetry_data_set_active_difficulty (handle, difficulty_a);
 }
 
-<<<<<<< HEAD
 std::vector<uint8_t> nano::telemetry_data::get_unknown_data () const
 {
 	std::vector<uint8_t> result;
@@ -1659,25 +1665,6 @@
 	rsnano::rsn_telemetry_data_get_unknown_data (handle, result.data ());
 	return result;
 }
-=======
-std::string nano::telemetry_ack::to_string () const
-{
-	std::string s = header.to_string () + "\n";
-	if (is_empty_payload ())
-	{
-		s += "empty telemetry payload";
-	}
-	else
-	{
-		s += data.to_string ();
-	}
-	return s;
-}
-
-/*
- * telemetry_data
- */
->>>>>>> 2da983f3
 
 void nano::telemetry_data::set_unknown_data (std::vector<uint8_t> data_a)
 {
