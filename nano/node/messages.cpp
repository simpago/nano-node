#include "nano/lib/numbers.hpp"
#include "nano/lib/rsnano.hpp"
#include "nano/lib/rsnanoutils.hpp"

#include <nano/lib/blocks.hpp>
#include <nano/lib/config.hpp>
#include <nano/lib/memory.hpp>
#include <nano/lib/stats_enums.hpp>
#include <nano/lib/stream.hpp>
#include <nano/lib/utility.hpp>
#include <nano/lib/work.hpp>
#include <nano/node/common.hpp>
#include <nano/node/election.hpp>
#include <nano/node/messages.hpp>
#include <nano/node/network.hpp>

#include <boost/asio/ip/address_v6.hpp>
#include <boost/endian/conversion.hpp>
#include <boost/format.hpp>
#include <boost/pool/pool_alloc.hpp>

#include <bitset>
#include <chrono>
#include <cstdint>
#include <memory>
#include <optional>
#include <sstream>
#include <stdexcept>
#include <string>
#include <utility>
#include <vector>

nano::stat::detail nano::to_stat_detail (nano::message_type message_type)
{
	return static_cast<nano::stat::detail> (rsnano::rsn_message_type_to_stat_detail (static_cast<uint8_t> (message_type)));
}

/*
 * message
 */

nano::message::message (rsnano::MessageHandle * handle_a) :
	handle (handle_a)
{
}

nano::message::~message ()
{
	rsnano::rsn_message_destroy (handle);
}

nano::message_type nano::message::type () const
{
	return static_cast<nano::message_type> (rsnano::rsn_message_type (handle));
}

std::unique_ptr<nano::message> nano::message_handle_to_message (rsnano::MessageHandle * handle_a)
{
	if (handle_a == nullptr)
		return nullptr;

	auto msg_type{ static_cast<nano::message_type> (rsnano::rsn_message_type (handle_a)) };
	std::unique_ptr<nano::message> result;
	switch (msg_type)
	{
		case nano::message_type::bulk_pull:
			result = std::make_unique<nano::bulk_pull> (handle_a);
			break;
		case nano::message_type::keepalive:
			result = std::make_unique<nano::keepalive> (handle_a);
			break;
		case nano::message_type::publish:
			result = std::make_unique<nano::publish> (handle_a);
			break;
		case nano::message_type::confirm_req:
			result = std::make_unique<nano::confirm_req> (handle_a);
			break;
		case nano::message_type::confirm_ack:
			result = std::make_unique<nano::confirm_ack> (handle_a);
			break;
		case nano::message_type::bulk_push:
			result = std::make_unique<nano::bulk_push> (handle_a);
			break;
		case nano::message_type::frontier_req:
			result = std::make_unique<nano::frontier_req> (handle_a);
			break;
		case nano::message_type::node_id_handshake:
			result = std::make_unique<nano::node_id_handshake> (handle_a);
			break;
		case nano::message_type::bulk_pull_account:
			result = std::make_unique<nano::bulk_pull_account> (handle_a);
			break;
		case nano::message_type::telemetry_req:
			result = std::make_unique<nano::telemetry_req> (handle_a);
			break;
		case nano::message_type::telemetry_ack:
			result = std::make_unique<nano::telemetry_ack> (handle_a);
			break;
		case nano::message_type::asc_pull_req:
			result = std::make_unique<nano::asc_pull_req> (handle_a);
			break;
		case nano::message_type::asc_pull_ack:
			result = std::make_unique<nano::asc_pull_ack> (handle_a);
			break;
		default:
			throw std::runtime_error ("Cannot convert MessageHandle to message");
	}
	return result;
}

/*
 * keepalive
 */

rsnano::MessageHandle * create_keepalive_handle (nano::network_constants const & constants)
{
	auto constants_dto{ constants.to_dto () };
	return rsnano::rsn_message_keepalive_create (&constants_dto);
}

nano::keepalive::keepalive (nano::network_constants const & constants) :
	message (create_keepalive_handle (constants))
{
}

nano::keepalive::keepalive (rsnano::MessageHandle * handle_a) :
	message (handle_a)
{
}

nano::keepalive::keepalive (keepalive const & other_a) :
	message (rsnano::rsn_message_keepalive_clone (other_a.handle))
{
}

void nano::keepalive::visit (nano::message_visitor & visitor_a) const
{
	visitor_a.keepalive (*this);
}

bool nano::keepalive::operator== (nano::keepalive const & other_a) const
{
	return get_peers () == other_a.get_peers ();
}

std::array<nano::endpoint, 8> nano::keepalive::get_peers () const
{
	rsnano::EndpointDto dtos[8];
	rsnano::rsn_message_keepalive_peers (handle, &dtos[0]);
	std::array<nano::endpoint, 8> result;
	for (auto i = 0; i < 8; ++i)
	{
		result[i] = rsnano::dto_to_udp_endpoint (dtos[i]);
	}
	return result;
}

void nano::keepalive::set_peers (std::array<nano::endpoint, 8> const & peers_a)
{
	rsnano::EndpointDto dtos[8];
	for (auto i = 0; i < 8; ++i)
	{
		dtos[i] = rsnano::udp_endpoint_to_dto (peers_a[i]);
	}
	rsnano::rsn_message_keepalive_set_peers (handle, dtos);
}

std::size_t nano::keepalive::size ()
{
	return rsnano::rsn_message_keepalive_size ();
}

std::string nano::keepalive::to_string () const
{
	rsnano::StringDto dto;
	rsnano::rsn_message_keepalive_to_string (handle, &dto);
	return rsnano::convert_dto_to_string (dto);
}

/*
 * publish
 */

rsnano::MessageHandle * create_publish_handle (nano::network_constants const & constants, std::shared_ptr<nano::block> const & block_a)
{
	auto constants_dto{ constants.to_dto () };
	return rsnano::rsn_message_publish_create (&constants_dto, block_a->get_handle ());
}

nano::publish::publish (nano::network_constants const & constants, std::shared_ptr<nano::block> const & block_a) :
	message (create_publish_handle (constants, block_a))
{
}

nano::publish::publish (rsnano::MessageHandle * handle) :
	message (handle)
{
}

nano::publish::publish (nano::publish const & other_a) :
	message (rsnano::rsn_message_publish_clone (other_a.handle))
{
}

void nano::publish::visit (nano::message_visitor & visitor_a) const
{
	visitor_a.publish (*this);
}

bool nano::publish::operator== (nano::publish const & other_a) const
{
	return *get_block () == *other_a.get_block ();
}

std::shared_ptr<nano::block> nano::publish::get_block () const
{
	auto block_handle = rsnano::rsn_message_publish_block (handle);
	if (block_handle == nullptr)
		return nullptr;
	return nano::block_handle_to_block (block_handle);
}

nano::uint128_t nano::publish::get_digest () const
{
	std::uint8_t bytes[16];
	rsnano::rsn_message_publish_digest (handle, &bytes[0]);
	nano::uint128_t result;
	boost::multiprecision::import_bits (result, std::begin (bytes), std::end (bytes));
	return result;
}

void nano::publish::set_digest (nano::uint128_t digest_a)
{
	std::uint8_t bytes[16];
	boost::multiprecision::export_bits (digest_a, std::rbegin (bytes), 8, false);
	rsnano::rsn_message_publish_set_digest (handle, &bytes[0]);
}

std::string nano::publish::to_string () const
{
	rsnano::StringDto string_dto;
	rsnano::rsn_message_publish_to_string (handle, &string_dto);
	return rsnano::convert_dto_to_string (string_dto);
}

/*
 * confirm_req
 */

rsnano::MessageHandle * create_confirm_req_handle (nano::network_constants const & constants, std::vector<std::pair<nano::block_hash, nano::root>> roots_hashes_a)
{
	auto constants_dto{ constants.to_dto () };
	size_t hashes_count = roots_hashes_a.size ();
	std::vector<rsnano::HashRootPair> dtos;
	dtos.reserve (hashes_count);
	for (const auto & i : roots_hashes_a)
	{
		rsnano::HashRootPair dto;
		std::copy (std::begin (i.first.bytes), std::end (i.first.bytes), std::begin (dto.block_hash));
		std::copy (std::begin (i.second.bytes), std::end (i.second.bytes), std::begin (dto.root));
		dtos.push_back (dto);
	}

	return rsnano::rsn_message_confirm_req_create (&constants_dto, dtos.data (), hashes_count);
}

nano::confirm_req::confirm_req (nano::network_constants const & constants, std::vector<std::pair<nano::block_hash, nano::root>> const & roots_hashes_a) :
	message (create_confirm_req_handle (constants, roots_hashes_a))
{
}

nano::confirm_req::confirm_req (nano::network_constants const & constants, nano::block_hash const & hash_a, nano::root const & root_a) :
	message (create_confirm_req_handle (constants, std::vector<std::pair<nano::block_hash, nano::root>> (1, std::make_pair (hash_a, root_a))))
{
}

nano::confirm_req::confirm_req (rsnano::MessageHandle * handle_a) :
	message (handle_a)
{
}

nano::confirm_req::confirm_req (nano::confirm_req const & other_a) :
	message (rsnano::rsn_message_confirm_req_clone (other_a.handle))
{
}

std::vector<std::pair<nano::block_hash, nano::root>> nano::confirm_req::get_roots_hashes () const
{
	auto count = rsnano::rsn_message_confirm_req_roots_hashes_count (handle);
	std::vector<rsnano::HashRootPair> dtos;
	dtos.resize (count);
	rsnano::rsn_message_confirm_req_roots_hashes (handle, dtos.data ());
	std::vector<std::pair<nano::block_hash, nano::root>> result;
	result.reserve (dtos.size ());
	for (const auto & i : dtos)
	{
		nano::block_hash hash;
		nano::root root;
		std::copy (std::begin (i.block_hash), std::end (i.block_hash), std::begin (hash.bytes));
		std::copy (std::begin (i.root), std::end (i.root), std::begin (root.bytes));
		result.emplace_back (hash, root);
	}
	return result;
}

void nano::confirm_req::visit (nano::message_visitor & visitor_a) const
{
	visitor_a.confirm_req (*this);
}

bool nano::confirm_req::operator== (nano::confirm_req const & other_a) const
{
	return rsnano::rsn_message_confirm_req_equals (handle, other_a.handle);
}

std::string nano::confirm_req::roots_string () const
{
	rsnano::StringDto dto;
	rsnano::rsn_message_confirm_req_roots_string (handle, &dto);
	return rsnano::convert_dto_to_string (dto);
}

std::string nano::confirm_req::to_string () const
{
	rsnano::StringDto string_dto;
	rsnano::rsn_message_confirm_req_to_string (handle, &string_dto);
	return rsnano::convert_dto_to_string (string_dto);
}

/*
 * confirm_ack
 */

rsnano::MessageHandle * create_confirm_ack_handle (nano::network_constants const & constants, nano::vote const & vote_a)
{
	auto constants_dto{ constants.to_dto () };
	return rsnano::rsn_message_confirm_ack_create (&constants_dto, vote_a.get_handle ());
}

nano::confirm_ack::confirm_ack (nano::network_constants const & constants, std::shared_ptr<nano::vote> const & vote_a) :
	message (create_confirm_ack_handle (constants, *vote_a))
{
}

nano::confirm_ack::confirm_ack (nano::confirm_ack const & other_a) :
	message (rsnano::rsn_message_confirm_ack_clone (other_a.handle))
{
}

nano::confirm_ack::confirm_ack (rsnano::MessageHandle * handle_a) :
	message (handle_a)
{
}

bool nano::confirm_ack::operator== (nano::confirm_ack const & other_a) const
{
	auto result (*get_vote () == *other_a.get_vote ());
	return result;
}

void nano::confirm_ack::visit (nano::message_visitor & visitor_a) const
{
	visitor_a.confirm_ack (*this);
}

std::shared_ptr<nano::vote> nano::confirm_ack::get_vote () const
{
	auto vote_handle{ rsnano::rsn_message_confirm_ack_vote (handle) };
	std::shared_ptr<nano::vote> result;
	if (vote_handle != nullptr)
	{
		result = std::make_shared<nano::vote> (vote_handle);
	}
	return result;
}

std::string nano::confirm_ack::to_string () const
{
	rsnano::StringDto string_dto;
	rsnano::rsn_message_confirm_ack_to_string (handle, &string_dto);
	return rsnano::convert_dto_to_string (string_dto);
}

/*
 * frontier_req
 */

rsnano::MessageHandle * create_frontier_req_handle2 (nano::network_constants const & constants, nano::frontier_req::frontier_req_payload & payload)
{
	auto constants_dto{ constants.to_dto () };
	auto payload_dto{ payload.to_dto () };
	return rsnano::rsn_message_frontier_req_create3 (&constants_dto, &payload_dto);
}

rsnano::FrontierReqPayloadDto nano::frontier_req::frontier_req_payload::to_dto () const
{
	rsnano::FrontierReqPayloadDto dto;
	std::copy (std::begin (start.bytes), std::end (start.bytes), std::begin (dto.start));
	dto.age = age;
	dto.count = count;
	dto.only_confirmed = only_confirmed;
	return dto;
}

nano::frontier_req::frontier_req (nano::network_constants const & constants, frontier_req_payload & payload) :
	message (create_frontier_req_handle2 (constants, payload))
{
}

nano::frontier_req::frontier_req (rsnano::MessageHandle * handle_a) :
	message (handle_a)
{
}

nano::frontier_req::frontier_req (frontier_req const & other_a) :
	message (rsnano::rsn_message_frontier_req_clone (other_a.handle))
{
}

void nano::frontier_req::visit (nano::message_visitor & visitor_a) const
{
	visitor_a.frontier_req (*this);
}

bool nano::frontier_req::operator== (nano::frontier_req const & other_a) const
{
	return get_start () == other_a.get_start () && get_age () == other_a.get_age () && get_count () == other_a.get_count ();
}

bool nano::frontier_req::is_only_confirmed_present () const
{
	return rsnano::rsn_message_frontier_req_is_confirmed_present (handle);
}

nano::account nano::frontier_req::get_start () const
{
	nano::account start;
	rsnano::rsn_message_frontier_req_start (handle, start.bytes.data ());
	return start;
}

uint32_t nano::frontier_req::get_age () const
{
	return rsnano::rsn_message_frontier_req_age (handle);
}

uint32_t nano::frontier_req::get_count () const
{
	return rsnano::rsn_message_frontier_req_count (handle);
}

std::size_t nano::frontier_req::size ()
{
	return rsnano::rsn_message_frontier_size ();
}

std::string nano::frontier_req::to_string () const
{
	rsnano::StringDto dto;
	rsnano::rsn_message_frontier_req_to_string (handle, &dto);
	return rsnano::convert_dto_to_string (dto);
}

/*
 * bulk_pull
 */

namespace
{
rsnano::MessageHandle * create_bulk_pull_handle2 (nano::network_constants const & constants, nano::bulk_pull::bulk_pull_payload & payload)
{
	auto constants_dto{ constants.to_dto () };
	auto payload_dto{ payload.to_dto () };
	return rsnano::rsn_message_bulk_pull_create3 (&constants_dto, &payload_dto);
}
}

rsnano::BulkPullPayloadDto nano::bulk_pull::bulk_pull_payload::to_dto () const
{
	rsnano::BulkPullPayloadDto dto;
	std::copy (std::begin (start.bytes), std::end (start.bytes), std::begin (dto.start));
	std::copy (std::begin (end.bytes), std::end (end.bytes), std::begin (dto.end));
	dto.count = count;
	dto.ascending = ascending;
	return dto;
}

nano::bulk_pull::bulk_pull (nano::network_constants const & constants, nano::bulk_pull::bulk_pull_payload & payload) :
	message (create_bulk_pull_handle2 (constants, payload))
{
}

nano::bulk_pull::bulk_pull (rsnano::MessageHandle * handle_a) :
	message (handle_a)
{
}

nano::bulk_pull::bulk_pull (bulk_pull const & other_a) :
	message (rsnano::rsn_message_bulk_pull_req_clone (other_a.handle))
{
}

nano::block_hash nano::bulk_pull::get_end () const
{
	nano::block_hash end;
	rsnano::rsn_message_bulk_pull_end (handle, end.bytes.data ());
	return end;
}

void nano::bulk_pull::visit (nano::message_visitor & visitor_a) const
{
	visitor_a.bulk_pull (*this);
}

std::string nano::bulk_pull::to_string () const
{
	rsnano::StringDto dto;
	rsnano::rsn_message_bulk_pull_to_string (handle, &dto);
	return rsnano::convert_dto_to_string (dto);
}

/*
 * bulk_pull_account
 */

rsnano::MessageHandle * create_bulk_pull_account_handle2 (nano::network_constants const & constants, nano::bulk_pull_account::payload const & payload)
{
	auto constants_dto{ constants.to_dto () };
	auto payload_dto{ payload.to_dto () };
	return rsnano::rsn_message_bulk_pull_account_create3 (&constants_dto, &payload_dto);
}

rsnano::BulkPullAccountPayloadDto nano::bulk_pull_account::payload::to_dto () const
{
	rsnano::BulkPullAccountPayloadDto dto;
	account.copy_bytes_to (&dto.account[0]);
	std::copy (std::begin (minimum_amount.bytes), std::end (minimum_amount.bytes), std::begin (dto.minimum_amount));
	dto.flags = static_cast<uint8_t> (flags);
	return dto;
}

nano::bulk_pull_account::bulk_pull_account (nano::network_constants const & constants, nano::bulk_pull_account::payload const & payload) :
	message (create_bulk_pull_account_handle2 (constants, payload))
{
}

nano::bulk_pull_account::bulk_pull_account (rsnano::MessageHandle * handle_a) :
	message (handle_a)
{
}

nano::bulk_pull_account::bulk_pull_account (bulk_pull_account const & other_a) :
	message (rsnano::rsn_message_bulk_pull_account_clone (other_a.handle))
{
}

void nano::bulk_pull_account::visit (nano::message_visitor & visitor_a) const
{
	visitor_a.bulk_pull_account (*this);
}

std::size_t nano::bulk_pull_account::size ()
{
	return rsnano::rsn_message_bulk_pull_account_size ();
}

nano::account nano::bulk_pull_account::get_account () const
{
	nano::account account;
	rsnano::rsn_message_bulk_pull_account_account (handle, account.bytes.data ());
	return account;
}

nano::amount nano::bulk_pull_account::get_minimum_amount () const
{
	nano::amount amount;
	rsnano::rsn_message_bulk_pull_account_minimum_amount (handle, amount.bytes.data ());
	return amount;
}

nano::bulk_pull_account_flags nano::bulk_pull_account::get_flags () const
{
	return static_cast<nano::bulk_pull_account_flags> (rsnano::rsn_message_bulk_pull_account_flags (handle));
}

void nano::bulk_pull_account::set_account (nano::account account_a)
{
	rsnano::rsn_message_bulk_pull_account_set_account (handle, account_a.bytes.data ());
}

void nano::bulk_pull_account::set_minimum_amount (nano::amount amount_a)
{
	rsnano::rsn_message_bulk_pull_account_set_minimum_amount (handle, amount_a.bytes.data ());
}

void nano::bulk_pull_account::set_flags (nano::bulk_pull_account_flags flags_a)
{
	rsnano::rsn_message_bulk_pull_account_set_flags (handle, static_cast<uint8_t> (flags_a));
}

std::string nano::bulk_pull_account::to_string () const
{
	rsnano::StringDto dto;
	rsnano::rsn_message_bulk_pull_account_to_string (handle, &dto);
	return rsnano::convert_dto_to_string (dto);
}

/*
 * bulk_push
 */

rsnano::MessageHandle * create_bulk_push_handle (nano::network_constants const & constants)
{
	auto constants_dto{ constants.to_dto () };
	return rsnano::rsn_message_bulk_push_create (&constants_dto);
}

nano::bulk_push::bulk_push (nano::network_constants const & constants) :
	message (create_bulk_push_handle (constants))
{
}

nano::bulk_push::bulk_push (rsnano::MessageHandle * handle_a) :
	message (handle_a)
{
}

void nano::bulk_push::visit (nano::message_visitor & visitor_a) const
{
	visitor_a.bulk_push (*this);
}

/*
 * telemetry_req
 */

rsnano::MessageHandle * create_telemetry_req_handle (nano::network_constants const & constants)
{
	auto constants_dto{ constants.to_dto () };
	return rsnano::rsn_message_telemetry_req_create (&constants_dto);
}

nano::telemetry_req::telemetry_req (nano::network_constants const & constants) :
	message (create_telemetry_req_handle (constants))
{
}

nano::telemetry_req::telemetry_req (nano::telemetry_req const & other_a) :
	message (rsnano::rsn_message_telemetry_req_clone (other_a.handle))
{
}

nano::telemetry_req::telemetry_req (rsnano::MessageHandle * handle_a) :
	message (handle_a)
{
}

void nano::telemetry_req::visit (nano::message_visitor & visitor_a) const
{
	visitor_a.telemetry_req (*this);
}

std::string nano::telemetry_req::to_string () const
{
	rsnano::StringDto dto;
	rsnano::rsn_message_telemetry_req_to_string (handle, &dto);
	return rsnano::convert_dto_to_string (dto);
}

/*
 * telemetry_ack
 */

rsnano::MessageHandle * create_telemetry_ack_handle (nano::network_constants const & constants, rsnano::TelemetryDataHandle const * data_handle)
{
	auto constants_dto{ constants.to_dto () };
	nano::telemetry_data default_data;
	if (data_handle == nullptr)
	{
		data_handle = default_data.handle;
	}
	return rsnano::rsn_message_telemetry_ack_create (&constants_dto, data_handle);
}

nano::telemetry_ack::telemetry_ack (rsnano::MessageHandle * handle_a) :
	message (handle_a)
{
}

nano::telemetry_ack::telemetry_ack (nano::network_constants const & constants) :
	message (create_telemetry_ack_handle (constants, nullptr))
{
}

nano::telemetry_ack::telemetry_ack (nano::telemetry_ack const & other_a) :
	message (rsnano::rsn_message_telemetry_ack_clone (other_a.handle))
{
}

nano::telemetry_ack::telemetry_ack (nano::network_constants const & constants, nano::telemetry_data const & telemetry_data_a) :
	message (create_telemetry_ack_handle (constants, telemetry_data_a.handle))
{
}

nano::telemetry_ack & nano::telemetry_ack::operator= (telemetry_ack const & other_a)
{
	if (handle != nullptr)
		rsnano::rsn_message_destroy (handle);
	handle = rsnano::rsn_message_telemetry_ack_clone (other_a.handle);
	return *this;
}

void nano::telemetry_ack::visit (nano::message_visitor & visitor_a) const
{
	visitor_a.telemetry_ack (*this);
}

nano::telemetry_data nano::telemetry_ack::get_data () const
{
	auto data_handle = rsnano::rsn_message_telemetry_ack_data (handle);
	return nano::telemetry_data{ data_handle };
}

bool nano::telemetry_ack::is_empty_payload () const
{
	return rsnano::rsn_message_telemetry_ack_is_empty_payload (handle);
}

std::string nano::telemetry_ack::to_string () const
{
	rsnano::StringDto dto;
	rsnano::rsn_message_telemetry_ack_to_string (handle, &dto);
	return rsnano::convert_dto_to_string (dto);
}

/*
 * telemetry_data
 */

nano::telemetry_data::telemetry_data () :
	handle{ rsnano::rsn_telemetry_data_create () }
{
}

nano::telemetry_data::telemetry_data (rsnano::TelemetryDataHandle * handle_a) :
	handle{ handle_a }
{
}

nano::telemetry_data::telemetry_data (nano::telemetry_data const & other_a) :
	handle{ rsnano::rsn_telemetry_data_clone (other_a.handle) }
{
}

nano::telemetry_data::telemetry_data (nano::telemetry_data && other_a) :
	handle{ other_a.handle }
{
	other_a.handle = nullptr;
}

nano::telemetry_data::~telemetry_data ()
{
	if (handle != nullptr)
		rsnano::rsn_telemetry_data_destroy (handle);
}

nano::telemetry_data & nano::telemetry_data::operator= (nano::telemetry_data const & other_a)
{
	if (handle != nullptr)
		rsnano::rsn_telemetry_data_destroy (handle);
	handle = rsnano::rsn_telemetry_data_clone (other_a.handle);
	return *this;
}

nano::signature nano::telemetry_data::get_signature () const
{
	nano::signature result;
	rsnano::rsn_telemetry_data_get_signature (handle, result.bytes.data ());
	return result;
}

void nano::telemetry_data::set_signature (nano::signature const & signature_a)
{
	rsnano::rsn_telemetry_data_set_signature (handle, signature_a.bytes.data ());
}

nano::account nano::telemetry_data::get_node_id () const
{
	nano::account result;
	rsnano::rsn_telemetry_data_get_node_id (handle, result.bytes.data ());
	return result;
}

void nano::telemetry_data::set_node_id (nano::account const & node_id_a)
{
	rsnano::rsn_telemetry_data_set_node_id (handle, node_id_a.bytes.data ());
}

uint64_t nano::telemetry_data::get_block_count () const
{
	return rsnano::rsn_telemetry_data_get_block_count (handle);
}

void nano::telemetry_data::set_block_count (uint64_t count_a)
{
	rsnano::rsn_telemetry_data_set_block_count (handle, count_a);
}

uint64_t nano::telemetry_data::get_cemented_count () const
{
	return rsnano::rsn_telemetry_data_get_cemented_count (handle);
}

void nano::telemetry_data::set_cemented_count (uint64_t count_a)
{
	rsnano::rsn_telemetry_data_set_cemented_count (handle, count_a);
}

uint64_t nano::telemetry_data::get_unchecked_count () const
{
	return rsnano::rsn_telemetry_data_get_unchecked_count (handle);
}

void nano::telemetry_data::set_unchecked_count (uint64_t count_a)
{
	rsnano::rsn_telemetry_data_set_unchecked_count (handle, count_a);
}

uint64_t nano::telemetry_data::get_account_count () const
{
	return rsnano::rsn_telemetry_data_get_account_count (handle);
}

void nano::telemetry_data::set_account_count (uint64_t count_a)
{
	rsnano::rsn_telemetry_data_set_account_count (handle, count_a);
}

uint64_t nano::telemetry_data::get_bandwidth_cap () const
{
	return rsnano::rsn_telemetry_data_get_bandwidth_cap (handle);
}

void nano::telemetry_data::set_bandwidth_cap (uint64_t cap_a)
{
	rsnano::rsn_telemetry_data_set_bandwidth_cap (handle, cap_a);
}

uint64_t nano::telemetry_data::get_uptime () const
{
	return rsnano::rsn_telemetry_data_get_uptime (handle);
}

void nano::telemetry_data::set_uptime (uint64_t uptime_a)
{
	rsnano::rsn_telemetry_data_set_uptime (handle, uptime_a);
}

uint32_t nano::telemetry_data::get_peer_count () const
{
	return rsnano::rsn_telemetry_data_get_peer_count (handle);
}

void nano::telemetry_data::set_peer_count (uint32_t count_a)
{
	rsnano::rsn_telemetry_data_set_peer_count (handle, count_a);
}

uint8_t nano::telemetry_data::get_protocol_version () const
{
	return rsnano::rsn_telemetry_data_get_protocol_version (handle);
}

void nano::telemetry_data::set_protocol_version (uint8_t version_a)
{
	rsnano::rsn_telemetry_data_set_protocol_version (handle, version_a);
}

nano::block_hash nano::telemetry_data::get_genesis_block () const
{
	nano::block_hash result;
	rsnano::rsn_telemetry_data_get_genesis_block (handle, result.bytes.data ());
	return result;
}

void nano::telemetry_data::set_genesis_block (nano::block_hash const & block_a)
{
	rsnano::rsn_telemetry_data_set_genesis_block (handle, block_a.bytes.data ());
}

uint8_t nano::telemetry_data::get_major_version () const
{
	return rsnano::rsn_telemetry_data_get_major_version (handle);
}

void nano::telemetry_data::set_major_version (uint8_t version_a)
{
	rsnano::rsn_telemetry_data_set_major_version (handle, version_a);
}

uint8_t nano::telemetry_data::get_minor_version () const
{
	return rsnano::rsn_telemetry_data_get_minor_version (handle);
}

void nano::telemetry_data::set_minor_version (uint8_t version_a)
{
	rsnano::rsn_telemetry_data_set_minor_version (handle, version_a);
}

uint8_t nano::telemetry_data::get_patch_version () const
{
	return rsnano::rsn_telemetry_data_get_patch_version (handle);
}

void nano::telemetry_data::set_patch_version (uint8_t version_a)
{
	rsnano::rsn_telemetry_data_set_patch_version (handle, version_a);
}

uint8_t nano::telemetry_data::get_pre_release_version () const
{
	return rsnano::rsn_telemetry_data_get_pre_release_version (handle);
}

void nano::telemetry_data::set_pre_release_version (uint8_t version_a)
{
	rsnano::rsn_telemetry_data_set_pre_release_version (handle, version_a);
}

uint8_t nano::telemetry_data::get_maker () const
{
	return rsnano::rsn_telemetry_data_get_maker (handle);
}

void nano::telemetry_data::set_maker (uint8_t maker_a)
{
	rsnano::rsn_telemetry_data_set_maker (handle, maker_a);
}

std::chrono::system_clock::time_point nano::telemetry_data::get_timestamp () const
{
	auto timestamp_ms = rsnano::rsn_telemetry_data_get_timestamp_ms (handle);
	return std::chrono::system_clock::time_point (std::chrono::duration_cast<std::chrono::system_clock::duration> (std::chrono::milliseconds (timestamp_ms)));
}

void nano::telemetry_data::set_timestamp (std::chrono::system_clock::time_point timestamp_a)
{
	rsnano::rsn_telemetry_data_set_timestamp (handle, std::chrono::duration_cast<std::chrono::milliseconds> (timestamp_a.time_since_epoch ()).count ());
}

uint64_t nano::telemetry_data::get_active_difficulty () const
{
	return rsnano::rsn_telemetry_data_get_active_difficulty (handle);
}

void nano::telemetry_data::set_active_difficulty (uint64_t difficulty_a)
{
	rsnano::rsn_telemetry_data_set_active_difficulty (handle, difficulty_a);
}

std::vector<uint8_t> nano::telemetry_data::get_unknown_data () const
{
	std::vector<uint8_t> result;
	result.resize (rsnano::rsn_telemetry_data_get_unknown_data_len (handle));
	rsnano::rsn_telemetry_data_get_unknown_data (handle, result.data ());
	return result;
}

void nano::telemetry_data::set_unknown_data (std::vector<uint8_t> data_a)
{
	rsnano::rsn_telemetry_data_set_unknown_data (handle, data_a.data (), data_a.size ());
}

nano::error nano::telemetry_data::serialize_json (nano::jsonconfig & json, bool ignore_identification_metrics_a) const
{
	json.put ("block_count", get_block_count ());
	json.put ("cemented_count", get_cemented_count ());
	json.put ("unchecked_count", get_unchecked_count ());
	json.put ("account_count", get_account_count ());
	json.put ("bandwidth_cap", get_bandwidth_cap ());
	json.put ("peer_count", get_peer_count ());
	json.put ("protocol_version", get_protocol_version ());
	json.put ("uptime", get_uptime ());
	json.put ("genesis_block", get_genesis_block ().to_string ());
	json.put ("major_version", get_major_version ());
	json.put ("minor_version", get_minor_version ());
	json.put ("patch_version", get_patch_version ());
	json.put ("pre_release_version", get_pre_release_version ());
	json.put ("maker", get_maker ());
	json.put ("timestamp", std::chrono::duration_cast<std::chrono::milliseconds> (get_timestamp ().time_since_epoch ()).count ());
	json.put ("active_difficulty", nano::to_string_hex (get_active_difficulty ()));
	// Keep these last for UI purposes
	if (!ignore_identification_metrics_a)
	{
		json.put ("node_id", get_node_id ().to_node_id ());
		json.put ("signature", get_signature ().to_string ());
	}
	return json.get_error ();
}

nano::error nano::telemetry_data::deserialize_json (nano::jsonconfig & json, bool ignore_identification_metrics_a)
{
	if (!ignore_identification_metrics_a)
	{
		std::string signature_l;
		json.get ("signature", signature_l);
		if (!json.get_error ())
		{
			nano::signature sig;
			if (sig.decode_hex (signature_l))
			{
				json.get_error ().set ("Could not deserialize signature");
			}
			set_signature (sig);
		}

		std::string node_id_l;
		json.get ("node_id", node_id_l);
		if (!json.get_error ())
		{
			nano::account nid;
			if (nid.decode_node_id (node_id_l))
			{
				json.get_error ().set ("Could not deserialize node id");
			}
			set_node_id (nid);
		}
	}

	uint64_t tmp_u64;
	json.get ("block_count", tmp_u64);
	set_block_count (tmp_u64);

	json.get ("cemented_count", tmp_u64);
	set_cemented_count (tmp_u64);

	json.get ("unchecked_count", tmp_u64);
	set_unchecked_count (tmp_u64);

	json.get ("account_count", tmp_u64);
	set_account_count (tmp_u64);

	json.get ("bandwidth_cap", tmp_u64);
	set_bandwidth_cap (tmp_u64);

	uint32_t tmp_u32;
	json.get ("peer_count", tmp_u32);
	set_peer_count (tmp_u32);

	uint8_t tmp_u8;
	json.get ("protocol_version", tmp_u8);
	set_protocol_version (tmp_u8);

	json.get ("uptime", tmp_u64);
	set_uptime (tmp_u64);

	std::string genesis_block_l;
	json.get ("genesis_block", genesis_block_l);
	if (!json.get_error ())
	{
		nano::block_hash blk;
		if (blk.decode_hex (genesis_block_l))
		{
			json.get_error ().set ("Could not deserialize genesis block");
		}
		set_genesis_block (blk);
	}

	json.get ("major_version", tmp_u8);
	set_major_version (tmp_u8);

	json.get ("minor_version", tmp_u8);
	set_minor_version (tmp_u8);

	json.get ("patch_version", tmp_u8);
	set_patch_version (tmp_u8);

	json.get ("pre_release_version", tmp_u8);
	set_pre_release_version (tmp_u8);

	json.get ("maker", tmp_u8);
	set_maker (tmp_u8);

	auto timestamp_l = json.get<uint64_t> ("timestamp");
	auto tsp = std::chrono::system_clock::time_point (std::chrono::milliseconds (timestamp_l));
	set_timestamp (tsp);

	auto current_active_difficulty_text = json.get<std::string> ("active_difficulty");
	auto ec = nano::from_string_hex (current_active_difficulty_text, tmp_u64);
	set_active_difficulty (tmp_u64);
	debug_assert (!ec);
	return json.get_error ();
}

std::string nano::telemetry_data::to_string () const
{
	rsnano::StringDto string_dto;
	rsnano::rsn_telemetry_data_to_json (handle, &string_dto);
	return rsnano::convert_dto_to_string (string_dto);
}

bool nano::telemetry_data::operator== (nano::telemetry_data const & data_a) const
{
	return (get_signature () == data_a.get_signature () && get_node_id () == data_a.get_node_id () && get_block_count () == data_a.get_block_count ()
	&& get_cemented_count () == data_a.get_cemented_count () && get_unchecked_count () == data_a.get_unchecked_count () && get_account_count () == data_a.get_account_count ()
	&& get_bandwidth_cap () == data_a.get_bandwidth_cap () && get_uptime () == data_a.get_uptime ()
	&& get_peer_count () == data_a.get_peer_count () && get_protocol_version () == data_a.get_protocol_version () && get_genesis_block () == data_a.get_genesis_block ()
	&& get_major_version () == data_a.get_major_version () && get_minor_version () == data_a.get_minor_version () && get_patch_version () == data_a.get_patch_version ()
	&& get_pre_release_version () == data_a.get_pre_release_version () && get_maker () == data_a.get_maker () && get_timestamp () == data_a.get_timestamp ()
	&& get_active_difficulty () == data_a.get_active_difficulty () && get_unknown_data () == data_a.get_unknown_data ());
}

bool nano::telemetry_data::operator!= (nano::telemetry_data const & data_a) const
{
	return !(*this == data_a);
}

void nano::telemetry_data::sign (nano::keypair const & node_id_a)
{
<<<<<<< HEAD
	if (!rsnano::rsn_telemetry_data_sign (handle, node_id_a.prv.bytes.data ()))
		throw std::runtime_error ("could not sign telemetry data");
=======
	switch (type)
	{
		case asc_pull_type::blocks:
		{
			blocks_payload pld{};
			pld.deserialize (stream);
			payload = pld;
			break;
		}
		case asc_pull_type::account_info:
		{
			account_info_payload pld{};
			pld.deserialize (stream);
			payload = pld;
			break;
		}
		case asc_pull_type::frontiers:
		{
			frontiers_payload pld{};
			pld.deserialize (stream);
			payload = pld;
			break;
		}
		default:
			throw std::runtime_error ("Unknown asc_pull_type");
	}
>>>>>>> 1ef520a2
}

bool nano::telemetry_data::validate_signature () const
{
<<<<<<< HEAD
	bool error = !rsnano::rsn_telemetry_data_validate_signature (handle);
	return error;
=======
	// TODO: Avoid serializing the payload twice
	std::vector<uint8_t> bytes;
	{
		nano::vectorstream payload_stream (bytes);
		serialize_payload (payload_stream);
	}
	debug_assert (bytes.size () <= std::numeric_limits<uint16_t>::max ()); // Max uint16 for storing size
	debug_assert (bytes.size () >= 1);
	header.extensions = std::bitset<16> (bytes.size ());
>>>>>>> 1ef520a2
}

std::size_t nano::telemetry_data::size ()
{
	return rsnano::rsn_telemetry_data_size ();
}

/*
 * node_id_handshake
 */

namespace
{
rsnano::MessageHandle * create_node_id_handshake_handle (nano::network_constants const & constants, std::optional<nano::node_id_handshake::query_payload> query, std::optional<nano::node_id_handshake::response_payload> response)
{
	auto constants_dto{ constants.to_dto () };
	const uint8_t * query_bytes = nullptr;
	if (query)
	{
		query_bytes = query->cookie.bytes.data ();
	}

	const uint8_t * acc_bytes = nullptr;
	const uint8_t * sig_bytes = nullptr;
	const uint8_t * salt_bytes = nullptr;
	const uint8_t * genesis_bytes = nullptr;
	if (response)
	{
		acc_bytes = response->node_id.bytes.data ();
		sig_bytes = response->signature.bytes.data ();
		if (response->v2)
		{
			salt_bytes = response->v2->salt.bytes.data ();
			genesis_bytes = response->v2->genesis.bytes.data ();
		}
<<<<<<< HEAD
	}

	return rsnano::rsn_message_node_id_handshake_create (&constants_dto, query_bytes, acc_bytes, sig_bytes, salt_bytes, genesis_bytes);
}

}

nano::node_id_handshake::node_id_handshake (node_id_handshake const & other_a) :
	message{ rsnano::rsn_message_node_id_handshake_clone (other_a.handle) }
{
}

nano::node_id_handshake::node_id_handshake (nano::network_constants const & constants, std::optional<query_payload> query_a, std::optional<response_payload> response_a) :
	message (create_node_id_handshake_handle (constants, query_a, response_a))
{
=======
		void operator() (frontiers_payload) const
		{
			debug_assert (type == asc_pull_type::frontiers);
		}
	};
	std::visit (consistency_visitor{ type }, payload);
	return true; // Just for convenience of calling from asserts
>>>>>>> 1ef520a2
}

nano::node_id_handshake::node_id_handshake (rsnano::MessageHandle * handle_a) :
	message (handle_a)
{
}

std::optional<nano::node_id_handshake::query_payload> nano::node_id_handshake::get_query () const
{
	nano::uint256_union data;
	if (rsnano::rsn_message_node_id_handshake_query (handle, data.bytes.data ()))
	{
		nano::node_id_handshake::query_payload payload;
		payload.cookie = data;
		return payload;
	}

	return std::nullopt;
}

std::optional<nano::node_id_handshake::response_payload> nano::node_id_handshake::get_response () const
{
	nano::account account;
	nano::signature signature;
	nano::uint256_union salt;
	nano::block_hash genesis;
	bool is_v2;
	if (rsnano::rsn_message_node_id_handshake_response (handle, account.bytes.data (), signature.bytes.data (), &is_v2, salt.bytes.data (), genesis.bytes.data ()))
	{
		nano::node_id_handshake::response_payload payload;
		payload.node_id = account;
		payload.signature = signature;
		if (is_v2)
		{
			nano::node_id_handshake::response_payload::v2_payload v2_payload{};
			v2_payload.genesis = genesis;
			v2_payload.salt = salt;
			payload.v2 = v2_payload;
		}
		else
		{
			payload.v2 = std::nullopt;
		}
		return payload;
	}
	return std::nullopt;
}

bool nano::node_id_handshake::is_v2 () const
{
	return rsnano::rsn_message_node_id_handshake_is_v2 (handle);
}

void nano::node_id_handshake::visit (nano::message_visitor & visitor_a) const
{
	visitor_a.node_id_handshake (*this);
}

std::string nano::node_id_handshake::to_string () const
{
	rsnano::StringDto dto;
	rsnano::rsn_message_node_id_handshake_to_string (handle, &dto);
	return rsnano::convert_dto_to_string (dto);
}

/*
 * asc_pull_req
 */
namespace
{
rsnano::MessageHandle * create_asc_pull_req_accounts_handle (nano::network_constants const & constants, uint64_t id, nano::asc_pull_req::account_info_payload & payload_a)
{
	auto constants_dto{ constants.to_dto () };
	return rsnano::rsn_message_asc_pull_req_create_accounts (&constants_dto, id, payload_a.target.bytes.data (), static_cast<uint8_t> (payload_a.target_type));
}

rsnano::MessageHandle * create_asc_pull_req_blocks_handle (nano::network_constants const & constants, uint64_t id, nano::asc_pull_req::blocks_payload & payload_a)
{
	auto constants_dto{ constants.to_dto () };
	return rsnano::rsn_message_asc_pull_req_create_blocks (&constants_dto, id, payload_a.start.bytes.data (), payload_a.count, static_cast<uint8_t> (payload_a.start_type));
}
}

nano::asc_pull_req::asc_pull_req (nano::network_constants const & constants, uint64_t id, account_info_payload & payload_a) :
	message (create_asc_pull_req_accounts_handle (constants, id, payload_a))
{
}

<<<<<<< HEAD
nano::asc_pull_req::asc_pull_req (nano::network_constants const & constants, uint64_t id, blocks_payload & payload_a) :
	message (create_asc_pull_req_blocks_handle (constants, id, payload_a))
{
}
=======
/*
 * asc_pull_req::frontiers_payload
 */

void nano::asc_pull_req::frontiers_payload::serialize (nano::stream & stream) const
{
	nano::write (stream, start);
	nano::write_big_endian (stream, count);
}

void nano::asc_pull_req::frontiers_payload::deserialize (nano::stream & stream)
{
	nano::read (stream, start);
	nano::read_big_endian (stream, count);
}

/*
 * asc_pull_ack
 */
>>>>>>> 1ef520a2

nano::asc_pull_req::asc_pull_req (nano::asc_pull_req const & other_a) :
	message{ rsnano::rsn_message_asc_pull_req_clone (other_a.handle) }
{
}

nano::asc_pull_req::asc_pull_req (rsnano::MessageHandle * handle_a) :
	message (handle_a)
{
}

uint64_t nano::asc_pull_req::id () const
{
	return rsnano::rsn_message_asc_pull_req_get_id (handle);
}

void nano::asc_pull_req::set_id (uint64_t id_a)
{
<<<<<<< HEAD
	rsnano::rsn_message_asc_pull_req_set_id (handle, id_a);
}
=======
	debug_assert (header.extensions.to_ulong () > 0); // Block payload must have at least `not_a_block` terminator
	header.serialize (stream);
	nano::write (stream, type);
	nano::write_big_endian (stream, id);
>>>>>>> 1ef520a2

nano::asc_pull_type nano::asc_pull_req::pull_type () const
{
	return static_cast<nano::asc_pull_type> (rsnano::rsn_message_asc_pull_req_pull_type (handle));
}

void nano::asc_pull_req::visit (nano::message_visitor & visitor) const
{
	visitor.asc_pull_req (*this);
}

std::variant<nano::empty_payload, nano::asc_pull_req::blocks_payload, nano::asc_pull_req::account_info_payload> nano::asc_pull_req::payload () const
{
	std::variant<nano::empty_payload, nano::asc_pull_req::blocks_payload, nano::asc_pull_req::account_info_payload> result;
	auto payload_type = static_cast<nano::asc_pull_type> (rsnano::rsn_message_asc_pull_req_payload_type (handle));
	if (payload_type == nano::asc_pull_type::blocks)
	{
		nano::asc_pull_req::blocks_payload blocks;
		uint8_t start_type{ 0 };
		rsnano::rsn_message_asc_pull_req_payload_blocks (handle, blocks.start.bytes.data (), &blocks.count, &start_type);
		blocks.start_type = static_cast<nano::asc_pull_req::hash_type> (start_type);
		return blocks;
	}
	else if (payload_type == nano::asc_pull_type::account_info)
	{
		nano::asc_pull_req::account_info_payload account_info;
		uint8_t target_type{ 0 };
		rsnano::rsn_message_asc_pull_req_payload_account_info (handle, account_info.target.bytes.data (), &target_type);
		account_info.target_type = static_cast<nano::asc_pull_req::hash_type> (target_type);
		return account_info;
	}
	return empty_payload{};
}

/*
 * asc_pull_ack
 */
namespace
{
rsnano::MessageHandle * create_asc_pull_ack_account_info_handle (nano::network_constants const & constants, uint64_t id, nano::asc_pull_ack::account_info_payload & payload_a)
{
	auto constants_dto{ constants.to_dto () };
	rsnano::AccountInfoAckPayloadDto dto;
	std::copy (std::begin (payload_a.account.bytes), std::end (payload_a.account.bytes), std::begin (dto.account));
	std::copy (std::begin (payload_a.account_open.bytes), std::end (payload_a.account_open.bytes), std::begin (dto.account_open));
	std::copy (std::begin (payload_a.account_head.bytes), std::end (payload_a.account_head.bytes), std::begin (dto.account_head));
	dto.account_block_count = payload_a.account_block_count;
	std::copy (std::begin (payload_a.account_conf_frontier.bytes), std::end (payload_a.account_conf_frontier.bytes), std::begin (dto.account_conf_frontier));
	dto.account_conf_height = payload_a.account_conf_height;
	return rsnano::rsn_message_asc_pull_ack_create2 (&constants_dto, id, &dto);
}

rsnano::MessageHandle * create_asc_pull_ack_blocks_handle (nano::network_constants const & constants, uint64_t id, nano::asc_pull_ack::blocks_payload & payload_a)
{
	auto constants_dto{ constants.to_dto () };
	std::vector<rsnano::BlockHandle *> block_handles;
	block_handles.reserve (payload_a.blocks.size ());
	for (const auto & block : payload_a.blocks)
	{
<<<<<<< HEAD
		block_handles.push_back (block->get_handle ());
=======
		case asc_pull_type::blocks:
		{
			blocks_payload pld{};
			pld.deserialize (stream);
			payload = pld;
			break;
		}
		case asc_pull_type::account_info:
		{
			account_info_payload pld{};
			pld.deserialize (stream);
			payload = pld;
			break;
		}
		case asc_pull_type::frontiers:
		{
			frontiers_payload pld{};
			pld.deserialize (stream);
			payload = pld;
			break;
		}
		default:
			throw std::runtime_error ("Unknown asc_pull_type");
>>>>>>> 1ef520a2
	}
	return rsnano::rsn_message_asc_pull_ack_create3 (&constants_dto, id, block_handles.data (), block_handles.size ());
}
}

nano::asc_pull_ack::asc_pull_ack (nano::network_constants const & constants, uint64_t id, account_info_payload & payload_a) :
	message (create_asc_pull_ack_account_info_handle (constants, id, payload_a))
{
<<<<<<< HEAD
=======
	// TODO: Avoid serializing the payload twice
	std::vector<uint8_t> bytes;
	{
		nano::vectorstream payload_stream (bytes);
		serialize_payload (payload_stream);
	}
	debug_assert (bytes.size () <= std::numeric_limits<uint16_t>::max ()); // Max uint16 for storing size
	debug_assert (bytes.size () >= 1);
	header.extensions = std::bitset<16> (bytes.size ());
>>>>>>> 1ef520a2
}

nano::asc_pull_ack::asc_pull_ack (nano::network_constants const & constants, uint64_t id, blocks_payload & payload_a) :
	message (create_asc_pull_ack_blocks_handle (constants, id, payload_a))
{
}

nano::asc_pull_ack::asc_pull_ack (nano::asc_pull_ack const & other_a) :
	message{ rsnano::rsn_message_asc_pull_ack_clone (other_a.handle) }
{
<<<<<<< HEAD
=======
	struct consistency_visitor
	{
		nano::asc_pull_type type;

		void operator() (empty_payload) const
		{
			debug_assert (false, "missing payload");
		}
		void operator() (blocks_payload) const
		{
			debug_assert (type == asc_pull_type::blocks);
		}
		void operator() (account_info_payload) const
		{
			debug_assert (type == asc_pull_type::account_info);
		}
		void operator() (frontiers_payload) const
		{
			debug_assert (type == asc_pull_type::frontiers);
		}
	};
	std::visit (consistency_visitor{ type }, payload);
	return true; // Just for convenience of calling from asserts
>>>>>>> 1ef520a2
}

nano::asc_pull_ack::asc_pull_ack (rsnano::MessageHandle * handle_a) :
	message (handle_a)
{
}

uint64_t nano::asc_pull_ack::id () const
{
<<<<<<< HEAD
	return rsnano::rsn_message_asc_pull_ack_get_id (handle);
=======
	debug_assert (blocks.size () <= max_blocks);

	for (auto & block : blocks)
	{
		debug_assert (block != nullptr);
		nano::serialize_block (stream, *block);
	}
	// For convenience, end with null block terminator
	nano::serialize_block_type (stream, nano::block_type::not_a_block);
>>>>>>> 1ef520a2
}

void nano::asc_pull_ack::set_id (uint64_t id_a)
{
	rsnano::rsn_message_asc_pull_ack_set_id (handle, id_a);
}

nano::asc_pull_type nano::asc_pull_ack::pull_type () const
{
	return static_cast<nano::asc_pull_type> (rsnano::rsn_message_asc_pull_ack_pull_type (handle));
}

void nano::asc_pull_ack::visit (nano::message_visitor & visitor) const
{
	visitor.asc_pull_ack (*this);
}

std::variant<nano::empty_payload, nano::asc_pull_ack::blocks_payload, nano::asc_pull_ack::account_info_payload> nano::asc_pull_ack::payload () const
{
<<<<<<< HEAD
	std::variant<nano::empty_payload, nano::asc_pull_req::blocks_payload, nano::asc_pull_req::account_info_payload> result;
	auto payload_type = static_cast<nano::asc_pull_type> (rsnano::rsn_message_asc_pull_ack_pull_type (handle));
	if (payload_type == nano::asc_pull_type::blocks)
	{
		nano::asc_pull_ack::blocks_payload blocks;
		rsnano::BlockArrayDto blocks_dto;
		rsnano::rsn_message_asc_pull_ack_payload_blocks (handle, &blocks_dto);
		rsnano::read_block_array_dto (blocks_dto, blocks.blocks);
		return blocks;
	}
	else if (payload_type == nano::asc_pull_type::account_info)
	{
		rsnano::AccountInfoAckPayloadDto dto;
		rsnano::rsn_message_asc_pull_ack_payload_account_info (handle, &dto);
		nano::asc_pull_ack::account_info_payload account_info;
		std::copy (std::begin (dto.account), std::end (dto.account), std::begin (account_info.account.bytes));
		std::copy (std::begin (dto.account_open), std::end (dto.account_open), std::begin (account_info.account_open.bytes));
		std::copy (std::begin (dto.account_head), std::end (dto.account_head), std::begin (account_info.account_head.bytes));
		account_info.account_block_count = dto.account_block_count;
		std::copy (std::begin (dto.account_conf_frontier), std::end (dto.account_conf_frontier), std::begin (account_info.account_conf_frontier.bytes));
		account_info.account_conf_height = dto.account_conf_height;
		return account_info;
	}
	return empty_payload{};
=======
	nano::read (stream, account);
	nano::read (stream, account_open);
	nano::read (stream, account_head);
	nano::read_big_endian (stream, account_block_count);
	nano::read (stream, account_conf_frontier);
	nano::read_big_endian (stream, account_conf_height);
}

/*
 * asc_pull_ack::frontiers_payload
 */

void nano::asc_pull_ack::frontiers_payload::serialize_frontier (nano::stream & stream, nano::asc_pull_ack::frontiers_payload::frontier const & frontier)
{
	auto const & [account, hash] = frontier;
	nano::write (stream, account);
	nano::write (stream, hash);
}

nano::asc_pull_ack::frontiers_payload::frontier nano::asc_pull_ack::frontiers_payload::deserialize_frontier (nano::stream & stream)
{
	nano::account account;
	nano::block_hash hash;
	nano::read (stream, account);
	nano::read (stream, hash);
	return { account, hash };
}

void nano::asc_pull_ack::frontiers_payload::serialize (nano::stream & stream) const
{
	debug_assert (frontiers.size () <= max_frontiers);

	for (auto const & frontier : frontiers)
	{
		serialize_frontier (stream, frontier);
	}
	serialize_frontier (stream, { nano::account{ 0 }, nano::block_hash{ 0 } });
}

void nano::asc_pull_ack::frontiers_payload::deserialize (nano::stream & stream)
{
	auto current = deserialize_frontier (stream);
	while ((!current.first.is_zero () && !current.second.is_zero ()) && frontiers.size () < max_frontiers)
	{
		frontiers.push_back (current);
		current = deserialize_frontier (stream);
	}
>>>>>>> 1ef520a2
}<|MERGE_RESOLUTION|>--- conflicted
+++ resolved
@@ -1118,55 +1118,14 @@
 
 void nano::telemetry_data::sign (nano::keypair const & node_id_a)
 {
-<<<<<<< HEAD
 	if (!rsnano::rsn_telemetry_data_sign (handle, node_id_a.prv.bytes.data ()))
 		throw std::runtime_error ("could not sign telemetry data");
-=======
-	switch (type)
-	{
-		case asc_pull_type::blocks:
-		{
-			blocks_payload pld{};
-			pld.deserialize (stream);
-			payload = pld;
-			break;
-		}
-		case asc_pull_type::account_info:
-		{
-			account_info_payload pld{};
-			pld.deserialize (stream);
-			payload = pld;
-			break;
-		}
-		case asc_pull_type::frontiers:
-		{
-			frontiers_payload pld{};
-			pld.deserialize (stream);
-			payload = pld;
-			break;
-		}
-		default:
-			throw std::runtime_error ("Unknown asc_pull_type");
-	}
->>>>>>> 1ef520a2
 }
 
 bool nano::telemetry_data::validate_signature () const
 {
-<<<<<<< HEAD
 	bool error = !rsnano::rsn_telemetry_data_validate_signature (handle);
 	return error;
-=======
-	// TODO: Avoid serializing the payload twice
-	std::vector<uint8_t> bytes;
-	{
-		nano::vectorstream payload_stream (bytes);
-		serialize_payload (payload_stream);
-	}
-	debug_assert (bytes.size () <= std::numeric_limits<uint16_t>::max ()); // Max uint16 for storing size
-	debug_assert (bytes.size () >= 1);
-	header.extensions = std::bitset<16> (bytes.size ());
->>>>>>> 1ef520a2
 }
 
 std::size_t nano::telemetry_data::size ()
@@ -1202,7 +1161,6 @@
 			salt_bytes = response->v2->salt.bytes.data ();
 			genesis_bytes = response->v2->genesis.bytes.data ();
 		}
-<<<<<<< HEAD
 	}
 
 	return rsnano::rsn_message_node_id_handshake_create (&constants_dto, query_bytes, acc_bytes, sig_bytes, salt_bytes, genesis_bytes);
@@ -1218,15 +1176,6 @@
 nano::node_id_handshake::node_id_handshake (nano::network_constants const & constants, std::optional<query_payload> query_a, std::optional<response_payload> response_a) :
 	message (create_node_id_handshake_handle (constants, query_a, response_a))
 {
-=======
-		void operator() (frontiers_payload) const
-		{
-			debug_assert (type == asc_pull_type::frontiers);
-		}
-	};
-	std::visit (consistency_visitor{ type }, payload);
-	return true; // Just for convenience of calling from asserts
->>>>>>> 1ef520a2
 }
 
 nano::node_id_handshake::node_id_handshake (rsnano::MessageHandle * handle_a) :
@@ -1308,6 +1257,12 @@
 	auto constants_dto{ constants.to_dto () };
 	return rsnano::rsn_message_asc_pull_req_create_blocks (&constants_dto, id, payload_a.start.bytes.data (), payload_a.count, static_cast<uint8_t> (payload_a.start_type));
 }
+
+rsnano::MessageHandle * create_asc_pull_req_frontiers_handle (nano::network_constants const & constants, uint64_t id, nano::asc_pull_req::frontiers_payload & payload_a)
+{
+	auto constants_dto{ constants.to_dto () };
+	return rsnano::rsn_message_asc_pull_req_create_frontiers (&constants_dto, id, payload_a.start.bytes.data (), payload_a.count);
+}
 }
 
 nano::asc_pull_req::asc_pull_req (nano::network_constants const & constants, uint64_t id, account_info_payload & payload_a) :
@@ -1315,32 +1270,15 @@
 {
 }
 
-<<<<<<< HEAD
 nano::asc_pull_req::asc_pull_req (nano::network_constants const & constants, uint64_t id, blocks_payload & payload_a) :
 	message (create_asc_pull_req_blocks_handle (constants, id, payload_a))
 {
 }
-=======
-/*
- * asc_pull_req::frontiers_payload
- */
-
-void nano::asc_pull_req::frontiers_payload::serialize (nano::stream & stream) const
-{
-	nano::write (stream, start);
-	nano::write_big_endian (stream, count);
-}
-
-void nano::asc_pull_req::frontiers_payload::deserialize (nano::stream & stream)
-{
-	nano::read (stream, start);
-	nano::read_big_endian (stream, count);
-}
-
-/*
- * asc_pull_ack
- */
->>>>>>> 1ef520a2
+
+nano::asc_pull_req::asc_pull_req (nano::network_constants const & constants, uint64_t id, frontiers_payload & payload_a) :
+	message (create_asc_pull_req_frontiers_handle (constants, id, payload_a))
+{
+}
 
 nano::asc_pull_req::asc_pull_req (nano::asc_pull_req const & other_a) :
 	message{ rsnano::rsn_message_asc_pull_req_clone (other_a.handle) }
@@ -1359,15 +1297,8 @@
 
 void nano::asc_pull_req::set_id (uint64_t id_a)
 {
-<<<<<<< HEAD
 	rsnano::rsn_message_asc_pull_req_set_id (handle, id_a);
 }
-=======
-	debug_assert (header.extensions.to_ulong () > 0); // Block payload must have at least `not_a_block` terminator
-	header.serialize (stream);
-	nano::write (stream, type);
-	nano::write_big_endian (stream, id);
->>>>>>> 1ef520a2
 
 nano::asc_pull_type nano::asc_pull_req::pull_type () const
 {
@@ -1379,7 +1310,7 @@
 	visitor.asc_pull_req (*this);
 }
 
-std::variant<nano::empty_payload, nano::asc_pull_req::blocks_payload, nano::asc_pull_req::account_info_payload> nano::asc_pull_req::payload () const
+std::variant<nano::empty_payload, nano::asc_pull_req::blocks_payload, nano::asc_pull_req::account_info_payload, nano::asc_pull_req::frontiers_payload> nano::asc_pull_req::payload () const
 {
 	std::variant<nano::empty_payload, nano::asc_pull_req::blocks_payload, nano::asc_pull_req::account_info_payload> result;
 	auto payload_type = static_cast<nano::asc_pull_type> (rsnano::rsn_message_asc_pull_req_payload_type (handle));
@@ -1398,6 +1329,12 @@
 		rsnano::rsn_message_asc_pull_req_payload_account_info (handle, account_info.target.bytes.data (), &target_type);
 		account_info.target_type = static_cast<nano::asc_pull_req::hash_type> (target_type);
 		return account_info;
+	}
+	else if (payload_type == nano::asc_pull_type::frontiers)
+	{
+		nano::asc_pull_req::frontiers_payload frontiers;
+		rsnano::rsn_message_asc_pull_req_payload_frontiers (handle, frontiers.start.bytes.data (), &frontiers.count);
+		return frontiers;
 	}
 	return empty_payload{};
 }
@@ -1427,53 +1364,28 @@
 	block_handles.reserve (payload_a.blocks.size ());
 	for (const auto & block : payload_a.blocks)
 	{
-<<<<<<< HEAD
 		block_handles.push_back (block->get_handle ());
-=======
-		case asc_pull_type::blocks:
-		{
-			blocks_payload pld{};
-			pld.deserialize (stream);
-			payload = pld;
-			break;
-		}
-		case asc_pull_type::account_info:
-		{
-			account_info_payload pld{};
-			pld.deserialize (stream);
-			payload = pld;
-			break;
-		}
-		case asc_pull_type::frontiers:
-		{
-			frontiers_payload pld{};
-			pld.deserialize (stream);
-			payload = pld;
-			break;
-		}
-		default:
-			throw std::runtime_error ("Unknown asc_pull_type");
->>>>>>> 1ef520a2
 	}
 	return rsnano::rsn_message_asc_pull_ack_create3 (&constants_dto, id, block_handles.data (), block_handles.size ());
+}
+
+rsnano::MessageHandle * create_asc_pull_ack_frontiers_handle (nano::network_constants const & constants, uint64_t id, nano::asc_pull_ack::frontiers_payload & payload_a)
+{
+	auto constants_dto{ constants.to_dto () };
+	auto frontier_vec = rsnano::rsn_frontier_vec_create ();
+	for (const auto & frontier : payload_a.frontiers)
+	{
+		rsnano::rsn_frontier_vec_push (frontier_vec, frontier.first.bytes.data (), frontier.second.bytes.data ());
+	}
+	auto message_handle = rsnano::rsn_message_asc_pull_ack_create4 (&constants_dto, id, frontier_vec);
+	rsnano::rsn_frontier_vec_destroy (frontier_vec);
+	return message_handle;
 }
 }
 
 nano::asc_pull_ack::asc_pull_ack (nano::network_constants const & constants, uint64_t id, account_info_payload & payload_a) :
 	message (create_asc_pull_ack_account_info_handle (constants, id, payload_a))
 {
-<<<<<<< HEAD
-=======
-	// TODO: Avoid serializing the payload twice
-	std::vector<uint8_t> bytes;
-	{
-		nano::vectorstream payload_stream (bytes);
-		serialize_payload (payload_stream);
-	}
-	debug_assert (bytes.size () <= std::numeric_limits<uint16_t>::max ()); // Max uint16 for storing size
-	debug_assert (bytes.size () >= 1);
-	header.extensions = std::bitset<16> (bytes.size ());
->>>>>>> 1ef520a2
 }
 
 nano::asc_pull_ack::asc_pull_ack (nano::network_constants const & constants, uint64_t id, blocks_payload & payload_a) :
@@ -1481,35 +1393,14 @@
 {
 }
 
+nano::asc_pull_ack::asc_pull_ack (nano::network_constants const & constants, uint64_t id, frontiers_payload & payload_a) :
+	message (create_asc_pull_ack_frontiers_handle (constants, id, payload_a))
+{
+}
+
 nano::asc_pull_ack::asc_pull_ack (nano::asc_pull_ack const & other_a) :
 	message{ rsnano::rsn_message_asc_pull_ack_clone (other_a.handle) }
 {
-<<<<<<< HEAD
-=======
-	struct consistency_visitor
-	{
-		nano::asc_pull_type type;
-
-		void operator() (empty_payload) const
-		{
-			debug_assert (false, "missing payload");
-		}
-		void operator() (blocks_payload) const
-		{
-			debug_assert (type == asc_pull_type::blocks);
-		}
-		void operator() (account_info_payload) const
-		{
-			debug_assert (type == asc_pull_type::account_info);
-		}
-		void operator() (frontiers_payload) const
-		{
-			debug_assert (type == asc_pull_type::frontiers);
-		}
-	};
-	std::visit (consistency_visitor{ type }, payload);
-	return true; // Just for convenience of calling from asserts
->>>>>>> 1ef520a2
 }
 
 nano::asc_pull_ack::asc_pull_ack (rsnano::MessageHandle * handle_a) :
@@ -1519,19 +1410,7 @@
 
 uint64_t nano::asc_pull_ack::id () const
 {
-<<<<<<< HEAD
 	return rsnano::rsn_message_asc_pull_ack_get_id (handle);
-=======
-	debug_assert (blocks.size () <= max_blocks);
-
-	for (auto & block : blocks)
-	{
-		debug_assert (block != nullptr);
-		nano::serialize_block (stream, *block);
-	}
-	// For convenience, end with null block terminator
-	nano::serialize_block_type (stream, nano::block_type::not_a_block);
->>>>>>> 1ef520a2
 }
 
 void nano::asc_pull_ack::set_id (uint64_t id_a)
@@ -1549,9 +1428,8 @@
 	visitor.asc_pull_ack (*this);
 }
 
-std::variant<nano::empty_payload, nano::asc_pull_ack::blocks_payload, nano::asc_pull_ack::account_info_payload> nano::asc_pull_ack::payload () const
-{
-<<<<<<< HEAD
+std::variant<nano::empty_payload, nano::asc_pull_ack::blocks_payload, nano::asc_pull_ack::account_info_payload, nano::asc_pull_ack::frontiers_payload> nano::asc_pull_ack::payload () const
+{
 	std::variant<nano::empty_payload, nano::asc_pull_req::blocks_payload, nano::asc_pull_req::account_info_payload> result;
 	auto payload_type = static_cast<nano::asc_pull_type> (rsnano::rsn_message_asc_pull_ack_pull_type (handle));
 	if (payload_type == nano::asc_pull_type::blocks)
@@ -1575,54 +1453,21 @@
 		account_info.account_conf_height = dto.account_conf_height;
 		return account_info;
 	}
+	else if (payload_type == nano::asc_pull_type::frontiers)
+	{
+		auto frontier_vec = rsnano::rsn_message_asc_pull_ack_payload_frontiers (handle);
+		nano::asc_pull_ack::frontiers_payload payload;
+		auto len = rsnano::rsn_frontier_vec_len (frontier_vec);
+		for (auto i = 0; i < len; ++i)
+		{
+			nano::account account{};
+			nano::block_hash hash{};
+			rsnano::rsn_frontier_vec_get (frontier_vec, i, account.bytes.data (), hash.bytes.data ());
+			payload.frontiers.emplace_back (account, hash);
+		}
+		rsnano::rsn_frontier_vec_destroy (frontier_vec);
+		return payload;
+	}
+
 	return empty_payload{};
-=======
-	nano::read (stream, account);
-	nano::read (stream, account_open);
-	nano::read (stream, account_head);
-	nano::read_big_endian (stream, account_block_count);
-	nano::read (stream, account_conf_frontier);
-	nano::read_big_endian (stream, account_conf_height);
-}
-
-/*
- * asc_pull_ack::frontiers_payload
- */
-
-void nano::asc_pull_ack::frontiers_payload::serialize_frontier (nano::stream & stream, nano::asc_pull_ack::frontiers_payload::frontier const & frontier)
-{
-	auto const & [account, hash] = frontier;
-	nano::write (stream, account);
-	nano::write (stream, hash);
-}
-
-nano::asc_pull_ack::frontiers_payload::frontier nano::asc_pull_ack::frontiers_payload::deserialize_frontier (nano::stream & stream)
-{
-	nano::account account;
-	nano::block_hash hash;
-	nano::read (stream, account);
-	nano::read (stream, hash);
-	return { account, hash };
-}
-
-void nano::asc_pull_ack::frontiers_payload::serialize (nano::stream & stream) const
-{
-	debug_assert (frontiers.size () <= max_frontiers);
-
-	for (auto const & frontier : frontiers)
-	{
-		serialize_frontier (stream, frontier);
-	}
-	serialize_frontier (stream, { nano::account{ 0 }, nano::block_hash{ 0 } });
-}
-
-void nano::asc_pull_ack::frontiers_payload::deserialize (nano::stream & stream)
-{
-	auto current = deserialize_frontier (stream);
-	while ((!current.first.is_zero () && !current.second.is_zero ()) && frontiers.size () < max_frontiers)
-	{
-		frontiers.push_back (current);
-		current = deserialize_frontier (stream);
-	}
->>>>>>> 1ef520a2
 }