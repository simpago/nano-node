#include "nano/lib/numbers.hpp"
#include "nano/lib/rsnano.hpp"
#include "nano/lib/rsnanoutils.hpp"

#include <nano/lib/blocks.hpp>
#include <nano/lib/config.hpp>
#include <nano/lib/memory.hpp>
#include <nano/lib/stats_enums.hpp>
#include <nano/lib/stream.hpp>
#include <nano/lib/utility.hpp>
#include <nano/lib/work.hpp>
#include <nano/node/common.hpp>
#include <nano/node/election.hpp>
#include <nano/node/messages.hpp>
#include <nano/node/network.hpp>

#include <boost/asio/ip/address_v6.hpp>
#include <boost/endian/conversion.hpp>
#include <boost/format.hpp>
#include <boost/pool/pool_alloc.hpp>

#include <bitset>
#include <chrono>
#include <cstdint>
#include <memory>
#include <optional>
#include <sstream>
#include <stdexcept>
#include <string>
#include <utility>
#include <vector>

nano::stat::detail nano::to_stat_detail (nano::message_type message_type)
{
	return static_cast<nano::stat::detail> (rsnano::rsn_message_type_to_stat_detail (static_cast<uint8_t> (message_type)));
}

/*
 * message
 */

nano::message::message (rsnano::MessageHandle * handle_a) :
	handle (handle_a)
{
}

nano::message::~message ()
{
	rsnano::rsn_message_destroy (handle);
}

nano::message_type nano::message::type () const
{
	return static_cast<nano::message_type> (rsnano::rsn_message_type (handle));
}

std::unique_ptr<nano::message> nano::message_handle_to_message (rsnano::MessageHandle * handle_a)
{
	if (handle_a == nullptr)
		return nullptr;

	auto msg_type{ static_cast<nano::message_type> (rsnano::rsn_message_type (handle_a)) };
	std::unique_ptr<nano::message> result;
	switch (msg_type)
	{
		case nano::message_type::bulk_pull:
			result = std::make_unique<nano::bulk_pull> (handle_a);
			break;
		case nano::message_type::keepalive:
			result = std::make_unique<nano::keepalive> (handle_a);
			break;
		case nano::message_type::publish:
			result = std::make_unique<nano::publish> (handle_a);
			break;
		case nano::message_type::confirm_req:
			result = std::make_unique<nano::confirm_req> (handle_a);
			break;
		case nano::message_type::confirm_ack:
			result = std::make_unique<nano::confirm_ack> (handle_a);
			break;
		case nano::message_type::bulk_push:
			result = std::make_unique<nano::bulk_push> (handle_a);
			break;
		case nano::message_type::frontier_req:
			result = std::make_unique<nano::frontier_req> (handle_a);
			break;
		case nano::message_type::node_id_handshake:
			result = std::make_unique<nano::node_id_handshake> (handle_a);
			break;
		case nano::message_type::bulk_pull_account:
			result = std::make_unique<nano::bulk_pull_account> (handle_a);
			break;
		case nano::message_type::telemetry_req:
			result = std::make_unique<nano::telemetry_req> (handle_a);
			break;
		case nano::message_type::telemetry_ack:
			result = std::make_unique<nano::telemetry_ack> (handle_a);
			break;
		case nano::message_type::asc_pull_req:
			result = std::make_unique<nano::asc_pull_req> (handle_a);
			break;
		case nano::message_type::asc_pull_ack:
			result = std::make_unique<nano::asc_pull_ack> (handle_a);
			break;
		default:
			throw std::runtime_error ("Cannot convert MessageHandle to message");
	}
	return result;
}

/*
 * keepalive
 */

rsnano::MessageHandle * create_keepalive_handle (nano::network_constants const & constants)
{
	auto constants_dto{ constants.to_dto () };
	return rsnano::rsn_message_keepalive_create (&constants_dto);
}

nano::keepalive::keepalive (nano::network_constants const & constants) :
	message (create_keepalive_handle (constants))
{
}

nano::keepalive::keepalive (rsnano::MessageHandle * handle_a) :
	message (handle_a)
{
}

nano::keepalive::keepalive (keepalive const & other_a) :
	message (rsnano::rsn_message_keepalive_clone (other_a.handle))
{
}

void nano::keepalive::visit (nano::message_visitor & visitor_a) const
{
	visitor_a.keepalive (*this);
}

bool nano::keepalive::operator== (nano::keepalive const & other_a) const
{
	return get_peers () == other_a.get_peers ();
}

std::array<nano::endpoint, 8> nano::keepalive::get_peers () const
{
	rsnano::EndpointDto dtos[8];
	rsnano::rsn_message_keepalive_peers (handle, &dtos[0]);
	std::array<nano::endpoint, 8> result;
	for (auto i = 0; i < 8; ++i)
	{
		result[i] = rsnano::dto_to_udp_endpoint (dtos[i]);
	}
	return result;
}

void nano::keepalive::set_peers (std::array<nano::endpoint, 8> const & peers_a)
{
	rsnano::EndpointDto dtos[8];
	for (auto i = 0; i < 8; ++i)
	{
		dtos[i] = rsnano::udp_endpoint_to_dto (peers_a[i]);
	}
	rsnano::rsn_message_keepalive_set_peers (handle, dtos);
}

std::size_t nano::keepalive::size ()
{
<<<<<<< HEAD
	return rsnano::rsn_message_keepalive_size ();
=======
	switch (type)
	{
		case nano::message_type::bulk_pull:
		{
			return nano::bulk_pull::size + (bulk_pull_is_count_present () ? nano::bulk_pull::extended_parameters_size : 0);
		}
		case nano::message_type::bulk_push:
		case nano::message_type::telemetry_req:
		{
			// These don't have a payload
			return 0;
		}
		case nano::message_type::frontier_req:
		{
			return nano::frontier_req::size;
		}
		case nano::message_type::bulk_pull_account:
		{
			return nano::bulk_pull_account::size;
		}
		case nano::message_type::keepalive:
		{
			return nano::keepalive::size;
		}
		case nano::message_type::publish:
		{
			return nano::block::size (block_type ());
		}
		case nano::message_type::confirm_ack:
		{
			return nano::confirm_ack::size (count_get ());
		}
		case nano::message_type::confirm_req:
		{
			return nano::confirm_req::size (*this);
		}
		case nano::message_type::node_id_handshake:
		{
			return nano::node_id_handshake::size (*this);
		}
		case nano::message_type::telemetry_ack:
		{
			return nano::telemetry_ack::size (*this);
		}
		case nano::message_type::asc_pull_req:
		{
			return nano::asc_pull_req::size (*this);
		}
		case nano::message_type::asc_pull_ack:
		{
			return nano::asc_pull_ack::size (*this);
		}
		default:
		{
			debug_assert (false);
			return 0;
		}
	}
>>>>>>> 761db251
}

std::string nano::keepalive::to_string () const
{
	rsnano::StringDto dto;
	rsnano::rsn_message_keepalive_to_string (handle, &dto);
	return rsnano::convert_dto_to_string (dto);
}

/*
 * publish
 */

rsnano::MessageHandle * create_publish_handle (nano::network_constants const & constants, std::shared_ptr<nano::block> const & block_a)
{
	auto constants_dto{ constants.to_dto () };
	return rsnano::rsn_message_publish_create (&constants_dto, block_a->get_handle ());
}

nano::publish::publish (nano::network_constants const & constants, std::shared_ptr<nano::block> const & block_a) :
	message (create_publish_handle (constants, block_a))
{
}

nano::publish::publish (rsnano::MessageHandle * handle) :
	message (handle)
{
}

nano::publish::publish (nano::publish const & other_a) :
	message (rsnano::rsn_message_publish_clone (other_a.handle))
{
}

void nano::publish::visit (nano::message_visitor & visitor_a) const
{
	visitor_a.publish (*this);
}

bool nano::publish::operator== (nano::publish const & other_a) const
{
	return *get_block () == *other_a.get_block ();
}

std::shared_ptr<nano::block> nano::publish::get_block () const
{
	auto block_handle = rsnano::rsn_message_publish_block (handle);
	if (block_handle == nullptr)
		return nullptr;
	return nano::block_handle_to_block (block_handle);
}

nano::uint128_t nano::publish::get_digest () const
{
	std::uint8_t bytes[16];
	rsnano::rsn_message_publish_digest (handle, &bytes[0]);
	nano::uint128_t result;
	boost::multiprecision::import_bits (result, std::begin (bytes), std::end (bytes));
	return result;
}

void nano::publish::set_digest (nano::uint128_t digest_a)
{
	std::uint8_t bytes[16];
	boost::multiprecision::export_bits (digest_a, std::rbegin (bytes), 8, false);
	rsnano::rsn_message_publish_set_digest (handle, &bytes[0]);
}

std::string nano::publish::to_string () const
{
	rsnano::StringDto string_dto;
	rsnano::rsn_message_publish_to_string (handle, &string_dto);
	return rsnano::convert_dto_to_string (string_dto);
}

/*
 * confirm_req
 */

rsnano::MessageHandle * create_confirm_req_handle (nano::network_constants const & constants, nano::block const * block_a, std::vector<std::pair<nano::block_hash, nano::root>> roots_hashes_a)
{
	auto constants_dto{ constants.to_dto () };
	rsnano::BlockHandle * block_handle = nullptr;
	if (block_a != nullptr)
	{
		block_handle = block_a->get_handle ();
	}

	size_t hashes_count = roots_hashes_a.size ();
	std::vector<rsnano::HashRootPair> dtos;
	dtos.reserve (hashes_count);
	for (const auto & i : roots_hashes_a)
	{
		rsnano::HashRootPair dto;
		std::copy (std::begin (i.first.bytes), std::end (i.first.bytes), std::begin (dto.block_hash));
		std::copy (std::begin (i.second.bytes), std::end (i.second.bytes), std::begin (dto.root));
		dtos.push_back (dto);
	}

	return rsnano::rsn_message_confirm_req_create (&constants_dto, block_handle, dtos.data (), hashes_count);
}

nano::confirm_req::confirm_req (nano::network_constants const & constants, std::shared_ptr<nano::block> const & block_a) :
	message (create_confirm_req_handle (constants, block_a.get (), std::vector<std::pair<nano::block_hash, nano::root>> ()))
{
}

nano::confirm_req::confirm_req (nano::network_constants const & constants, std::vector<std::pair<nano::block_hash, nano::root>> const & roots_hashes_a) :
	message (create_confirm_req_handle (constants, nullptr, roots_hashes_a))
{
}

nano::confirm_req::confirm_req (nano::network_constants const & constants, nano::block_hash const & hash_a, nano::root const & root_a) :
	message (create_confirm_req_handle (constants, nullptr, std::vector<std::pair<nano::block_hash, nano::root>> (1, std::make_pair (hash_a, root_a))))
{
}

nano::confirm_req::confirm_req (rsnano::MessageHandle * handle_a) :
	message (handle_a)
{
}

nano::confirm_req::confirm_req (nano::confirm_req const & other_a) :
	message (rsnano::rsn_message_confirm_req_clone (other_a.handle))
{
}

std::shared_ptr<nano::block> nano::confirm_req::get_block () const
{
	auto block_handle = rsnano::rsn_message_confirm_req_block (handle);
	std::shared_ptr<nano::block> result;
	if (block_handle != nullptr)
	{
		result = nano::block_handle_to_block (block_handle);
	}
	return result;
}

std::vector<std::pair<nano::block_hash, nano::root>> nano::confirm_req::get_roots_hashes () const
{
	auto count = rsnano::rsn_message_confirm_req_roots_hashes_count (handle);
	std::vector<rsnano::HashRootPair> dtos;
	dtos.resize (count);
	rsnano::rsn_message_confirm_req_roots_hashes (handle, dtos.data ());
	std::vector<std::pair<nano::block_hash, nano::root>> result;
	result.reserve (dtos.size ());
	for (const auto & i : dtos)
	{
		nano::block_hash hash;
		nano::root root;
		std::copy (std::begin (i.block_hash), std::end (i.block_hash), std::begin (hash.bytes));
		std::copy (std::begin (i.root), std::end (i.root), std::begin (root.bytes));
		result.emplace_back (hash, root);
	}
	return result;
}

void nano::confirm_req::visit (nano::message_visitor & visitor_a) const
{
	visitor_a.confirm_req (*this);
}

bool nano::confirm_req::operator== (nano::confirm_req const & other_a) const
{
	return rsnano::rsn_message_confirm_req_equals (handle, other_a.handle);
}

std::string nano::confirm_req::roots_string () const
{
	rsnano::StringDto dto;
	rsnano::rsn_message_confirm_req_roots_string (handle, &dto);
	return rsnano::convert_dto_to_string (dto);
}

std::string nano::confirm_req::to_string () const
{
	rsnano::StringDto string_dto;
	rsnano::rsn_message_confirm_req_to_string (handle, &string_dto);
	return rsnano::convert_dto_to_string (string_dto);
}

/*
 * confirm_ack
 */

rsnano::MessageHandle * create_confirm_ack_handle (nano::network_constants const & constants, nano::vote const & vote_a)
{
	auto constants_dto{ constants.to_dto () };
	return rsnano::rsn_message_confirm_ack_create (&constants_dto, vote_a.get_handle ());
}

nano::confirm_ack::confirm_ack (nano::network_constants const & constants, std::shared_ptr<nano::vote> const & vote_a) :
	message (create_confirm_ack_handle (constants, *vote_a))
{
}

nano::confirm_ack::confirm_ack (nano::confirm_ack const & other_a) :
	message (rsnano::rsn_message_confirm_ack_clone (other_a.handle))
{
}

nano::confirm_ack::confirm_ack (rsnano::MessageHandle * handle_a) :
	message (handle_a)
{
}

bool nano::confirm_ack::operator== (nano::confirm_ack const & other_a) const
{
	auto result (*get_vote () == *other_a.get_vote ());
	return result;
}

void nano::confirm_ack::visit (nano::message_visitor & visitor_a) const
{
	visitor_a.confirm_ack (*this);
}

std::shared_ptr<nano::vote> nano::confirm_ack::get_vote () const
{
	auto vote_handle{ rsnano::rsn_message_confirm_ack_vote (handle) };
	std::shared_ptr<nano::vote> result;
	if (vote_handle != nullptr)
	{
		result = std::make_shared<nano::vote> (vote_handle);
	}
	return result;
}

std::string nano::confirm_ack::to_string () const
{
	rsnano::StringDto string_dto;
	rsnano::rsn_message_confirm_ack_to_string (handle, &string_dto);
	return rsnano::convert_dto_to_string (string_dto);
}

/*
 * frontier_req
 */

<<<<<<< HEAD
rsnano::MessageHandle * create_frontier_req_handle2 (nano::network_constants const & constants, nano::frontier_req::frontier_req_payload & payload)
{
	auto constants_dto{ constants.to_dto () };
	auto payload_dto{ payload.to_dto () };
	return rsnano::rsn_message_frontier_req_create3 (&constants_dto, &payload_dto);
}

rsnano::FrontierReqPayloadDto nano::frontier_req::frontier_req_payload::to_dto () const
{
	rsnano::FrontierReqPayloadDto dto;
	std::copy (std::begin (start.bytes), std::end (start.bytes), std::begin (dto.start));
	dto.age = age;
	dto.count = count;
	dto.only_confirmed = only_confirmed;
	return dto;
}

nano::frontier_req::frontier_req (nano::network_constants const & constants, frontier_req_payload & payload) :
	message (create_frontier_req_handle2 (constants, payload))
{
}

nano::frontier_req::frontier_req (rsnano::MessageHandle * handle_a) :
	message (handle_a)
=======
nano::confirm_req::confirm_req (bool & error_a, nano::stream & stream_a, nano::message_header const & header_a) :
	message (header_a)
{
	if (!error_a)
	{
		error_a = deserialize (stream_a);
	}
}

nano::confirm_req::confirm_req (nano::network_constants const & constants, std::vector<std::pair<nano::block_hash, nano::root>> const & roots_hashes_a) :
	message (constants, nano::message_type::confirm_req),
	roots_hashes (roots_hashes_a)
{
	debug_assert (!roots_hashes.empty ());
	debug_assert (roots_hashes.size () < 16);

	// Set `not_a_block` (1) block type for hashes + roots request
	// This is needed to keep compatibility with previous protocol versions (<= V25.1)
	header.block_type_set (nano::block_type::not_a_block);
	header.count_set (static_cast<uint8_t> (roots_hashes.size ()));
}

nano::confirm_req::confirm_req (nano::network_constants const & constants, nano::block_hash const & hash_a, nano::root const & root_a) :
	confirm_req (constants, std::vector<std::pair<nano::block_hash, nano::root>>{ { hash_a, root_a } })
>>>>>>> 761db251
{
}

nano::frontier_req::frontier_req (frontier_req const & other_a) :
	message (rsnano::rsn_message_frontier_req_clone (other_a.handle))
{
}

void nano::frontier_req::visit (nano::message_visitor & visitor_a) const
{
<<<<<<< HEAD
	visitor_a.frontier_req (*this);
}

bool nano::frontier_req::operator== (nano::frontier_req const & other_a) const
{
	return get_start () == other_a.get_start () && get_age () == other_a.get_age () && get_count () == other_a.get_count ();
=======
	debug_assert (!roots_hashes.empty ());

	header.serialize (stream_a);

	// Write hashes & roots
	for (auto & root_hash : roots_hashes)
	{
		nano::write (stream_a, root_hash.first);
		nano::write (stream_a, root_hash.second);
	}
}

bool nano::confirm_req::deserialize (nano::stream & stream_a)
{
	debug_assert (header.type == nano::message_type::confirm_req);

	bool result = false;
	try
	{
		uint8_t const count = header.count_get ();
		for (auto i (0); i != count && !result; ++i)
		{
			nano::block_hash block_hash (0);
			nano::block_hash root (0);
			nano::read (stream_a, block_hash);
			nano::read (stream_a, root);
			if (!block_hash.is_zero () || !root.is_zero ())
			{
				roots_hashes.emplace_back (block_hash, root);
			}
		}

		result = roots_hashes.empty () || (roots_hashes.size () != count);
	}
	catch (std::runtime_error const &)
	{
		result = true;
	}

	return result;
>>>>>>> 761db251
}

bool nano::frontier_req::is_only_confirmed_present () const
{
<<<<<<< HEAD
	return rsnano::rsn_message_frontier_req_is_confirmed_present (handle);
=======
	bool equal (false);
	if (!roots_hashes.empty () && !other_a.roots_hashes.empty ())
	{
		equal = roots_hashes == other_a.roots_hashes;
	}
	return equal;
>>>>>>> 761db251
}

nano::account nano::frontier_req::get_start () const
{
	nano::account start;
	rsnano::rsn_message_frontier_req_start (handle, start.bytes.data ());
	return start;
}

<<<<<<< HEAD
uint32_t nano::frontier_req::get_age () const
{
	return rsnano::rsn_message_frontier_req_age (handle);
=======
std::size_t nano::confirm_req::size (nano::message_header const & header)
{
	auto const count = header.count_get ();
	return count * (sizeof (decltype (roots_hashes)::value_type::first) + sizeof (decltype (roots_hashes)::value_type::second));
>>>>>>> 761db251
}

uint32_t nano::frontier_req::get_count () const
{
	return rsnano::rsn_message_frontier_req_count (handle);
}

<<<<<<< HEAD
std::size_t nano::frontier_req::size ()
{
	return rsnano::rsn_message_frontier_size ();
}
=======
	for (auto && roots_hash : roots_hashes)
	{
		s += "\n" + roots_hash.first.to_string () + ":" + roots_hash.second.to_string ();
	}
>>>>>>> 761db251

std::string nano::frontier_req::to_string () const
{
	rsnano::StringDto dto;
	rsnano::rsn_message_frontier_req_to_string (handle, &dto);
	return rsnano::convert_dto_to_string (dto);
}

/*
 * bulk_pull
 */

namespace
{
rsnano::MessageHandle * create_bulk_pull_handle2 (nano::network_constants const & constants, nano::bulk_pull::bulk_pull_payload & payload)
{
	auto constants_dto{ constants.to_dto () };
	auto payload_dto{ payload.to_dto () };
	return rsnano::rsn_message_bulk_pull_create3 (&constants_dto, &payload_dto);
}
}

rsnano::BulkPullPayloadDto nano::bulk_pull::bulk_pull_payload::to_dto () const
{
<<<<<<< HEAD
	rsnano::BulkPullPayloadDto dto;
	std::copy (std::begin (start.bytes), std::end (start.bytes), std::begin (dto.start));
	std::copy (std::begin (end.bytes), std::end (end.bytes), std::begin (dto.end));
	dto.count = count;
	dto.ascending = ascending;
	return dto;
=======
	debug_assert (vote_a->hashes.size () < 16);

	header.count_set (static_cast<uint8_t> (vote_a->hashes.size ()));
>>>>>>> 761db251
}

nano::bulk_pull::bulk_pull (nano::network_constants const & constants, nano::bulk_pull::bulk_pull_payload & payload) :
	message (create_bulk_pull_handle2 (constants, payload))
{
<<<<<<< HEAD
=======
	header.serialize (stream_a);
	vote->serialize (stream_a);
>>>>>>> 761db251
}

nano::bulk_pull::bulk_pull (rsnano::MessageHandle * handle_a) :
	message (handle_a)
{
}

nano::bulk_pull::bulk_pull (bulk_pull const & other_a) :
	message (rsnano::rsn_message_bulk_pull_req_clone (other_a.handle))
{
}

nano::block_hash nano::bulk_pull::get_end () const
{
	nano::block_hash end;
	rsnano::rsn_message_bulk_pull_end (handle, end.bytes.data ());
	return end;
}

void nano::bulk_pull::visit (nano::message_visitor & visitor_a) const
{
	visitor_a.bulk_pull (*this);
}

std::string nano::bulk_pull::to_string () const
{
	rsnano::StringDto dto;
	rsnano::rsn_message_bulk_pull_to_string (handle, &dto);
	return rsnano::convert_dto_to_string (dto);
}

/*
 * bulk_pull_account
 */

rsnano::MessageHandle * create_bulk_pull_account_handle2 (nano::network_constants const & constants, nano::bulk_pull_account::payload const & payload)
{
	auto constants_dto{ constants.to_dto () };
	auto payload_dto{ payload.to_dto () };
	return rsnano::rsn_message_bulk_pull_account_create3 (&constants_dto, &payload_dto);
}

rsnano::BulkPullAccountPayloadDto nano::bulk_pull_account::payload::to_dto () const
{
	rsnano::BulkPullAccountPayloadDto dto;
	account.copy_bytes_to (&dto.account[0]);
	std::copy (std::begin (minimum_amount.bytes), std::end (minimum_amount.bytes), std::begin (dto.minimum_amount));
	dto.flags = static_cast<uint8_t> (flags);
	return dto;
}

nano::bulk_pull_account::bulk_pull_account (nano::network_constants const & constants, nano::bulk_pull_account::payload const & payload) :
	message (create_bulk_pull_account_handle2 (constants, payload))
{
}

nano::bulk_pull_account::bulk_pull_account (rsnano::MessageHandle * handle_a) :
	message (handle_a)
{
}

nano::bulk_pull_account::bulk_pull_account (bulk_pull_account const & other_a) :
	message (rsnano::rsn_message_bulk_pull_account_clone (other_a.handle))
{
}

void nano::bulk_pull_account::visit (nano::message_visitor & visitor_a) const
{
	visitor_a.bulk_pull_account (*this);
}

std::size_t nano::bulk_pull_account::size ()
{
	return rsnano::rsn_message_bulk_pull_account_size ();
}

nano::account nano::bulk_pull_account::get_account () const
{
	nano::account account;
	rsnano::rsn_message_bulk_pull_account_account (handle, account.bytes.data ());
	return account;
}

nano::amount nano::bulk_pull_account::get_minimum_amount () const
{
	nano::amount amount;
	rsnano::rsn_message_bulk_pull_account_minimum_amount (handle, amount.bytes.data ());
	return amount;
}

nano::bulk_pull_account_flags nano::bulk_pull_account::get_flags () const
{
	return static_cast<nano::bulk_pull_account_flags> (rsnano::rsn_message_bulk_pull_account_flags (handle));
}

void nano::bulk_pull_account::set_account (nano::account account_a)
{
	rsnano::rsn_message_bulk_pull_account_set_account (handle, account_a.bytes.data ());
}

void nano::bulk_pull_account::set_minimum_amount (nano::amount amount_a)
{
	rsnano::rsn_message_bulk_pull_account_set_minimum_amount (handle, amount_a.bytes.data ());
}

void nano::bulk_pull_account::set_flags (nano::bulk_pull_account_flags flags_a)
{
	rsnano::rsn_message_bulk_pull_account_set_flags (handle, static_cast<uint8_t> (flags_a));
}

std::string nano::bulk_pull_account::to_string () const
{
	rsnano::StringDto dto;
	rsnano::rsn_message_bulk_pull_account_to_string (handle, &dto);
	return rsnano::convert_dto_to_string (dto);
}

/*
 * bulk_push
 */

rsnano::MessageHandle * create_bulk_push_handle (nano::network_constants const & constants)
{
	auto constants_dto{ constants.to_dto () };
	return rsnano::rsn_message_bulk_push_create (&constants_dto);
}

nano::bulk_push::bulk_push (nano::network_constants const & constants) :
	message (create_bulk_push_handle (constants))
{
}

nano::bulk_push::bulk_push (rsnano::MessageHandle * handle_a) :
	message (handle_a)
{
}

void nano::bulk_push::visit (nano::message_visitor & visitor_a) const
{
	visitor_a.bulk_push (*this);
}

/*
 * telemetry_req
 */

rsnano::MessageHandle * create_telemetry_req_handle (nano::network_constants const & constants)
{
	auto constants_dto{ constants.to_dto () };
	return rsnano::rsn_message_telemetry_req_create (&constants_dto);
}

nano::telemetry_req::telemetry_req (nano::network_constants const & constants) :
	message (create_telemetry_req_handle (constants))
{
}

nano::telemetry_req::telemetry_req (nano::telemetry_req const & other_a) :
	message (rsnano::rsn_message_telemetry_req_clone (other_a.handle))
{
}

nano::telemetry_req::telemetry_req (rsnano::MessageHandle * handle_a) :
	message (handle_a)
{
}

void nano::telemetry_req::visit (nano::message_visitor & visitor_a) const
{
	visitor_a.telemetry_req (*this);
}

std::string nano::telemetry_req::to_string () const
{
	rsnano::StringDto dto;
	rsnano::rsn_message_telemetry_req_to_string (handle, &dto);
	return rsnano::convert_dto_to_string (dto);
}

/*
 * telemetry_ack
 */

rsnano::MessageHandle * create_telemetry_ack_handle (nano::network_constants const & constants, rsnano::TelemetryDataHandle const * data_handle)
{
	auto constants_dto{ constants.to_dto () };
	nano::telemetry_data default_data;
	if (data_handle == nullptr)
	{
		data_handle = default_data.handle;
	}
	return rsnano::rsn_message_telemetry_ack_create (&constants_dto, data_handle);
}

nano::telemetry_ack::telemetry_ack (rsnano::MessageHandle * handle_a) :
	message (handle_a)
{
}

nano::telemetry_ack::telemetry_ack (nano::network_constants const & constants) :
	message (create_telemetry_ack_handle (constants, nullptr))
{
}

nano::telemetry_ack::telemetry_ack (nano::telemetry_ack const & other_a) :
	message (rsnano::rsn_message_telemetry_ack_clone (other_a.handle))
{
}

nano::telemetry_ack::telemetry_ack (nano::network_constants const & constants, nano::telemetry_data const & telemetry_data_a) :
	message (create_telemetry_ack_handle (constants, telemetry_data_a.handle))
{
}

nano::telemetry_ack & nano::telemetry_ack::operator= (telemetry_ack const & other_a)
{
	if (handle != nullptr)
		rsnano::rsn_message_destroy (handle);
	handle = rsnano::rsn_message_telemetry_ack_clone (other_a.handle);
	return *this;
}

void nano::telemetry_ack::visit (nano::message_visitor & visitor_a) const
{
	visitor_a.telemetry_ack (*this);
}

nano::telemetry_data nano::telemetry_ack::get_data () const
{
	auto data_handle = rsnano::rsn_message_telemetry_ack_data (handle);
	return nano::telemetry_data{ data_handle };
}

bool nano::telemetry_ack::is_empty_payload () const
{
	return rsnano::rsn_message_telemetry_ack_is_empty_payload (handle);
}

std::string nano::telemetry_ack::to_string () const
{
	rsnano::StringDto dto;
	rsnano::rsn_message_telemetry_ack_to_string (handle, &dto);
	return rsnano::convert_dto_to_string (dto);
}

/*
 * telemetry_data
 */

nano::telemetry_data::telemetry_data () :
	handle{ rsnano::rsn_telemetry_data_create () }
{
}

nano::telemetry_data::telemetry_data (rsnano::TelemetryDataHandle * handle_a) :
	handle{ handle_a }
{
}

nano::telemetry_data::telemetry_data (nano::telemetry_data const & other_a) :
	handle{ rsnano::rsn_telemetry_data_clone (other_a.handle) }
{
}

nano::telemetry_data::telemetry_data (nano::telemetry_data && other_a) :
	handle{ other_a.handle }
{
	other_a.handle = nullptr;
}

nano::telemetry_data::~telemetry_data ()
{
	if (handle != nullptr)
		rsnano::rsn_telemetry_data_destroy (handle);
}

nano::telemetry_data & nano::telemetry_data::operator= (nano::telemetry_data const & other_a)
{
	if (handle != nullptr)
		rsnano::rsn_telemetry_data_destroy (handle);
	handle = rsnano::rsn_telemetry_data_clone (other_a.handle);
	return *this;
}

nano::signature nano::telemetry_data::get_signature () const
{
	nano::signature result;
	rsnano::rsn_telemetry_data_get_signature (handle, result.bytes.data ());
	return result;
}

void nano::telemetry_data::set_signature (nano::signature const & signature_a)
{
	rsnano::rsn_telemetry_data_set_signature (handle, signature_a.bytes.data ());
}

nano::account nano::telemetry_data::get_node_id () const
{
	nano::account result;
	rsnano::rsn_telemetry_data_get_node_id (handle, result.bytes.data ());
	return result;
}

void nano::telemetry_data::set_node_id (nano::account const & node_id_a)
{
	rsnano::rsn_telemetry_data_set_node_id (handle, node_id_a.bytes.data ());
}

uint64_t nano::telemetry_data::get_block_count () const
{
	return rsnano::rsn_telemetry_data_get_block_count (handle);
}

void nano::telemetry_data::set_block_count (uint64_t count_a)
{
	rsnano::rsn_telemetry_data_set_block_count (handle, count_a);
}

uint64_t nano::telemetry_data::get_cemented_count () const
{
	return rsnano::rsn_telemetry_data_get_cemented_count (handle);
}

void nano::telemetry_data::set_cemented_count (uint64_t count_a)
{
	rsnano::rsn_telemetry_data_set_cemented_count (handle, count_a);
}

uint64_t nano::telemetry_data::get_unchecked_count () const
{
	return rsnano::rsn_telemetry_data_get_unchecked_count (handle);
}

void nano::telemetry_data::set_unchecked_count (uint64_t count_a)
{
	rsnano::rsn_telemetry_data_set_unchecked_count (handle, count_a);
}

uint64_t nano::telemetry_data::get_account_count () const
{
	return rsnano::rsn_telemetry_data_get_account_count (handle);
}

void nano::telemetry_data::set_account_count (uint64_t count_a)
{
	rsnano::rsn_telemetry_data_set_account_count (handle, count_a);
}

uint64_t nano::telemetry_data::get_bandwidth_cap () const
{
	return rsnano::rsn_telemetry_data_get_bandwidth_cap (handle);
}

void nano::telemetry_data::set_bandwidth_cap (uint64_t cap_a)
{
	rsnano::rsn_telemetry_data_set_bandwidth_cap (handle, cap_a);
}

uint64_t nano::telemetry_data::get_uptime () const
{
	return rsnano::rsn_telemetry_data_get_uptime (handle);
}

void nano::telemetry_data::set_uptime (uint64_t uptime_a)
{
	rsnano::rsn_telemetry_data_set_uptime (handle, uptime_a);
}

uint32_t nano::telemetry_data::get_peer_count () const
{
	return rsnano::rsn_telemetry_data_get_peer_count (handle);
}

void nano::telemetry_data::set_peer_count (uint32_t count_a)
{
	rsnano::rsn_telemetry_data_set_peer_count (handle, count_a);
}

uint8_t nano::telemetry_data::get_protocol_version () const
{
	return rsnano::rsn_telemetry_data_get_protocol_version (handle);
}

void nano::telemetry_data::set_protocol_version (uint8_t version_a)
{
	rsnano::rsn_telemetry_data_set_protocol_version (handle, version_a);
}

nano::block_hash nano::telemetry_data::get_genesis_block () const
{
	nano::block_hash result;
	rsnano::rsn_telemetry_data_get_genesis_block (handle, result.bytes.data ());
	return result;
}

void nano::telemetry_data::set_genesis_block (nano::block_hash const & block_a)
{
	rsnano::rsn_telemetry_data_set_genesis_block (handle, block_a.bytes.data ());
}

uint8_t nano::telemetry_data::get_major_version () const
{
	return rsnano::rsn_telemetry_data_get_major_version (handle);
}

void nano::telemetry_data::set_major_version (uint8_t version_a)
{
	rsnano::rsn_telemetry_data_set_major_version (handle, version_a);
}

uint8_t nano::telemetry_data::get_minor_version () const
{
	return rsnano::rsn_telemetry_data_get_minor_version (handle);
}

void nano::telemetry_data::set_minor_version (uint8_t version_a)
{
	rsnano::rsn_telemetry_data_set_minor_version (handle, version_a);
}

uint8_t nano::telemetry_data::get_patch_version () const
{
	return rsnano::rsn_telemetry_data_get_patch_version (handle);
}

void nano::telemetry_data::set_patch_version (uint8_t version_a)
{
	rsnano::rsn_telemetry_data_set_patch_version (handle, version_a);
}

uint8_t nano::telemetry_data::get_pre_release_version () const
{
	return rsnano::rsn_telemetry_data_get_pre_release_version (handle);
}

void nano::telemetry_data::set_pre_release_version (uint8_t version_a)
{
	rsnano::rsn_telemetry_data_set_pre_release_version (handle, version_a);
}

uint8_t nano::telemetry_data::get_maker () const
{
	return rsnano::rsn_telemetry_data_get_maker (handle);
}

void nano::telemetry_data::set_maker (uint8_t maker_a)
{
	rsnano::rsn_telemetry_data_set_maker (handle, maker_a);
}

std::chrono::system_clock::time_point nano::telemetry_data::get_timestamp () const
{
	auto timestamp_ms = rsnano::rsn_telemetry_data_get_timestamp_ms (handle);
	return std::chrono::system_clock::time_point (std::chrono::duration_cast<std::chrono::system_clock::duration> (std::chrono::milliseconds (timestamp_ms)));
}

void nano::telemetry_data::set_timestamp (std::chrono::system_clock::time_point timestamp_a)
{
	rsnano::rsn_telemetry_data_set_timestamp (handle, std::chrono::duration_cast<std::chrono::milliseconds> (timestamp_a.time_since_epoch ()).count ());
}

uint64_t nano::telemetry_data::get_active_difficulty () const
{
	return rsnano::rsn_telemetry_data_get_active_difficulty (handle);
}

void nano::telemetry_data::set_active_difficulty (uint64_t difficulty_a)
{
	rsnano::rsn_telemetry_data_set_active_difficulty (handle, difficulty_a);
}

std::vector<uint8_t> nano::telemetry_data::get_unknown_data () const
{
	std::vector<uint8_t> result;
	result.resize (rsnano::rsn_telemetry_data_get_unknown_data_len (handle));
	rsnano::rsn_telemetry_data_get_unknown_data (handle, result.data ());
	return result;
}

void nano::telemetry_data::set_unknown_data (std::vector<uint8_t> data_a)
{
	rsnano::rsn_telemetry_data_set_unknown_data (handle, data_a.data (), data_a.size ());
}

nano::error nano::telemetry_data::serialize_json (nano::jsonconfig & json, bool ignore_identification_metrics_a) const
{
	json.put ("block_count", get_block_count ());
	json.put ("cemented_count", get_cemented_count ());
	json.put ("unchecked_count", get_unchecked_count ());
	json.put ("account_count", get_account_count ());
	json.put ("bandwidth_cap", get_bandwidth_cap ());
	json.put ("peer_count", get_peer_count ());
	json.put ("protocol_version", get_protocol_version ());
	json.put ("uptime", get_uptime ());
	json.put ("genesis_block", get_genesis_block ().to_string ());
	json.put ("major_version", get_major_version ());
	json.put ("minor_version", get_minor_version ());
	json.put ("patch_version", get_patch_version ());
	json.put ("pre_release_version", get_pre_release_version ());
	json.put ("maker", get_maker ());
	json.put ("timestamp", std::chrono::duration_cast<std::chrono::milliseconds> (get_timestamp ().time_since_epoch ()).count ());
	json.put ("active_difficulty", nano::to_string_hex (get_active_difficulty ()));
	// Keep these last for UI purposes
	if (!ignore_identification_metrics_a)
	{
		json.put ("node_id", get_node_id ().to_node_id ());
		json.put ("signature", get_signature ().to_string ());
	}
	return json.get_error ();
}

nano::error nano::telemetry_data::deserialize_json (nano::jsonconfig & json, bool ignore_identification_metrics_a)
{
	if (!ignore_identification_metrics_a)
	{
		std::string signature_l;
		json.get ("signature", signature_l);
		if (!json.get_error ())
		{
			nano::signature sig;
			if (sig.decode_hex (signature_l))
			{
				json.get_error ().set ("Could not deserialize signature");
			}
			set_signature (sig);
		}

		std::string node_id_l;
		json.get ("node_id", node_id_l);
		if (!json.get_error ())
		{
			nano::account nid;
			if (nid.decode_node_id (node_id_l))
			{
				json.get_error ().set ("Could not deserialize node id");
			}
			set_node_id (nid);
		}
	}

	uint64_t tmp_u64;
	json.get ("block_count", tmp_u64);
	set_block_count (tmp_u64);

	json.get ("cemented_count", tmp_u64);
	set_cemented_count (tmp_u64);

	json.get ("unchecked_count", tmp_u64);
	set_unchecked_count (tmp_u64);

	json.get ("account_count", tmp_u64);
	set_account_count (tmp_u64);

	json.get ("bandwidth_cap", tmp_u64);
	set_bandwidth_cap (tmp_u64);

	uint32_t tmp_u32;
	json.get ("peer_count", tmp_u32);
	set_peer_count (tmp_u32);

	uint8_t tmp_u8;
	json.get ("protocol_version", tmp_u8);
	set_protocol_version (tmp_u8);

	json.get ("uptime", tmp_u64);
	set_uptime (tmp_u64);

	std::string genesis_block_l;
	json.get ("genesis_block", genesis_block_l);
	if (!json.get_error ())
	{
		nano::block_hash blk;
		if (blk.decode_hex (genesis_block_l))
		{
			json.get_error ().set ("Could not deserialize genesis block");
		}
		set_genesis_block (blk);
	}

	json.get ("major_version", tmp_u8);
	set_major_version (tmp_u8);

	json.get ("minor_version", tmp_u8);
	set_minor_version (tmp_u8);

	json.get ("patch_version", tmp_u8);
	set_patch_version (tmp_u8);

	json.get ("pre_release_version", tmp_u8);
	set_pre_release_version (tmp_u8);

	json.get ("maker", tmp_u8);
	set_maker (tmp_u8);

	auto timestamp_l = json.get<uint64_t> ("timestamp");
	auto tsp = std::chrono::system_clock::time_point (std::chrono::milliseconds (timestamp_l));
	set_timestamp (tsp);

	auto current_active_difficulty_text = json.get<std::string> ("active_difficulty");
	auto ec = nano::from_string_hex (current_active_difficulty_text, tmp_u64);
	set_active_difficulty (tmp_u64);
	debug_assert (!ec);
	return json.get_error ();
}

std::string nano::telemetry_data::to_string () const
{
	rsnano::StringDto string_dto;
	rsnano::rsn_telemetry_data_to_json (handle, &string_dto);
	return rsnano::convert_dto_to_string (string_dto);
}

bool nano::telemetry_data::operator== (nano::telemetry_data const & data_a) const
{
	return (get_signature () == data_a.get_signature () && get_node_id () == data_a.get_node_id () && get_block_count () == data_a.get_block_count ()
	&& get_cemented_count () == data_a.get_cemented_count () && get_unchecked_count () == data_a.get_unchecked_count () && get_account_count () == data_a.get_account_count ()
	&& get_bandwidth_cap () == data_a.get_bandwidth_cap () && get_uptime () == data_a.get_uptime ()
	&& get_peer_count () == data_a.get_peer_count () && get_protocol_version () == data_a.get_protocol_version () && get_genesis_block () == data_a.get_genesis_block ()
	&& get_major_version () == data_a.get_major_version () && get_minor_version () == data_a.get_minor_version () && get_patch_version () == data_a.get_patch_version ()
	&& get_pre_release_version () == data_a.get_pre_release_version () && get_maker () == data_a.get_maker () && get_timestamp () == data_a.get_timestamp ()
	&& get_active_difficulty () == data_a.get_active_difficulty () && get_unknown_data () == data_a.get_unknown_data ());
}

bool nano::telemetry_data::operator!= (nano::telemetry_data const & data_a) const
{
	return !(*this == data_a);
}

void nano::telemetry_data::sign (nano::keypair const & node_id_a)
{
	if (!rsnano::rsn_telemetry_data_sign (handle, node_id_a.prv.bytes.data ()))
		throw std::runtime_error ("could not sign telemetry data");
}

bool nano::telemetry_data::validate_signature () const
{
	bool error = !rsnano::rsn_telemetry_data_validate_signature (handle);
	return error;
}

std::size_t nano::telemetry_data::size ()
{
	return rsnano::rsn_telemetry_data_size ();
}

/*
 * node_id_handshake
 */

namespace
{
rsnano::MessageHandle * create_node_id_handshake_handle (nano::network_constants const & constants, std::optional<nano::node_id_handshake::query_payload> query, std::optional<nano::node_id_handshake::response_payload> response)
{
	auto constants_dto{ constants.to_dto () };
	const uint8_t * query_bytes = nullptr;
	if (query)
	{
		query_bytes = query->cookie.bytes.data ();
	}

	const uint8_t * acc_bytes = nullptr;
	const uint8_t * sig_bytes = nullptr;
	const uint8_t * salt_bytes = nullptr;
	const uint8_t * genesis_bytes = nullptr;
	if (response)
	{
		acc_bytes = response->node_id.bytes.data ();
		sig_bytes = response->signature.bytes.data ();
		if (response->v2)
		{
			salt_bytes = response->v2->salt.bytes.data ();
			genesis_bytes = response->v2->genesis.bytes.data ();
		}
	}

	return rsnano::rsn_message_node_id_handshake_create (&constants_dto, query_bytes, acc_bytes, sig_bytes, salt_bytes, genesis_bytes);
}

}

nano::node_id_handshake::node_id_handshake (node_id_handshake const & other_a) :
	message{ rsnano::rsn_message_node_id_handshake_clone (other_a.handle) }
{
}

nano::node_id_handshake::node_id_handshake (nano::network_constants const & constants, std::optional<query_payload> query_a, std::optional<response_payload> response_a) :
	message (create_node_id_handshake_handle (constants, query_a, response_a))
{
}

nano::node_id_handshake::node_id_handshake (rsnano::MessageHandle * handle_a) :
	message (handle_a)
{
}

std::optional<nano::node_id_handshake::query_payload> nano::node_id_handshake::get_query () const
{
	nano::uint256_union data;
	if (rsnano::rsn_message_node_id_handshake_query (handle, data.bytes.data ()))
	{
		nano::node_id_handshake::query_payload payload;
		payload.cookie = data;
		return payload;
	}

	return std::nullopt;
}

std::optional<nano::node_id_handshake::response_payload> nano::node_id_handshake::get_response () const
{
	nano::account account;
	nano::signature signature;
	nano::uint256_union salt;
	nano::block_hash genesis;
	bool is_v2;
	if (rsnano::rsn_message_node_id_handshake_response (handle, account.bytes.data (), signature.bytes.data (), &is_v2, salt.bytes.data (), genesis.bytes.data ()))
	{
		nano::node_id_handshake::response_payload payload;
		payload.node_id = account;
		payload.signature = signature;
		if (is_v2)
		{
			nano::node_id_handshake::response_payload::v2_payload v2_payload{};
			v2_payload.genesis = genesis;
			v2_payload.salt = salt;
			payload.v2 = v2_payload;
		}
		else
		{
			payload.v2 = std::nullopt;
		}
		return payload;
	}
	return std::nullopt;
}

bool nano::node_id_handshake::is_v2 () const
{
	return rsnano::rsn_message_node_id_handshake_is_v2 (handle);
}

void nano::node_id_handshake::visit (nano::message_visitor & visitor_a) const
{
	visitor_a.node_id_handshake (*this);
}

std::string nano::node_id_handshake::to_string () const
{
	rsnano::StringDto dto;
	rsnano::rsn_message_node_id_handshake_to_string (handle, &dto);
	return rsnano::convert_dto_to_string (dto);
}

/*
 * asc_pull_req
 */
namespace
{
rsnano::MessageHandle * create_asc_pull_req_accounts_handle (nano::network_constants const & constants, uint64_t id, nano::asc_pull_req::account_info_payload & payload_a)
{
	auto constants_dto{ constants.to_dto () };
	return rsnano::rsn_message_asc_pull_req_create_accounts (&constants_dto, id, payload_a.target.bytes.data (), static_cast<uint8_t> (payload_a.target_type));
}

rsnano::MessageHandle * create_asc_pull_req_blocks_handle (nano::network_constants const & constants, uint64_t id, nano::asc_pull_req::blocks_payload & payload_a)
{
	auto constants_dto{ constants.to_dto () };
	return rsnano::rsn_message_asc_pull_req_create_blocks (&constants_dto, id, payload_a.start.bytes.data (), payload_a.count, static_cast<uint8_t> (payload_a.start_type));
}
}

nano::asc_pull_req::asc_pull_req (nano::network_constants const & constants, uint64_t id, account_info_payload & payload_a) :
	message (create_asc_pull_req_accounts_handle (constants, id, payload_a))
{
}

nano::asc_pull_req::asc_pull_req (nano::network_constants const & constants, uint64_t id, blocks_payload & payload_a) :
	message (create_asc_pull_req_blocks_handle (constants, id, payload_a))
{
}

nano::asc_pull_req::asc_pull_req (nano::asc_pull_req const & other_a) :
	message{ rsnano::rsn_message_asc_pull_req_clone (other_a.handle) }
{
}

nano::asc_pull_req::asc_pull_req (rsnano::MessageHandle * handle_a) :
	message (handle_a)
{
}

uint64_t nano::asc_pull_req::id () const
{
	return rsnano::rsn_message_asc_pull_req_get_id (handle);
}

void nano::asc_pull_req::set_id (uint64_t id_a)
{
	rsnano::rsn_message_asc_pull_req_set_id (handle, id_a);
}

nano::asc_pull_type nano::asc_pull_req::pull_type () const
{
	return static_cast<nano::asc_pull_type> (rsnano::rsn_message_asc_pull_req_pull_type (handle));
}

void nano::asc_pull_req::visit (nano::message_visitor & visitor) const
{
	visitor.asc_pull_req (*this);
}

std::variant<nano::empty_payload, nano::asc_pull_req::blocks_payload, nano::asc_pull_req::account_info_payload> nano::asc_pull_req::payload () const
{
	std::variant<nano::empty_payload, nano::asc_pull_req::blocks_payload, nano::asc_pull_req::account_info_payload> result;
	auto payload_type = static_cast<nano::asc_pull_type> (rsnano::rsn_message_asc_pull_req_payload_type (handle));
	if (payload_type == nano::asc_pull_type::blocks)
	{
		nano::asc_pull_req::blocks_payload blocks;
		uint8_t start_type{ 0 };
		rsnano::rsn_message_asc_pull_req_payload_blocks (handle, blocks.start.bytes.data (), &blocks.count, &start_type);
		blocks.start_type = static_cast<nano::asc_pull_req::hash_type> (start_type);
		return blocks;
	}
	else if (payload_type == nano::asc_pull_type::account_info)
	{
		nano::asc_pull_req::account_info_payload account_info;
		uint8_t target_type{ 0 };
		rsnano::rsn_message_asc_pull_req_payload_account_info (handle, account_info.target.bytes.data (), &target_type);
		account_info.target_type = static_cast<nano::asc_pull_req::hash_type> (target_type);
		return account_info;
	}
	return empty_payload{};
}

/*
 * asc_pull_ack
 */
namespace
{
rsnano::MessageHandle * create_asc_pull_ack_account_info_handle (nano::network_constants const & constants, uint64_t id, nano::asc_pull_ack::account_info_payload & payload_a)
{
	auto constants_dto{ constants.to_dto () };
	rsnano::AccountInfoAckPayloadDto dto;
	std::copy (std::begin (payload_a.account.bytes), std::end (payload_a.account.bytes), std::begin (dto.account));
	std::copy (std::begin (payload_a.account_open.bytes), std::end (payload_a.account_open.bytes), std::begin (dto.account_open));
	std::copy (std::begin (payload_a.account_head.bytes), std::end (payload_a.account_head.bytes), std::begin (dto.account_head));
	dto.account_block_count = payload_a.account_block_count;
	std::copy (std::begin (payload_a.account_conf_frontier.bytes), std::end (payload_a.account_conf_frontier.bytes), std::begin (dto.account_conf_frontier));
	dto.account_conf_height = payload_a.account_conf_height;
	return rsnano::rsn_message_asc_pull_ack_create2 (&constants_dto, id, &dto);
}

rsnano::MessageHandle * create_asc_pull_ack_blocks_handle (nano::network_constants const & constants, uint64_t id, nano::asc_pull_ack::blocks_payload & payload_a)
{
	auto constants_dto{ constants.to_dto () };
	std::vector<rsnano::BlockHandle *> block_handles;
	block_handles.reserve (payload_a.blocks.size ());
	for (const auto & block : payload_a.blocks)
	{
		block_handles.push_back (block->get_handle ());
	}
	return rsnano::rsn_message_asc_pull_ack_create3 (&constants_dto, id, block_handles.data (), block_handles.size ());
}
}

nano::asc_pull_ack::asc_pull_ack (nano::network_constants const & constants, uint64_t id, account_info_payload & payload_a) :
	message (create_asc_pull_ack_account_info_handle (constants, id, payload_a))
{
}

nano::asc_pull_ack::asc_pull_ack (nano::network_constants const & constants, uint64_t id, blocks_payload & payload_a) :
	message (create_asc_pull_ack_blocks_handle (constants, id, payload_a))
{
}

nano::asc_pull_ack::asc_pull_ack (nano::asc_pull_ack const & other_a) :
	message{ rsnano::rsn_message_asc_pull_ack_clone (other_a.handle) }
{
}

nano::asc_pull_ack::asc_pull_ack (rsnano::MessageHandle * handle_a) :
	message (handle_a)
{
}

uint64_t nano::asc_pull_ack::id () const
{
	return rsnano::rsn_message_asc_pull_ack_get_id (handle);
}

void nano::asc_pull_ack::set_id (uint64_t id_a)
{
	rsnano::rsn_message_asc_pull_ack_set_id (handle, id_a);
}

nano::asc_pull_type nano::asc_pull_ack::pull_type () const
{
	return static_cast<nano::asc_pull_type> (rsnano::rsn_message_asc_pull_ack_pull_type (handle));
}

void nano::asc_pull_ack::visit (nano::message_visitor & visitor) const
{
	visitor.asc_pull_ack (*this);
}

std::variant<nano::empty_payload, nano::asc_pull_ack::blocks_payload, nano::asc_pull_ack::account_info_payload> nano::asc_pull_ack::payload () const
{
	std::variant<nano::empty_payload, nano::asc_pull_req::blocks_payload, nano::asc_pull_req::account_info_payload> result;
	auto payload_type = static_cast<nano::asc_pull_type> (rsnano::rsn_message_asc_pull_ack_pull_type (handle));
	if (payload_type == nano::asc_pull_type::blocks)
	{
		nano::asc_pull_ack::blocks_payload blocks;
		rsnano::BlockArrayDto blocks_dto;
		rsnano::rsn_message_asc_pull_ack_payload_blocks (handle, &blocks_dto);
		rsnano::read_block_array_dto (blocks_dto, blocks.blocks);
		return blocks;
	}
	else if (payload_type == nano::asc_pull_type::account_info)
	{
		rsnano::AccountInfoAckPayloadDto dto;
		rsnano::rsn_message_asc_pull_ack_payload_account_info (handle, &dto);
		nano::asc_pull_ack::account_info_payload account_info;
		std::copy (std::begin (dto.account), std::end (dto.account), std::begin (account_info.account.bytes));
		std::copy (std::begin (dto.account_open), std::end (dto.account_open), std::begin (account_info.account_open.bytes));
		std::copy (std::begin (dto.account_head), std::end (dto.account_head), std::begin (account_info.account_head.bytes));
		account_info.account_block_count = dto.account_block_count;
		std::copy (std::begin (dto.account_conf_frontier), std::end (dto.account_conf_frontier), std::begin (account_info.account_conf_frontier.bytes));
		account_info.account_conf_height = dto.account_conf_height;
		return account_info;
	}
	return empty_payload{};
}<|MERGE_RESOLUTION|>--- conflicted
+++ resolved
@@ -167,68 +167,7 @@
 
 std::size_t nano::keepalive::size ()
 {
-<<<<<<< HEAD
 	return rsnano::rsn_message_keepalive_size ();
-=======
-	switch (type)
-	{
-		case nano::message_type::bulk_pull:
-		{
-			return nano::bulk_pull::size + (bulk_pull_is_count_present () ? nano::bulk_pull::extended_parameters_size : 0);
-		}
-		case nano::message_type::bulk_push:
-		case nano::message_type::telemetry_req:
-		{
-			// These don't have a payload
-			return 0;
-		}
-		case nano::message_type::frontier_req:
-		{
-			return nano::frontier_req::size;
-		}
-		case nano::message_type::bulk_pull_account:
-		{
-			return nano::bulk_pull_account::size;
-		}
-		case nano::message_type::keepalive:
-		{
-			return nano::keepalive::size;
-		}
-		case nano::message_type::publish:
-		{
-			return nano::block::size (block_type ());
-		}
-		case nano::message_type::confirm_ack:
-		{
-			return nano::confirm_ack::size (count_get ());
-		}
-		case nano::message_type::confirm_req:
-		{
-			return nano::confirm_req::size (*this);
-		}
-		case nano::message_type::node_id_handshake:
-		{
-			return nano::node_id_handshake::size (*this);
-		}
-		case nano::message_type::telemetry_ack:
-		{
-			return nano::telemetry_ack::size (*this);
-		}
-		case nano::message_type::asc_pull_req:
-		{
-			return nano::asc_pull_req::size (*this);
-		}
-		case nano::message_type::asc_pull_ack:
-		{
-			return nano::asc_pull_ack::size (*this);
-		}
-		default:
-		{
-			debug_assert (false);
-			return 0;
-		}
-	}
->>>>>>> 761db251
 }
 
 std::string nano::keepalive::to_string () const
@@ -308,15 +247,9 @@
  * confirm_req
  */
 
-rsnano::MessageHandle * create_confirm_req_handle (nano::network_constants const & constants, nano::block const * block_a, std::vector<std::pair<nano::block_hash, nano::root>> roots_hashes_a)
+rsnano::MessageHandle * create_confirm_req_handle (nano::network_constants const & constants, std::vector<std::pair<nano::block_hash, nano::root>> roots_hashes_a)
 {
 	auto constants_dto{ constants.to_dto () };
-	rsnano::BlockHandle * block_handle = nullptr;
-	if (block_a != nullptr)
-	{
-		block_handle = block_a->get_handle ();
-	}
-
 	size_t hashes_count = roots_hashes_a.size ();
 	std::vector<rsnano::HashRootPair> dtos;
 	dtos.reserve (hashes_count);
@@ -328,21 +261,16 @@
 		dtos.push_back (dto);
 	}
 
-	return rsnano::rsn_message_confirm_req_create (&constants_dto, block_handle, dtos.data (), hashes_count);
-}
-
-nano::confirm_req::confirm_req (nano::network_constants const & constants, std::shared_ptr<nano::block> const & block_a) :
-	message (create_confirm_req_handle (constants, block_a.get (), std::vector<std::pair<nano::block_hash, nano::root>> ()))
-{
+	return rsnano::rsn_message_confirm_req_create (&constants_dto, dtos.data (), hashes_count);
 }
 
 nano::confirm_req::confirm_req (nano::network_constants const & constants, std::vector<std::pair<nano::block_hash, nano::root>> const & roots_hashes_a) :
-	message (create_confirm_req_handle (constants, nullptr, roots_hashes_a))
+	message (create_confirm_req_handle (constants, roots_hashes_a))
 {
 }
 
 nano::confirm_req::confirm_req (nano::network_constants const & constants, nano::block_hash const & hash_a, nano::root const & root_a) :
-	message (create_confirm_req_handle (constants, nullptr, std::vector<std::pair<nano::block_hash, nano::root>> (1, std::make_pair (hash_a, root_a))))
+	message (create_confirm_req_handle (constants, std::vector<std::pair<nano::block_hash, nano::root>> (1, std::make_pair (hash_a, root_a))))
 {
 }
 
@@ -354,17 +282,6 @@
 nano::confirm_req::confirm_req (nano::confirm_req const & other_a) :
 	message (rsnano::rsn_message_confirm_req_clone (other_a.handle))
 {
-}
-
-std::shared_ptr<nano::block> nano::confirm_req::get_block () const
-{
-	auto block_handle = rsnano::rsn_message_confirm_req_block (handle);
-	std::shared_ptr<nano::block> result;
-	if (block_handle != nullptr)
-	{
-		result = nano::block_handle_to_block (block_handle);
-	}
-	return result;
 }
 
 std::vector<std::pair<nano::block_hash, nano::root>> nano::confirm_req::get_roots_hashes () const
@@ -468,7 +385,6 @@
  * frontier_req
  */
 
-<<<<<<< HEAD
 rsnano::MessageHandle * create_frontier_req_handle2 (nano::network_constants const & constants, nano::frontier_req::frontier_req_payload & payload)
 {
 	auto constants_dto{ constants.to_dto () };
@@ -493,32 +409,6 @@
 
 nano::frontier_req::frontier_req (rsnano::MessageHandle * handle_a) :
 	message (handle_a)
-=======
-nano::confirm_req::confirm_req (bool & error_a, nano::stream & stream_a, nano::message_header const & header_a) :
-	message (header_a)
-{
-	if (!error_a)
-	{
-		error_a = deserialize (stream_a);
-	}
-}
-
-nano::confirm_req::confirm_req (nano::network_constants const & constants, std::vector<std::pair<nano::block_hash, nano::root>> const & roots_hashes_a) :
-	message (constants, nano::message_type::confirm_req),
-	roots_hashes (roots_hashes_a)
-{
-	debug_assert (!roots_hashes.empty ());
-	debug_assert (roots_hashes.size () < 16);
-
-	// Set `not_a_block` (1) block type for hashes + roots request
-	// This is needed to keep compatibility with previous protocol versions (<= V25.1)
-	header.block_type_set (nano::block_type::not_a_block);
-	header.count_set (static_cast<uint8_t> (roots_hashes.size ()));
-}
-
-nano::confirm_req::confirm_req (nano::network_constants const & constants, nano::block_hash const & hash_a, nano::root const & root_a) :
-	confirm_req (constants, std::vector<std::pair<nano::block_hash, nano::root>>{ { hash_a, root_a } })
->>>>>>> 761db251
 {
 }
 
@@ -529,69 +419,17 @@
 
 void nano::frontier_req::visit (nano::message_visitor & visitor_a) const
 {
-<<<<<<< HEAD
 	visitor_a.frontier_req (*this);
 }
 
 bool nano::frontier_req::operator== (nano::frontier_req const & other_a) const
 {
 	return get_start () == other_a.get_start () && get_age () == other_a.get_age () && get_count () == other_a.get_count ();
-=======
-	debug_assert (!roots_hashes.empty ());
-
-	header.serialize (stream_a);
-
-	// Write hashes & roots
-	for (auto & root_hash : roots_hashes)
-	{
-		nano::write (stream_a, root_hash.first);
-		nano::write (stream_a, root_hash.second);
-	}
-}
-
-bool nano::confirm_req::deserialize (nano::stream & stream_a)
-{
-	debug_assert (header.type == nano::message_type::confirm_req);
-
-	bool result = false;
-	try
-	{
-		uint8_t const count = header.count_get ();
-		for (auto i (0); i != count && !result; ++i)
-		{
-			nano::block_hash block_hash (0);
-			nano::block_hash root (0);
-			nano::read (stream_a, block_hash);
-			nano::read (stream_a, root);
-			if (!block_hash.is_zero () || !root.is_zero ())
-			{
-				roots_hashes.emplace_back (block_hash, root);
-			}
-		}
-
-		result = roots_hashes.empty () || (roots_hashes.size () != count);
-	}
-	catch (std::runtime_error const &)
-	{
-		result = true;
-	}
-
-	return result;
->>>>>>> 761db251
 }
 
 bool nano::frontier_req::is_only_confirmed_present () const
 {
-<<<<<<< HEAD
 	return rsnano::rsn_message_frontier_req_is_confirmed_present (handle);
-=======
-	bool equal (false);
-	if (!roots_hashes.empty () && !other_a.roots_hashes.empty ())
-	{
-		equal = roots_hashes == other_a.roots_hashes;
-	}
-	return equal;
->>>>>>> 761db251
 }
 
 nano::account nano::frontier_req::get_start () const
@@ -601,16 +439,9 @@
 	return start;
 }
 
-<<<<<<< HEAD
 uint32_t nano::frontier_req::get_age () const
 {
 	return rsnano::rsn_message_frontier_req_age (handle);
-=======
-std::size_t nano::confirm_req::size (nano::message_header const & header)
-{
-	auto const count = header.count_get ();
-	return count * (sizeof (decltype (roots_hashes)::value_type::first) + sizeof (decltype (roots_hashes)::value_type::second));
->>>>>>> 761db251
 }
 
 uint32_t nano::frontier_req::get_count () const
@@ -618,17 +449,10 @@
 	return rsnano::rsn_message_frontier_req_count (handle);
 }
 
-<<<<<<< HEAD
 std::size_t nano::frontier_req::size ()
 {
 	return rsnano::rsn_message_frontier_size ();
 }
-=======
-	for (auto && roots_hash : roots_hashes)
-	{
-		s += "\n" + roots_hash.first.to_string () + ":" + roots_hash.second.to_string ();
-	}
->>>>>>> 761db251
 
 std::string nano::frontier_req::to_string () const
 {
@@ -653,28 +477,17 @@
 
 rsnano::BulkPullPayloadDto nano::bulk_pull::bulk_pull_payload::to_dto () const
 {
-<<<<<<< HEAD
 	rsnano::BulkPullPayloadDto dto;
 	std::copy (std::begin (start.bytes), std::end (start.bytes), std::begin (dto.start));
 	std::copy (std::begin (end.bytes), std::end (end.bytes), std::begin (dto.end));
 	dto.count = count;
 	dto.ascending = ascending;
 	return dto;
-=======
-	debug_assert (vote_a->hashes.size () < 16);
-
-	header.count_set (static_cast<uint8_t> (vote_a->hashes.size ()));
->>>>>>> 761db251
 }
 
 nano::bulk_pull::bulk_pull (nano::network_constants const & constants, nano::bulk_pull::bulk_pull_payload & payload) :
 	message (create_bulk_pull_handle2 (constants, payload))
 {
-<<<<<<< HEAD
-=======
-	header.serialize (stream_a);
-	vote->serialize (stream_a);
->>>>>>> 761db251
 }
 
 nano::bulk_pull::bulk_pull (rsnano::MessageHandle * handle_a) :
