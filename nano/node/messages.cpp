#include "nano/lib/rsnano.hpp"
#include "nano/lib/rsnanoutils.hpp"

#include <nano/lib/blocks.hpp>
#include <nano/lib/memory.hpp>
#include <nano/lib/work.hpp>
#include <nano/node/active_transactions.hpp>
#include <nano/node/common.hpp>
#include <nano/node/election.hpp>
#include <nano/node/messages.hpp>
#include <nano/node/network.hpp>
#include <nano/node/wallet.hpp>
#include <nano/secure/buffer.hpp>

#include <boost/endian/conversion.hpp>
#include <boost/format.hpp>
#include <boost/pool/pool_alloc.hpp>

#include <sstream>

/*
 * message_header
 */

nano::message_header::message_header (nano::message_header const & other_a) :
	handle{ rsnano::rsn_message_header_clone (other_a.handle) }
{
}

nano::message_header::message_header (nano::message_header && other_a) :
	handle{ other_a.handle }
{
	other_a.handle = nullptr;
}

nano::message_header::message_header (rsnano::MessageHeaderHandle * handle_a) :
	handle{ handle_a }
{
}

nano::message_header::message_header (bool & error_a, nano::stream & stream_a) :
	handle{ rsnano::rsn_message_header_empty () }
{
	if (!error_a)
	{
		error_a = deserialize (stream_a);
	}
}

nano::message_header & nano::message_header::operator= (nano::message_header && other_a)
{
	if (handle != nullptr)
		rsnano::rsn_message_header_destroy (handle);
	handle = other_a.handle;
	other_a.handle = nullptr;
	return *this;
}

nano::message_header & nano::message_header::operator= (message_header const & other_a)
{
	if (handle != nullptr)
		rsnano::rsn_message_header_destroy (handle);
	handle = rsnano::rsn_message_header_clone (other_a.handle);
	return *this;
}

nano::message_header::~message_header ()
{
	if (handle != nullptr)
		rsnano::rsn_message_header_destroy (handle);
}

void nano::message_header::serialize (nano::stream & stream_a) const
{
	if (!rsnano::rsn_message_header_serialize (handle, &stream_a))
	{
		throw new std::runtime_error ("could not serialize message header");
	}
}

bool nano::message_header::deserialize (nano::stream & stream_a)
{
	auto error = !rsnano::rsn_message_header_deserialize (handle, &stream_a);
	return error;
}

nano::block_type nano::message_header::block_type () const
{
	return static_cast<nano::block_type> (rsnano::rsn_message_header_block_type (handle));
}

void nano::message_header::flag_set (uint8_t flag_a)
{
	// Flags from 8 are block_type & count
	debug_assert (flag_a < 8);
	set_extension (flag_a, true);
}

nano::networks nano::message_header::get_network () const
{
	return static_cast<nano::networks> (rsnano::rsn_message_header_network (handle));
}

void nano::message_header::set_network (nano::networks network)
{
	rsnano::rsn_message_header_set_network (handle, static_cast<uint16_t> (network));
}

uint8_t nano::message_header::get_version_using () const
{
	return rsnano::rsn_message_header_version_using (handle);
}

<<<<<<< HEAD
void nano::message_header::set_version_using (uint8_t version_a)
{
	rsnano::rsn_message_header_set_version_using (handle, version_a);
}

nano::message_type nano::message_header::get_type () const
{
	return static_cast<nano::message_type> (rsnano::rsn_message_header_type (handle));
}

nano::stat::detail nano::to_stat_detail (nano::message_type message_type)
=======
std::size_t nano::message_header::payload_length_bytes () const
>>>>>>> 079d2534
{
	return static_cast<nano::stat::detail> (rsnano::rsn_message_type_to_stat_detail (static_cast<uint8_t> (message_type)));
}

void nano::message_header::set_extension (std::size_t position, bool value)
{
	rsnano::rsn_message_header_set_extension (handle, position, value);
}

size_t nano::message_header::size ()
{
	return rsnano::rsn_message_header_size ();
}

/*
 * message
 */

nano::message::message (rsnano::MessageHandle * handle_a) :
	handle (handle_a)
{
}

nano::message::~message ()
{
	rsnano::rsn_message_destroy (handle);
}

std::shared_ptr<std::vector<uint8_t>> nano::message::to_bytes () const
{
	auto bytes = std::make_shared<std::vector<uint8_t>> ();
	nano::vectorstream stream (*bytes);
	serialize (stream);
	return bytes;
}

nano::shared_const_buffer nano::message::to_shared_const_buffer () const
{
	return shared_const_buffer (to_bytes ());
}

nano::message_header nano::message::get_header () const
{
	return nano::message_header{ rsnano::rsn_message_header (handle) };
}

void nano::message::set_header (nano::message_header const & header_a)
{
	rsnano::rsn_message_set_header (handle, header_a.handle);
}

nano::message_type nano::message::type () const
{
	return get_header ().get_type ();
}

/*
 * message_parser
 */

// MTU - IP header - UDP header
std::size_t const nano::message_parser::max_safe_udp_message_size = 508;

std::string nano::message_parser::status_string ()
{
	switch (status)
	{
		case nano::message_parser::parse_status::success:
		{
			return "success";
		}
		case nano::message_parser::parse_status::insufficient_work:
		{
			return "insufficient_work";
		}
		case nano::message_parser::parse_status::invalid_header:
		{
			return "invalid_header";
		}
		case nano::message_parser::parse_status::invalid_message_type:
		{
			return "invalid_message_type";
		}
		case nano::message_parser::parse_status::invalid_keepalive_message:
		{
			return "invalid_keepalive_message";
		}
		case nano::message_parser::parse_status::invalid_publish_message:
		{
			return "invalid_publish_message";
		}
		case nano::message_parser::parse_status::invalid_confirm_req_message:
		{
			return "invalid_confirm_req_message";
		}
		case nano::message_parser::parse_status::invalid_confirm_ack_message:
		{
			return "invalid_confirm_ack_message";
		}
		case nano::message_parser::parse_status::invalid_node_id_handshake_message:
		{
			return "invalid_node_id_handshake_message";
		}
		case nano::message_parser::parse_status::invalid_telemetry_req_message:
		{
			return "invalid_telemetry_req_message";
		}
		case nano::message_parser::parse_status::invalid_telemetry_ack_message:
		{
			return "invalid_telemetry_ack_message";
		}
		case nano::message_parser::parse_status::outdated_version:
		{
			return "outdated_version";
		}
		case nano::message_parser::parse_status::duplicate_publish_message:
		{
			return "duplicate_publish_message";
		}
	}

	debug_assert (false);

	return "[unknown parse_status]";
}

std::unique_ptr<nano::message> nano::message_handle_to_message (rsnano::MessageHandle * handle_a)
{
	if (handle_a == nullptr)
		return nullptr;

	auto msg_type{ static_cast<nano::message_type> (rsnano::rsn_message_type (handle_a)) };
	std::unique_ptr<nano::message> result;
	switch (msg_type)
	{
		case nano::message_type::bulk_pull:
			result = std::make_unique<nano::bulk_pull> (handle_a);
			break;
		case nano::message_type::keepalive:
			result = std::make_unique<nano::keepalive> (handle_a);
			break;
		case nano::message_type::publish:
			result = std::make_unique<nano::publish> (handle_a);
			break;
		case nano::message_type::confirm_req:
			result = std::make_unique<nano::confirm_req> (handle_a);
			break;
		case nano::message_type::confirm_ack:
			result = std::make_unique<nano::confirm_ack> (handle_a);
			break;
		case nano::message_type::bulk_push:
			result = std::make_unique<nano::bulk_push> (handle_a);
			break;
		case nano::message_type::frontier_req:
			result = std::make_unique<nano::frontier_req> (handle_a);
			break;
		case nano::message_type::node_id_handshake:
			result = std::make_unique<nano::node_id_handshake> (handle_a);
			break;
		case nano::message_type::bulk_pull_account:
			result = std::make_unique<nano::bulk_pull_account> (handle_a);
			break;
		case nano::message_type::telemetry_req:
			result = std::make_unique<nano::telemetry_req> (handle_a);
			break;
		case nano::message_type::telemetry_ack:
			result = std::make_unique<nano::telemetry_ack> (handle_a);
			break;
		default:
			break;
	}
	return result;
}

nano::message_parser::message_parser (nano::network_filter & publish_filter_a, nano::block_uniquer & block_uniquer_a, nano::vote_uniquer & vote_uniquer_a, nano::message_visitor & visitor_a, nano::work_pool & pool_a, nano::network_constants const & network) :
	publish_filter (publish_filter_a),
	block_uniquer (block_uniquer_a),
	vote_uniquer (vote_uniquer_a),
	visitor (visitor_a),
	pool (pool_a),
	status (parse_status::success),
	network{ network }
{
}

void nano::message_parser::deserialize_buffer (uint8_t const * buffer_a, std::size_t size_a)
{
	status = parse_status::success;
	auto error (false);
	if (size_a <= max_safe_udp_message_size)
	{
		// Guaranteed to be deliverable
		nano::bufferstream stream (buffer_a, size_a);
		nano::message_header header (error, stream);
		if (!error)
		{
			if (header.get_network () != network.current_network)
			{
				status = parse_status::invalid_header;
				return;
			}

			if (header.get_version_using () < network.protocol_version_min)
			{
				status = parse_status::outdated_version;
			}
			else
			{
				switch (header.get_type ())
				{
					case nano::message_type::keepalive:
					{
						deserialize_keepalive (stream, header);
						break;
					}
					case nano::message_type::publish:
					{
						nano::uint128_t digest;
						if (!publish_filter.apply (buffer_a + message_header::size (), size_a - message_header::size (), &digest))
						{
							deserialize_publish (stream, header, digest);
						}
						else
						{
							status = parse_status::duplicate_publish_message;
						}
						break;
					}
					case nano::message_type::confirm_req:
					{
						deserialize_confirm_req (stream, header);
						break;
					}
					case nano::message_type::confirm_ack:
					{
						deserialize_confirm_ack (stream, header);
						break;
					}
					case nano::message_type::node_id_handshake:
					{
						deserialize_node_id_handshake (stream, header);
						break;
					}
					case nano::message_type::telemetry_req:
					{
						deserialize_telemetry_req (stream, header);
						break;
					}
					case nano::message_type::telemetry_ack:
					{
						deserialize_telemetry_ack (stream, header);
						break;
					}
					default:
					{
						status = parse_status::invalid_message_type;
						break;
					}
				}
			}
		}
		else
		{
			status = parse_status::invalid_header;
		}
	}
}

void nano::message_parser::deserialize_keepalive (nano::stream & stream_a, nano::message_header const & header_a)
{
	auto error (false);
	nano::keepalive incoming (error, stream_a, header_a);
	if (!error && at_end (stream_a))
	{
		visitor.keepalive (incoming);
	}
	else
	{
		status = parse_status::invalid_keepalive_message;
	}
}

void nano::message_parser::deserialize_publish (nano::stream & stream_a, nano::message_header const & header_a, nano::uint128_t const & digest_a)
{
	auto error (false);
	nano::publish incoming (error, stream_a, header_a, digest_a, &block_uniquer);
	if (!error && at_end (stream_a))
	{
		auto block{ incoming.get_block () };
		if (!network.work.validate_entry (*block))
		{
			visitor.publish (incoming);
		}
		else
		{
			status = parse_status::insufficient_work;
		}
	}
	else
	{
		status = parse_status::invalid_publish_message;
	}
}

void nano::message_parser::deserialize_confirm_req (nano::stream & stream_a, nano::message_header const & header_a)
{
	auto error (false);
	nano::confirm_req incoming (error, stream_a, header_a, &block_uniquer);
	if (!error && at_end (stream_a))
	{
		if (incoming.get_block () == nullptr || !network.work.validate_entry (*incoming.get_block ()))
		{
			visitor.confirm_req (incoming);
		}
		else
		{
			status = parse_status::insufficient_work;
		}
	}
	else
	{
		status = parse_status::invalid_confirm_req_message;
	}
}

void nano::message_parser::deserialize_confirm_ack (nano::stream & stream_a, nano::message_header const & header_a)
{
	auto error (false);
	nano::confirm_ack incoming (error, stream_a, header_a, &vote_uniquer);
	if (!error && at_end (stream_a))
	{
		visitor.confirm_ack (incoming);
	}
	else
	{
		status = parse_status::invalid_confirm_ack_message;
	}
}

void nano::message_parser::deserialize_node_id_handshake (nano::stream & stream_a, nano::message_header const & header_a)
{
	bool error_l (false);
	nano::node_id_handshake incoming (error_l, stream_a, header_a);
	if (!error_l && at_end (stream_a))
	{
		visitor.node_id_handshake (incoming);
	}
	else
	{
		status = parse_status::invalid_node_id_handshake_message;
	}
}

void nano::message_parser::deserialize_telemetry_req (nano::stream & stream_a, nano::message_header const & header_a)
{
	nano::telemetry_req incoming (header_a);
	if (at_end (stream_a))
	{
		visitor.telemetry_req (incoming);
	}
	else
	{
		status = parse_status::invalid_telemetry_req_message;
	}
}

void nano::message_parser::deserialize_telemetry_ack (nano::stream & stream_a, nano::message_header const & header_a)
{
	bool error_l (false);
	nano::telemetry_ack incoming (error_l, stream_a, header_a);
	// Intentionally not checking if at the end of stream, because these messages support backwards/forwards compatibility
	if (!error_l)
	{
		visitor.telemetry_ack (incoming);
	}
	else
	{
		status = parse_status::invalid_telemetry_ack_message;
	}
}

bool nano::message_parser::at_end (nano::stream & stream_a)
{
	uint8_t junk;
	auto end (nano::try_read (stream_a, junk));
	return end;
}

/*
 * keepalive
 */

rsnano::MessageHandle * create_keepalive_handle (nano::network_constants const & constants, int16_t version_using)
{
	auto constants_dto{ constants.to_dto () };
	return rsnano::rsn_message_keepalive_create (&constants_dto, version_using);
}

nano::keepalive::keepalive (nano::network_constants const & constants) :
	message (create_keepalive_handle (constants, -1))
{
}

nano::keepalive::keepalive (nano::network_constants const & constants, uint8_t version_using_a) :
	message (create_keepalive_handle (constants, version_using_a))
{
}

nano::keepalive::keepalive (rsnano::MessageHandle * handle_a) :
	message (handle_a)
{
}

nano::keepalive::keepalive (bool & error_a, nano::stream & stream_a, nano::message_header const & header_a) :
	message (rsnano::rsn_message_keepalive_create2 (header_a.handle))
{
	if (!error_a)
	{
		error_a = deserialize (stream_a);
	}
}

nano::keepalive::keepalive (keepalive const & other_a) :
	message (rsnano::rsn_message_keepalive_clone (other_a.handle))
{
}

void nano::keepalive::visit (nano::message_visitor & visitor_a) const
{
	visitor_a.keepalive (*this);
}

void nano::keepalive::serialize (nano::stream & stream_a) const
{
	if (!rsnano::rsn_message_keepalive_serialize (handle, &stream_a))
	{
		throw std::runtime_error ("could not serialize keepalive");
	}
}

bool nano::keepalive::deserialize (nano::stream & stream_a)
{
	bool error = !rsnano::rsn_message_keepalive_deserialize (handle, &stream_a);
	return error;
}

bool nano::keepalive::operator== (nano::keepalive const & other_a) const
{
	return get_peers () == other_a.get_peers ();
}

std::array<nano::endpoint, 8> nano::keepalive::get_peers () const
{
	rsnano::EndpointDto dtos[8];
	rsnano::rsn_message_keepalive_peers (handle, &dtos[0]);
	std::array<nano::endpoint, 8> result;
	for (auto i = 0; i < 8; ++i)
	{
		result[i] = rsnano::dto_to_udp_endpoint (dtos[i]);
	}
	return result;
}

void nano::keepalive::set_peers (std::array<nano::endpoint, 8> const & peers_a)
{
	rsnano::EndpointDto dtos[8];
	for (auto i = 0; i < 8; ++i)
	{
		dtos[i] = rsnano::udp_endpoint_to_dto (peers_a[i]);
	}
	rsnano::rsn_message_keepalive_set_peers (handle, dtos);
}

std::size_t nano::keepalive::size ()
{
	return rsnano::rsn_message_keepalive_size ();
}

std::string nano::keepalive::to_string () const
{
	rsnano::StringDto dto;
	rsnano::rsn_message_keepalive_to_string (handle, &dto);
	return rsnano::convert_dto_to_string (dto);
}

/*
 * publish
 */

rsnano::MessageHandle * create_publish_handle2 (nano::message_header const & header_a, nano::uint128_t const & digest_a)
{
	uint8_t bytes[16] = { 0 };
	boost::multiprecision::export_bits (digest_a, std::rbegin (bytes), 8, false);
	return rsnano::rsn_message_publish_create2 (header_a.handle, &bytes[0]);
}

nano::publish::publish (bool & error_a, nano::stream & stream_a, nano::message_header const & header_a, nano::uint128_t const & digest_a, nano::block_uniquer * uniquer_a) :
	message (create_publish_handle2 (header_a, digest_a))
{
	if (!error_a)
	{
		error_a = deserialize (stream_a, uniquer_a);
	}
}

rsnano::MessageHandle * create_publish_handle (nano::network_constants const & constants, std::shared_ptr<nano::block> const & block_a)
{
	auto constants_dto{ constants.to_dto () };
	return rsnano::rsn_message_publish_create (&constants_dto, block_a->get_handle ());
}

nano::publish::publish (nano::network_constants const & constants, std::shared_ptr<nano::block> const & block_a) :
	message (create_publish_handle (constants, block_a))
{
}

nano::publish::publish (nano::publish const & other_a) :
	message (rsnano::rsn_message_publish_clone (other_a.handle))
{
}

nano::publish::publish (rsnano::MessageHandle * handle_a) :
	message (handle_a)
{
}

void nano::publish::serialize (nano::stream & stream_a) const
{
	if (!rsnano::rsn_message_publish_serialize (handle, &stream_a))
	{
		throw std::runtime_error ("could not serialize publish message");
	}
}

bool nano::publish::deserialize (nano::stream & stream_a, nano::block_uniquer * uniquer_a)
{
	rsnano::BlockUniquerHandle * uniquer_handle = nullptr;
	if (uniquer_a != nullptr)
	{
		uniquer_handle = uniquer_a->handle;
	}
	bool error = !rsnano::rsn_message_publish_deserialize (handle, &stream_a, uniquer_handle);
	return error;
}

void nano::publish::visit (nano::message_visitor & visitor_a) const
{
	visitor_a.publish (*this);
}

bool nano::publish::operator== (nano::publish const & other_a) const
{
	return *get_block () == *other_a.get_block ();
}

std::shared_ptr<nano::block> nano::publish::get_block () const
{
	auto block_handle = rsnano::rsn_message_publish_block (handle);
	if (block_handle == nullptr)
		return nullptr;
	return nano::block_handle_to_block (block_handle);
}

nano::uint128_t nano::publish::get_digest () const
{
	std::uint8_t bytes[16];
	rsnano::rsn_message_publish_digest (handle, &bytes[0]);
	nano::uint128_t result;
	boost::multiprecision::import_bits (result, std::begin (bytes), std::end (bytes));
	return result;
}

void nano::publish::set_digest (nano::uint128_t digest_a)
{
	std::uint8_t bytes[16];
	boost::multiprecision::export_bits (digest_a, std::rbegin (bytes), 8, false);
	rsnano::rsn_message_publish_set_digest (handle, &bytes[0]);
}

std::string nano::publish::to_string () const
{
	rsnano::StringDto string_dto;
	rsnano::rsn_message_publish_to_string (handle, &string_dto);
	return rsnano::convert_dto_to_string (string_dto);
}

/*
 * confirm_req
 */

rsnano::MessageHandle * create_confirm_req_handle (nano::network_constants const & constants, nano::block const * block_a, std::vector<std::pair<nano::block_hash, nano::root>> roots_hashes_a)
{
	auto constants_dto{ constants.to_dto () };
	rsnano::BlockHandle * block_handle = nullptr;
	if (block_a != nullptr)
	{
		block_handle = block_a->get_handle ();
	}

	size_t hashes_count = roots_hashes_a.size ();
	std::vector<rsnano::HashRootPair> dtos;
	dtos.reserve (hashes_count);
	for (const auto & i : roots_hashes_a)
	{
		rsnano::HashRootPair dto;
		std::copy (std::begin (i.first.bytes), std::end (i.first.bytes), std::begin (dto.block_hash));
		std::copy (std::begin (i.second.bytes), std::end (i.second.bytes), std::begin (dto.root));
		dtos.push_back (dto);
	}

	return rsnano::rsn_message_confirm_req_create (&constants_dto, block_handle, dtos.data (), hashes_count);
}

nano::confirm_req::confirm_req (bool & error_a, nano::stream & stream_a, nano::message_header const & header_a, nano::block_uniquer * uniquer_a) :
	message (rsnano::rsn_message_confirm_req_create2 (header_a.handle))
{
	if (!error_a)
	{
		error_a = deserialize (stream_a, uniquer_a);
	}
}

nano::confirm_req::confirm_req (nano::network_constants const & constants, std::shared_ptr<nano::block> const & block_a) :
	message (create_confirm_req_handle (constants, block_a.get (), std::vector<std::pair<nano::block_hash, nano::root>> ()))
{
}

nano::confirm_req::confirm_req (nano::network_constants const & constants, std::vector<std::pair<nano::block_hash, nano::root>> const & roots_hashes_a) :
	message (create_confirm_req_handle (constants, nullptr, roots_hashes_a))
{
}

nano::confirm_req::confirm_req (nano::network_constants const & constants, nano::block_hash const & hash_a, nano::root const & root_a) :
	message (create_confirm_req_handle (constants, nullptr, std::vector<std::pair<nano::block_hash, nano::root>> (1, std::make_pair (hash_a, root_a))))
{
}

nano::confirm_req::confirm_req (rsnano::MessageHandle * handle_a) :
	message (handle_a)
{
}

nano::confirm_req::confirm_req (nano::confirm_req const & other_a) :
	message (rsnano::rsn_message_confirm_req_clone (other_a.handle))
{
}

std::shared_ptr<nano::block> nano::confirm_req::get_block () const
{
	auto block_handle = rsnano::rsn_message_confirm_req_block (handle);
	std::shared_ptr<nano::block> result;
	if (block_handle != nullptr)
	{
		result = nano::block_handle_to_block (block_handle);
	}
	return result;
}

std::vector<std::pair<nano::block_hash, nano::root>> nano::confirm_req::get_roots_hashes () const
{
	auto count = rsnano::rsn_message_confirm_req_roots_hashes_count (handle);
	std::vector<rsnano::HashRootPair> dtos;
	dtos.resize (count);
	rsnano::rsn_message_confirm_req_roots_hashes (handle, dtos.data ());
	std::vector<std::pair<nano::block_hash, nano::root>> result;
	result.reserve (dtos.size ());
	for (const auto & i : dtos)
	{
		nano::block_hash hash;
		nano::root root;
		std::copy (std::begin (i.block_hash), std::end (i.block_hash), std::begin (hash.bytes));
		std::copy (std::begin (i.root), std::end (i.root), std::begin (root.bytes));
		result.emplace_back (hash, root);
	}
	return result;
}

void nano::confirm_req::visit (nano::message_visitor & visitor_a) const
{
	visitor_a.confirm_req (*this);
}

void nano::confirm_req::serialize (nano::stream & stream_a) const
{
	if (!rsnano::rsn_message_confirm_req_serialize (handle, &stream_a))
	{
		throw std::runtime_error ("could not serialize confirm_req");
	}
}

bool nano::confirm_req::deserialize (nano::stream & stream_a, nano::block_uniquer * uniquer_a)
{
	rsnano::BlockUniquerHandle * uniquer_handle = nullptr;
	if (uniquer_a != nullptr)
	{
		uniquer_handle = uniquer_a->handle;
	}

	bool error = !rsnano::rsn_message_confirm_req_deserialize (handle, &stream_a, uniquer_handle);
	return error;
}

bool nano::confirm_req::operator== (nano::confirm_req const & other_a) const
{
	return rsnano::rsn_message_confirm_req_equals (handle, other_a.handle);
}

std::string nano::confirm_req::roots_string () const
{
	rsnano::StringDto dto;
	rsnano::rsn_message_confirm_req_roots_string (handle, &dto);
	return rsnano::convert_dto_to_string (dto);
}

std::size_t nano::confirm_req::size (nano::block_type type_a, std::size_t count)
{
	return rsnano::rsn_message_confirm_req_size (static_cast<uint8_t> (type_a), count);
}

std::string nano::confirm_req::to_string () const
{
	rsnano::StringDto string_dto;
	rsnano::rsn_message_confirm_req_to_string (handle, &string_dto);
	return rsnano::convert_dto_to_string (string_dto);
}

/*
 * confirm_ack
 */

rsnano::MessageHandle * create_confirm_ack_handle (nano::network_constants const & constants, nano::vote const & vote_a)
{
	auto constants_dto{ constants.to_dto () };
	return rsnano::rsn_message_confirm_ack_create (&constants_dto, vote_a.get_handle ());
}

rsnano::MessageHandle * create_confirm_ack_handle (bool & error_a, nano::stream & stream_a, nano::message_header const & header_a, nano::vote_uniquer * uniquer_a)
{
	rsnano::VoteUniquerHandle * uniquer_handle = nullptr;
	if (uniquer_a != nullptr)
	{
		uniquer_handle = uniquer_a->handle;
	}
	return rsnano::rsn_message_confirm_ack_create2 (header_a.handle, &stream_a, uniquer_handle, &error_a);
}

nano::confirm_ack::confirm_ack (bool & error_a, nano::stream & stream_a, nano::message_header const & header_a, nano::vote_uniquer * uniquer_a) :
	message (create_confirm_ack_handle (error_a, stream_a, header_a, uniquer_a))
{
}

nano::confirm_ack::confirm_ack (nano::network_constants const & constants, std::shared_ptr<nano::vote> const & vote_a) :
	message (create_confirm_ack_handle (constants, *vote_a))
{
}

nano::confirm_ack::confirm_ack (nano::confirm_ack const & other_a) :
	message (rsnano::rsn_message_confirm_ack_clone (other_a.handle))
{
}

nano::confirm_ack::confirm_ack (rsnano::MessageHandle * handle_a) :
	message (handle_a)
{
}

void nano::confirm_ack::serialize (nano::stream & stream_a) const
{
	if (!rsnano::rsn_message_confirm_ack_serialize (handle, &stream_a))
	{
		throw std::runtime_error ("could not serialize confirm_ack");
	}
}

bool nano::confirm_ack::operator== (nano::confirm_ack const & other_a) const
{
	auto result (*get_vote () == *other_a.get_vote ());
	return result;
}

void nano::confirm_ack::visit (nano::message_visitor & visitor_a) const
{
	visitor_a.confirm_ack (*this);
}

std::size_t nano::confirm_ack::size (std::size_t count)
{
	return rsnano::rsn_message_confirm_ack_size (count);
}

std::shared_ptr<nano::vote> nano::confirm_ack::get_vote () const
{
	auto vote_handle{ rsnano::rsn_message_confirm_ack_vote (handle) };
	std::shared_ptr<nano::vote> result;
	if (vote_handle != nullptr)
	{
		result = std::make_shared<nano::vote> (vote_handle);
	}
	return result;
}

std::string nano::confirm_ack::to_string () const
{
	rsnano::StringDto string_dto;
	rsnano::rsn_message_confirm_ack_to_string (handle, &string_dto);
	return rsnano::convert_dto_to_string (string_dto);
}

/*
 * frontier_req
 */

rsnano::MessageHandle * create_frontier_req_handle (nano::network_constants const & constants)
{
	auto constants_dto{ constants.to_dto () };
	return rsnano::rsn_message_frontier_req_create (&constants_dto);
}

nano::frontier_req::frontier_req (nano::network_constants const & constants) :
	message (create_frontier_req_handle (constants))
{
}

nano::frontier_req::frontier_req (bool & error_a, nano::stream & stream_a, nano::message_header const & header_a) :
	message (rsnano::rsn_message_frontier_req_create2 (header_a.handle))
{
	if (!error_a)
	{
		error_a = deserialize (stream_a);
	}
}

nano::frontier_req::frontier_req (rsnano::MessageHandle * handle_a) :
	message (handle_a)
{
}

nano::frontier_req::frontier_req (frontier_req const & other_a) :
	message (rsnano::rsn_message_frontier_req_clone (other_a.handle))
{
}

void nano::frontier_req::serialize (nano::stream & stream_a) const
{
	if (!rsnano::rsn_message_frontier_req_serialize (handle, &stream_a))
		throw std::runtime_error ("could not serialize frontier_req");
}

bool nano::frontier_req::deserialize (nano::stream & stream_a)
{
	bool error = !rsnano::rsn_message_frontier_req_deserialize (handle, &stream_a);
	return error;
}

void nano::frontier_req::visit (nano::message_visitor & visitor_a) const
{
	visitor_a.frontier_req (*this);
}

bool nano::frontier_req::operator== (nano::frontier_req const & other_a) const
{
	return get_start () == other_a.get_start () && get_age () == other_a.get_age () && get_count () == other_a.get_count ();
}

bool nano::frontier_req::is_only_confirmed_present () const
{
	return rsnano::rsn_message_frontier_req_is_confirmed_present (handle);
}

nano::account nano::frontier_req::get_start () const
{
	nano::account start;
	rsnano::rsn_message_frontier_req_start (handle, start.bytes.data ());
	return start;
}

uint32_t nano::frontier_req::get_age () const
{
	return rsnano::rsn_message_frontier_req_age (handle);
}

uint32_t nano::frontier_req::get_count () const
{
	return rsnano::rsn_message_frontier_req_count (handle);
}

void nano::frontier_req::set_start (nano::account const & account)
{
	rsnano::rsn_message_frontier_req_set_start (handle, account.bytes.data ());
}

void nano::frontier_req::set_age (uint32_t age_a)
{
	rsnano::rsn_message_frontier_req_set_age (handle, age_a);
}

void nano::frontier_req::set_count (uint32_t count_a)
{
	rsnano::rsn_message_frontier_req_set_count (handle, count_a);
}

std::size_t nano::frontier_req::size ()
{
	return rsnano::rsn_message_frontier_size ();
}

std::string nano::frontier_req::to_string () const
{
	rsnano::StringDto dto;
	rsnano::rsn_message_frontier_req_to_string (handle, &dto);
	return rsnano::convert_dto_to_string (dto);
}

/*
 * bulk_pull
 */

rsnano::MessageHandle * create_bulk_pull_handle (nano::network_constants const & constants)
{
	auto constants_dto{ constants.to_dto () };
	return rsnano::rsn_message_bulk_pull_create (&constants_dto);
}

nano::bulk_pull::bulk_pull (nano::network_constants const & constants) :
	message (create_bulk_pull_handle (constants))
{
}

nano::bulk_pull::bulk_pull (bool & error_a, nano::stream & stream_a, nano::message_header const & header_a) :
	message (rsnano::rsn_message_bulk_pull_create2 (header_a.handle))
{
	if (!error_a)
	{
		error_a = deserialize (stream_a);
	}
}

nano::bulk_pull::bulk_pull (rsnano::MessageHandle * handle_a) :
	message (handle_a)
{
}

nano::bulk_pull::bulk_pull (bulk_pull const & other_a) :
	message (rsnano::rsn_message_bulk_pull_req_clone (other_a.handle))
{
}

nano::hash_or_account nano::bulk_pull::get_start () const
{
	nano::hash_or_account start;
	rsnano::rsn_message_bulk_pull_start (handle, start.bytes.data ());
	return start;
}

nano::block_hash nano::bulk_pull::get_end () const
{
	nano::block_hash end;
	rsnano::rsn_message_bulk_pull_end (handle, end.bytes.data ());
	return end;
}

uint32_t nano::bulk_pull::get_count () const
{
	return rsnano::rsn_message_bulk_pull_count (handle);
}

void nano::bulk_pull::set_start (nano::hash_or_account start_a)
{
	rsnano::rsn_message_bulk_pull_set_start (handle, start_a.bytes.data ());
}

void nano::bulk_pull::set_end (nano::block_hash end_a)
{
	rsnano::rsn_message_bulk_pull_set_end (handle, end_a.bytes.data ());
}

void nano::bulk_pull::set_count (uint32_t count_a)
{
	rsnano::rsn_message_bulk_pull_set_count (handle, count_a);
}

void nano::bulk_pull::visit (nano::message_visitor & visitor_a) const
{
	visitor_a.bulk_pull (*this);
}

void nano::bulk_pull::serialize (nano::stream & stream_a) const
{
	if (!rsnano::rsn_message_bulk_pull_serialize (handle, &stream_a))
		throw std::runtime_error ("could not serialize bulk_pull");
}

bool nano::bulk_pull::deserialize (nano::stream & stream_a)
{
	bool error = !rsnano::rsn_message_bulk_pull_deserialize (handle, &stream_a);
	return error;
}

bool nano::bulk_pull::is_count_present () const
{
	return rsnano::rsn_message_bulk_pull_is_count_present (handle);
}

void nano::bulk_pull::set_count_present (bool value_a)
{
	rsnano::rsn_message_bulk_pull_set_count_present (handle, value_a);
}

bool nano::bulk_pull::is_ascending () const
{
	return rsnano::rsn_message_bulk_pull_is_ascending (handle);
}

void nano::bulk_pull::set_ascending ()
{
	rsnano::rsn_message_bulk_pull_set_ascending (handle);
}

std::string nano::bulk_pull::to_string () const
{
	rsnano::StringDto dto;
	rsnano::rsn_message_bulk_pull_to_string (handle, &dto);
	return rsnano::convert_dto_to_string (dto);
}

/*
 * bulk_pull_account
 */

rsnano::MessageHandle * create_bulk_pull_account_handle (nano::network_constants const & constants)
{
	auto constants_dto{ constants.to_dto () };
	return rsnano::rsn_message_bulk_pull_account_create (&constants_dto);
}

nano::bulk_pull_account::bulk_pull_account (nano::network_constants const & constants) :
	message (create_bulk_pull_account_handle (constants))
{
}

nano::bulk_pull_account::bulk_pull_account (bool & error_a, nano::stream & stream_a, nano::message_header const & header_a) :
	message (rsnano::rsn_message_bulk_pull_account_create2 (header_a.handle))
{
	if (!error_a)
	{
		error_a = deserialize (stream_a);
	}
}

nano::bulk_pull_account::bulk_pull_account (rsnano::MessageHandle * handle_a) :
	message (handle_a)
{
}

nano::bulk_pull_account::bulk_pull_account (bulk_pull_account const & other_a) :
	message (rsnano::rsn_message_bulk_pull_account_clone (other_a.handle))
{
}

void nano::bulk_pull_account::visit (nano::message_visitor & visitor_a) const
{
	visitor_a.bulk_pull_account (*this);
}

std::size_t nano::bulk_pull_account::size ()
{
	return rsnano::rsn_message_bulk_pull_account_size ();
}

nano::account nano::bulk_pull_account::get_account () const
{
	nano::account account;
	rsnano::rsn_message_bulk_pull_account_account (handle, account.bytes.data ());
	return account;
}

nano::amount nano::bulk_pull_account::get_minimum_amount () const
{
	nano::amount amount;
	rsnano::rsn_message_bulk_pull_account_minimum_amount (handle, amount.bytes.data ());
	return amount;
}

nano::bulk_pull_account_flags nano::bulk_pull_account::get_flags () const
{
	return static_cast<nano::bulk_pull_account_flags> (rsnano::rsn_message_bulk_pull_account_flags (handle));
}

void nano::bulk_pull_account::set_account (nano::account account_a)
{
	rsnano::rsn_message_bulk_pull_account_set_account (handle, account_a.bytes.data ());
}

void nano::bulk_pull_account::set_minimum_amount (nano::amount amount_a)
{
	rsnano::rsn_message_bulk_pull_account_set_minimum_amount (handle, amount_a.bytes.data ());
}

void nano::bulk_pull_account::set_flags (nano::bulk_pull_account_flags flags_a)
{
	rsnano::rsn_message_bulk_pull_account_set_flags (handle, static_cast<uint8_t> (flags_a));
}

void nano::bulk_pull_account::serialize (nano::stream & stream_a) const
{
	if (!rsnano::rsn_message_bulk_pull_account_serialize (handle, &stream_a))
		throw std::runtime_error ("bulk_pull_account could not be serialized");
}

bool nano::bulk_pull_account::deserialize (nano::stream & stream_a)
{
	bool error = !rsnano::rsn_message_bulk_pull_account_deserialize (handle, &stream_a);
	return error;
}

std::string nano::bulk_pull_account::to_string () const
{
	rsnano::StringDto dto;
	rsnano::rsn_message_bulk_pull_account_to_string (handle, &dto);
	return rsnano::convert_dto_to_string (dto);
}

/*
 * bulk_push
 */

rsnano::MessageHandle * create_bulk_push_handle (nano::network_constants const & constants)
{
	auto constants_dto{ constants.to_dto () };
	return rsnano::rsn_message_bulk_push_create (&constants_dto);
}

nano::bulk_push::bulk_push (nano::network_constants const & constants) :
	message (create_bulk_push_handle (constants))
{
}

nano::bulk_push::bulk_push (nano::message_header const & header_a) :
	message (rsnano::rsn_message_bulk_push_create2 (header_a.handle))
{
}

nano::bulk_push::bulk_push (rsnano::MessageHandle * handle_a) :
	message (handle_a)
{
}

bool nano::bulk_push::deserialize (nano::stream & stream_a)
{
	bool error = !rsnano::rsn_message_bulk_push_deserialize (handle, &stream_a);
	return error;
}

void nano::bulk_push::serialize (nano::stream & stream_a) const
{
	if (!rsnano::rsn_message_bulk_push_serialize (handle, &stream_a))
		throw std::runtime_error ("could not serialize bulk_push");
}

void nano::bulk_push::visit (nano::message_visitor & visitor_a) const
{
	visitor_a.bulk_push (*this);
}

/*
 * telemetry_req
 */

rsnano::MessageHandle * create_telemetry_req_handle (nano::network_constants const & constants)
{
	auto constants_dto{ constants.to_dto () };
	return rsnano::rsn_message_telemetry_req_create (&constants_dto);
}

nano::telemetry_req::telemetry_req (nano::network_constants const & constants) :
	message (create_telemetry_req_handle (constants))
{
}

nano::telemetry_req::telemetry_req (nano::message_header const & header_a) :
	message (rsnano::rsn_message_telemetry_req_create2 (header_a.handle))
{
}

nano::telemetry_req::telemetry_req (nano::telemetry_req const & other_a) :
	message (rsnano::rsn_message_telemetry_req_clone (other_a.handle))
{
}

nano::telemetry_req::telemetry_req (rsnano::MessageHandle * handle_a) :
	message (handle_a)
{
}

bool nano::telemetry_req::deserialize (nano::stream & stream_a)
{
	bool error = !rsnano::rsn_message_telemetry_req_deserialize (handle, &stream_a);
	return error;
}

void nano::telemetry_req::serialize (nano::stream & stream_a) const
{
	if (!rsnano::rsn_message_telemetry_req_serialize (handle, &stream_a))
		throw std::runtime_error ("could not serialize telemetry_req");
}

void nano::telemetry_req::visit (nano::message_visitor & visitor_a) const
{
	visitor_a.telemetry_req (*this);
}

std::string nano::telemetry_req::to_string () const
{
	rsnano::StringDto dto;
	rsnano::rsn_message_telemetry_req_to_string (handle, &dto);
	return rsnano::convert_dto_to_string (dto);
}

/*
 * telemetry_ack
 */

rsnano::MessageHandle * create_telemetry_ack_handle (nano::network_constants const & constants, rsnano::TelemetryDataHandle const * data_handle)
{
	auto constants_dto{ constants.to_dto () };
	nano::telemetry_data default_data;
	if (data_handle == nullptr)
	{
		data_handle = default_data.handle;
	}
	return rsnano::rsn_message_telemetry_ack_create (&constants_dto, data_handle);
}

nano::telemetry_ack::telemetry_ack (rsnano::MessageHandle * handle_a) :
	message (handle_a)
{
}

nano::telemetry_ack::telemetry_ack (nano::network_constants const & constants) :
	message (create_telemetry_ack_handle (constants, nullptr))
{
}

nano::telemetry_ack::telemetry_ack (bool & error_a, nano::stream & stream_a, nano::message_header const & message_header) :
	message (rsnano::rsn_message_telemetry_ack_create2 (message_header.handle))
{
	if (!error_a)
	{
		error_a = deserialize (stream_a);
	}
}

nano::telemetry_ack::telemetry_ack (nano::telemetry_ack const & other_a) :
	message (rsnano::rsn_message_telemetry_ack_clone (other_a.handle))
{
}

nano::telemetry_ack::telemetry_ack (nano::network_constants const & constants, nano::telemetry_data const & telemetry_data_a) :
	message (create_telemetry_ack_handle (constants, telemetry_data_a.handle))
{
}

nano::telemetry_ack & nano::telemetry_ack::operator= (telemetry_ack const & other_a)
{
	if (handle != nullptr)
		rsnano::rsn_message_destroy (handle);
	handle = rsnano::rsn_message_telemetry_ack_clone (other_a.handle);
	return *this;
}

void nano::telemetry_ack::serialize (nano::stream & stream_a) const
{
	if (!rsnano::rsn_message_telemetry_ack_serialize (handle, &stream_a))
		throw std::runtime_error ("could not serialize telemetry_ack");
}

bool nano::telemetry_ack::deserialize (nano::stream & stream_a)
{
	bool error = !rsnano::rsn_message_telemetry_ack_deserialize (handle, &stream_a);
	return error;
}

void nano::telemetry_ack::visit (nano::message_visitor & visitor_a) const
{
	visitor_a.telemetry_ack (*this);
}

uint16_t nano::telemetry_ack::size () const
{
	return rsnano::rsn_message_telemetry_ack_size (handle);
}

uint16_t nano::telemetry_ack::size (nano::message_header const & message_header_a)
{
	return rsnano::rsn_message_telemetry_ack_size_from_header (message_header_a.handle);
}

nano::telemetry_data nano::telemetry_ack::get_data () const
{
	auto data_handle = rsnano::rsn_message_telemetry_ack_data (handle);
	return nano::telemetry_data{ data_handle };
}

bool nano::telemetry_ack::is_empty_payload () const
{
	return rsnano::rsn_message_telemetry_ack_is_empty_payload (handle);
}

std::string nano::telemetry_ack::to_string () const
{
	rsnano::StringDto dto;
	rsnano::rsn_message_telemetry_ack_to_string (handle, &dto);
	return rsnano::convert_dto_to_string (dto);
}

/*
 * telemetry_data
 */

nano::telemetry_data::telemetry_data () :
	handle{ rsnano::rsn_telemetry_data_create () }
{
}

nano::telemetry_data::telemetry_data (rsnano::TelemetryDataHandle * handle_a) :
	handle{ handle_a }
{
}

nano::telemetry_data::telemetry_data (nano::telemetry_data const & other_a) :
	handle{ rsnano::rsn_telemetry_data_clone (other_a.handle) }
{
}

nano::telemetry_data::telemetry_data (nano::telemetry_data && other_a) :
	handle{ other_a.handle }
{
	other_a.handle = nullptr;
}

nano::telemetry_data::~telemetry_data ()
{
	if (handle != nullptr)
		rsnano::rsn_telemetry_data_destroy (handle);
}

nano::telemetry_data & nano::telemetry_data::operator= (nano::telemetry_data const & other_a)
{
	if (handle != nullptr)
		rsnano::rsn_telemetry_data_destroy (handle);
	handle = rsnano::rsn_telemetry_data_clone (other_a.handle);
	return *this;
}

nano::signature nano::telemetry_data::get_signature () const
{
	nano::signature result;
	rsnano::rsn_telemetry_data_get_signature (handle, result.bytes.data ());
	return result;
}

void nano::telemetry_data::set_signature (nano::signature const & signature_a)
{
	rsnano::rsn_telemetry_data_set_signature (handle, signature_a.bytes.data ());
}

nano::account nano::telemetry_data::get_node_id () const
{
	nano::account result;
	rsnano::rsn_telemetry_data_get_node_id (handle, result.bytes.data ());
	return result;
}

void nano::telemetry_data::set_node_id (nano::account const & node_id_a)
{
	rsnano::rsn_telemetry_data_set_node_id (handle, node_id_a.bytes.data ());
}

uint64_t nano::telemetry_data::get_block_count () const
{
	return rsnano::rsn_telemetry_data_get_block_count (handle);
}

void nano::telemetry_data::set_block_count (uint64_t count_a)
{
	rsnano::rsn_telemetry_data_set_block_count (handle, count_a);
}

uint64_t nano::telemetry_data::get_cemented_count () const
{
	return rsnano::rsn_telemetry_data_get_cemented_count (handle);
}

void nano::telemetry_data::set_cemented_count (uint64_t count_a)
{
	rsnano::rsn_telemetry_data_set_cemented_count (handle, count_a);
}

uint64_t nano::telemetry_data::get_unchecked_count () const
{
	return rsnano::rsn_telemetry_data_get_unchecked_count (handle);
}

void nano::telemetry_data::set_unchecked_count (uint64_t count_a)
{
	rsnano::rsn_telemetry_data_set_unchecked_count (handle, count_a);
}

uint64_t nano::telemetry_data::get_account_count () const
{
	return rsnano::rsn_telemetry_data_get_account_count (handle);
}

void nano::telemetry_data::set_account_count (uint64_t count_a)
{
	rsnano::rsn_telemetry_data_set_account_count (handle, count_a);
}

uint64_t nano::telemetry_data::get_bandwidth_cap () const
{
	return rsnano::rsn_telemetry_data_get_bandwidth_cap (handle);
}

void nano::telemetry_data::set_bandwidth_cap (uint64_t cap_a)
{
	rsnano::rsn_telemetry_data_set_bandwidth_cap (handle, cap_a);
}

uint64_t nano::telemetry_data::get_uptime () const
{
	return rsnano::rsn_telemetry_data_get_uptime (handle);
}

void nano::telemetry_data::set_uptime (uint64_t uptime_a)
{
	rsnano::rsn_telemetry_data_set_uptime (handle, uptime_a);
}

uint32_t nano::telemetry_data::get_peer_count () const
{
	return rsnano::rsn_telemetry_data_get_peer_count (handle);
}

void nano::telemetry_data::set_peer_count (uint32_t count_a)
{
	rsnano::rsn_telemetry_data_set_peer_count (handle, count_a);
}

uint8_t nano::telemetry_data::get_protocol_version () const
{
	return rsnano::rsn_telemetry_data_get_protocol_version (handle);
}

void nano::telemetry_data::set_protocol_version (uint8_t version_a)
{
	rsnano::rsn_telemetry_data_set_protocol_version (handle, version_a);
}

nano::block_hash nano::telemetry_data::get_genesis_block () const
{
	nano::block_hash result;
	rsnano::rsn_telemetry_data_get_genesis_block (handle, result.bytes.data ());
	return result;
}

void nano::telemetry_data::set_genesis_block (nano::block_hash const & block_a)
{
	rsnano::rsn_telemetry_data_set_genesis_block (handle, block_a.bytes.data ());
}

uint8_t nano::telemetry_data::get_major_version () const
{
	return rsnano::rsn_telemetry_data_get_major_version (handle);
}

void nano::telemetry_data::set_major_version (uint8_t version_a)
{
	rsnano::rsn_telemetry_data_set_major_version (handle, version_a);
}

uint8_t nano::telemetry_data::get_minor_version () const
{
	return rsnano::rsn_telemetry_data_get_minor_version (handle);
}

void nano::telemetry_data::set_minor_version (uint8_t version_a)
{
	rsnano::rsn_telemetry_data_set_minor_version (handle, version_a);
}

uint8_t nano::telemetry_data::get_patch_version () const
{
	return rsnano::rsn_telemetry_data_get_patch_version (handle);
}

void nano::telemetry_data::set_patch_version (uint8_t version_a)
{
	rsnano::rsn_telemetry_data_set_patch_version (handle, version_a);
}

uint8_t nano::telemetry_data::get_pre_release_version () const
{
	return rsnano::rsn_telemetry_data_get_pre_release_version (handle);
}

void nano::telemetry_data::set_pre_release_version (uint8_t version_a)
{
	rsnano::rsn_telemetry_data_set_pre_release_version (handle, version_a);
}

uint8_t nano::telemetry_data::get_maker () const
{
	return rsnano::rsn_telemetry_data_get_maker (handle);
}

void nano::telemetry_data::set_maker (uint8_t maker_a)
{
	rsnano::rsn_telemetry_data_set_maker (handle, maker_a);
}

std::chrono::system_clock::time_point nano::telemetry_data::get_timestamp () const
{
	auto timestamp_ms = rsnano::rsn_telemetry_data_get_timestamp_ms (handle);
	return std::chrono::system_clock::time_point (std::chrono::duration_cast<std::chrono::system_clock::duration> (std::chrono::milliseconds (timestamp_ms)));
}

void nano::telemetry_data::set_timestamp (std::chrono::system_clock::time_point timestamp_a)
{
	rsnano::rsn_telemetry_data_set_timestamp (handle, std::chrono::duration_cast<std::chrono::milliseconds> (timestamp_a.time_since_epoch ()).count ());
}

uint64_t nano::telemetry_data::get_active_difficulty () const
{
	return rsnano::rsn_telemetry_data_get_active_difficulty (handle);
}

void nano::telemetry_data::set_active_difficulty (uint64_t difficulty_a)
{
	rsnano::rsn_telemetry_data_set_active_difficulty (handle, difficulty_a);
}

std::vector<uint8_t> nano::telemetry_data::get_unknown_data () const
{
	std::vector<uint8_t> result;
	result.resize (rsnano::rsn_telemetry_data_get_unknown_data_len (handle));
	rsnano::rsn_telemetry_data_get_unknown_data (handle, result.data ());
	return result;
}

void nano::telemetry_data::set_unknown_data (std::vector<uint8_t> data_a)
{
	rsnano::rsn_telemetry_data_set_unknown_data (handle, data_a.data (), data_a.size ());
}

void nano::telemetry_data::deserialize (nano::stream & stream_a, uint16_t payload_length_a)
{
	if (!rsnano::rsn_telemetry_data_deserialize (handle, &stream_a, payload_length_a))
		throw std::runtime_error ("could not deserialize telemetry data");
}

void nano::telemetry_data::serialize (nano::stream & stream_a) const
{
	rsnano::rsn_telemetry_data_serialize (handle, &stream_a);
}

nano::error nano::telemetry_data::serialize_json (nano::jsonconfig & json, bool ignore_identification_metrics_a) const
{
	json.put ("block_count", get_block_count ());
	json.put ("cemented_count", get_cemented_count ());
	json.put ("unchecked_count", get_unchecked_count ());
	json.put ("account_count", get_account_count ());
	json.put ("bandwidth_cap", get_bandwidth_cap ());
	json.put ("peer_count", get_peer_count ());
	json.put ("protocol_version", get_protocol_version ());
	json.put ("uptime", get_uptime ());
	json.put ("genesis_block", get_genesis_block ().to_string ());
	json.put ("major_version", get_major_version ());
	json.put ("minor_version", get_minor_version ());
	json.put ("patch_version", get_patch_version ());
	json.put ("pre_release_version", get_pre_release_version ());
	json.put ("maker", get_maker ());
	json.put ("timestamp", std::chrono::duration_cast<std::chrono::milliseconds> (get_timestamp ().time_since_epoch ()).count ());
	json.put ("active_difficulty", nano::to_string_hex (get_active_difficulty ()));
	// Keep these last for UI purposes
	if (!ignore_identification_metrics_a)
	{
		json.put ("node_id", get_node_id ().to_node_id ());
		json.put ("signature", get_signature ().to_string ());
	}
	return json.get_error ();
}

nano::error nano::telemetry_data::deserialize_json (nano::jsonconfig & json, bool ignore_identification_metrics_a)
{
	if (!ignore_identification_metrics_a)
	{
		std::string signature_l;
		json.get ("signature", signature_l);
		if (!json.get_error ())
		{
			nano::signature sig;
			if (sig.decode_hex (signature_l))
			{
				json.get_error ().set ("Could not deserialize signature");
			}
			set_signature (sig);
		}

		std::string node_id_l;
		json.get ("node_id", node_id_l);
		if (!json.get_error ())
		{
			nano::account nid;
			if (nid.decode_node_id (node_id_l))
			{
				json.get_error ().set ("Could not deserialize node id");
			}
			set_node_id (nid);
		}
	}

	uint64_t tmp_u64;
	json.get ("block_count", tmp_u64);
	set_block_count (tmp_u64);

	json.get ("cemented_count", tmp_u64);
	set_cemented_count (tmp_u64);

	json.get ("unchecked_count", tmp_u64);
	set_unchecked_count (tmp_u64);

	json.get ("account_count", tmp_u64);
	set_account_count (tmp_u64);

	json.get ("bandwidth_cap", tmp_u64);
	set_bandwidth_cap (tmp_u64);

	uint32_t tmp_u32;
	json.get ("peer_count", tmp_u32);
	set_peer_count (tmp_u32);

	uint8_t tmp_u8;
	json.get ("protocol_version", tmp_u8);
	set_protocol_version (tmp_u8);

	json.get ("uptime", tmp_u64);
	set_uptime (tmp_u64);

	std::string genesis_block_l;
	json.get ("genesis_block", genesis_block_l);
	if (!json.get_error ())
	{
		nano::block_hash blk;
		if (blk.decode_hex (genesis_block_l))
		{
			json.get_error ().set ("Could not deserialize genesis block");
		}
		set_genesis_block (blk);
	}

	json.get ("major_version", tmp_u8);
	set_major_version (tmp_u8);

	json.get ("minor_version", tmp_u8);
	set_minor_version (tmp_u8);

	json.get ("patch_version", tmp_u8);
	set_patch_version (tmp_u8);

	json.get ("pre_release_version", tmp_u8);
	set_pre_release_version (tmp_u8);

	json.get ("maker", tmp_u8);
	set_maker (tmp_u8);

	auto timestamp_l = json.get<uint64_t> ("timestamp");
	auto tsp = std::chrono::system_clock::time_point (std::chrono::milliseconds (timestamp_l));
	set_timestamp (tsp);

	auto current_active_difficulty_text = json.get<std::string> ("active_difficulty");
	auto ec = nano::from_string_hex (current_active_difficulty_text, tmp_u64);
	set_active_difficulty (tmp_u64);
	debug_assert (!ec);
	return json.get_error ();
}

std::string nano::telemetry_data::to_string () const
{
	rsnano::StringDto string_dto;
	rsnano::rsn_telemetry_data_to_json (handle, &string_dto);
	return rsnano::convert_dto_to_string (string_dto);
}

bool nano::telemetry_data::operator== (nano::telemetry_data const & data_a) const
{
	return (get_signature () == data_a.get_signature () && get_node_id () == data_a.get_node_id () && get_block_count () == data_a.get_block_count ()
	&& get_cemented_count () == data_a.get_cemented_count () && get_unchecked_count () == data_a.get_unchecked_count () && get_account_count () == data_a.get_account_count ()
	&& get_bandwidth_cap () == data_a.get_bandwidth_cap () && get_uptime () == data_a.get_uptime ()
	&& get_peer_count () == data_a.get_peer_count () && get_protocol_version () == data_a.get_protocol_version () && get_genesis_block () == data_a.get_genesis_block ()
	&& get_major_version () == data_a.get_major_version () && get_minor_version () == data_a.get_minor_version () && get_patch_version () == data_a.get_patch_version ()
	&& get_pre_release_version () == data_a.get_pre_release_version () && get_maker () == data_a.get_maker () && get_timestamp () == data_a.get_timestamp ()
	&& get_active_difficulty () == data_a.get_active_difficulty () && get_unknown_data () == data_a.get_unknown_data ());
}

bool nano::telemetry_data::operator!= (nano::telemetry_data const & data_a) const
{
	return !(*this == data_a);
}

void nano::telemetry_data::sign (nano::keypair const & node_id_a)
{
	if (!rsnano::rsn_telemetry_data_sign (handle, node_id_a.prv.bytes.data ()))
		throw std::runtime_error ("could not sign telemetry data");
}

bool nano::telemetry_data::validate_signature () const
{
	bool error = !rsnano::rsn_telemetry_data_validate_signature (handle);
	return error;
}

std::size_t nano::telemetry_data::size ()
{
	return rsnano::rsn_telemetry_data_size ();
}

/*
 * node_id_handshake
 */

rsnano::MessageHandle * create_node_id_handshake_handle (nano::network_constants const & constants, boost::optional<nano::uint256_union> query, boost::optional<std::pair<nano::account, nano::signature>> response)
{
	auto constants_dto{ constants.to_dto () };
	const uint8_t * query_bytes = nullptr;
	if (query)
	{
<<<<<<< HEAD
		query_bytes = query->bytes.data ();
=======
		header.flag_set (query_flag);
>>>>>>> 079d2534
	}

	const uint8_t * acc_bytes = nullptr;
	const uint8_t * sig_bytes = nullptr;
	if (response)
	{
<<<<<<< HEAD
		acc_bytes = response->first.bytes.data ();
		sig_bytes = response->second.bytes.data ();
=======
		header.flag_set (response_flag);
>>>>>>> 079d2534
	}

	return rsnano::rsn_message_node_id_handshake_create (&constants_dto, query_bytes, acc_bytes, sig_bytes);
}

nano::node_id_handshake::node_id_handshake (bool & error_a, nano::stream & stream_a, nano::message_header const & header_a) :
	message (rsnano::rsn_message_node_id_handshake_create2 (header_a.handle))
{
	error_a = deserialize (stream_a);
}

nano::node_id_handshake::node_id_handshake (node_id_handshake const & other_a) :
	message{ rsnano::rsn_message_node_id_handshake_clone (other_a.handle) }
{
}

nano::node_id_handshake::node_id_handshake (nano::network_constants const & constants, boost::optional<nano::uint256_union> query, boost::optional<std::pair<nano::account, nano::signature>> response) :
	message (create_node_id_handshake_handle (constants, query, response))
{
}

nano::node_id_handshake::node_id_handshake (rsnano::MessageHandle * handle_a) :
	message (handle_a)
{
}

void nano::node_id_handshake::serialize (nano::stream & stream_a) const
{
	if (!rsnano::rsn_message_node_id_handshake_serialize (handle, &stream_a))
		throw std::runtime_error ("could not serialize node_id_handshake");
}

bool nano::node_id_handshake::deserialize (nano::stream & stream_a)
{
<<<<<<< HEAD
	bool error = !rsnano::rsn_message_node_id_handshake_deserialize (handle, &stream_a);
	return error;
}

boost::optional<nano::uint256_union> nano::node_id_handshake::get_query () const
{
	nano::uint256_union data;
	if (rsnano::rsn_message_node_id_handshake_query (handle, data.bytes.data ()))
		return boost::optional<nano::uint256_union> (data);

	return boost::none;
}

boost::optional<std::pair<nano::account, nano::signature>> nano::node_id_handshake::get_response () const
{
	nano::account account;
	nano::signature signature;
	if (rsnano::rsn_message_node_id_handshake_response (handle, account.bytes.data (), signature.bytes.data ()))
=======
	debug_assert (header.type == nano::message_type::node_id_handshake);
	auto error (false);
	try
	{
		if (is_query (header))
		{
			nano::uint256_union query_hash;
			read (stream_a, query_hash);
			query = query_hash;
		}

		if (is_response (header))
		{
			nano::account response_account;
			read (stream_a, response_account);
			nano::signature response_signature;
			read (stream_a, response_signature);
			response = std::make_pair (response_account, response_signature);
		}
	}
	catch (std::runtime_error const &)
>>>>>>> 079d2534
	{
		return boost::optional<std::pair<nano::account, nano::signature>> (std::make_pair (account, signature));
	}
	return boost::none;
}

bool nano::node_id_handshake::is_query (nano::message_header const & header)
{
	debug_assert (header.type == nano::message_type::node_id_handshake);
	bool result = header.extensions.test (query_flag);
	return result;
}

bool nano::node_id_handshake::is_response (nano::message_header const & header)
{
	debug_assert (header.type == nano::message_type::node_id_handshake);
	bool result = header.extensions.test (response_flag);
	return result;
}

bool nano::node_id_handshake::operator== (nano::node_id_handshake const & other_a) const
{
<<<<<<< HEAD
	auto result (*get_query () == *other_a.get_query () && *get_response () == *other_a.get_response ());
=======
	bool result = (*query == *other_a.query && *response == *other_a.response);
>>>>>>> 079d2534
	return result;
}

void nano::node_id_handshake::visit (nano::message_visitor & visitor_a) const
{
	visitor_a.node_id_handshake (*this);
}

std::size_t nano::node_id_handshake::size () const
{
	return size (get_header ());
}

std::size_t nano::node_id_handshake::size (nano::message_header const & header)
{
<<<<<<< HEAD
	return rsnano::rsn_message_node_id_handshake_size (header_a.handle);
=======
	std::size_t result = 0;
	if (is_query (header))
	{
		result = sizeof (nano::uint256_union);
	}
	if (is_response (header))
	{
		result += sizeof (nano::account) + sizeof (nano::signature);
	}
	return result;
>>>>>>> 079d2534
}

std::string nano::node_id_handshake::to_string () const
{
	rsnano::StringDto dto;
	rsnano::rsn_message_node_id_handshake_to_string (handle, &dto);
	return rsnano::convert_dto_to_string (dto);
}

/*
 * asc_pull_req
 */
rsnano::MessageHandle * create_asc_pull_req_handle (nano::network_constants const & constants)
{
	auto constants_dto{ constants.to_dto () };
	return rsnano::rsn_message_asc_pull_req_create (&constants_dto);
}

nano::asc_pull_req::asc_pull_req (const nano::network_constants & constants) :
	message (create_asc_pull_req_handle (constants))
{
}

nano::asc_pull_req::asc_pull_req (bool & error_a, nano::stream & stream_a, const nano::message_header & header_a) :
	message (rsnano::rsn_message_asc_pull_req_create2 (header_a.handle))
{
	if (!error_a)
	{
		error_a = deserialize (stream_a);
	}
}
nano::asc_pull_req::asc_pull_req (nano::asc_pull_req const & other_a) :
	message{ rsnano::rsn_message_asc_pull_req_clone (other_a.handle) }
{
}

nano::asc_pull_req::asc_pull_req (rsnano::MessageHandle * handle_a) :
	message (handle_a)
{
}

uint64_t nano::asc_pull_req::id () const
{
	return rsnano::rsn_message_asc_pull_req_get_id (handle);
}

void nano::asc_pull_req::set_id (uint64_t id_a)
{
	rsnano::rsn_message_asc_pull_req_set_id (handle, id_a);
}

nano::asc_pull_type nano::asc_pull_req::pull_type () const
{
	return static_cast<nano::asc_pull_type> (rsnano::rsn_message_asc_pull_req_pull_type (handle));
}

void nano::asc_pull_req::visit (nano::message_visitor & visitor) const
{
	visitor.asc_pull_req (*this);
}

void nano::asc_pull_req::serialize (nano::stream & stream_a) const
{
	if (!rsnano::rsn_message_asc_pull_req_serialize (handle, &stream_a))
		throw std::runtime_error ("could not serialize asc_pull_req");
}

bool nano::asc_pull_req::deserialize (nano::stream & stream_a)
{
	bool error = !rsnano::rsn_message_asc_pull_req_deserialize (handle, &stream_a);
	return error;
}

std::size_t nano::asc_pull_req::size (const nano::message_header & header)
{
	return rsnano::rsn_message_asc_pull_req_size (header.handle);
}

void nano::asc_pull_req::request_blocks (blocks_payload & payload_a)
{
	rsnano::rsn_message_asc_pull_req_request_blocks (handle, payload_a.start.bytes.data (), payload_a.count, static_cast<uint8_t> (payload_a.start_type));
}

void nano::asc_pull_req::request_account_info (account_info_payload & payload_a)
{
	rsnano::rsn_message_asc_pull_req_request_account_info (handle, payload_a.target.bytes.data (), static_cast<uint8_t> (payload_a.target_type));
}

void nano::asc_pull_req::request_invalid ()
{
	rsnano::rsn_message_asc_pull_req_request_invalid (handle);
}

std::variant<nano::empty_payload, nano::asc_pull_req::blocks_payload, nano::asc_pull_req::account_info_payload> nano::asc_pull_req::payload () const
{
	std::variant<nano::empty_payload, nano::asc_pull_req::blocks_payload, nano::asc_pull_req::account_info_payload> result;
	auto payload_type = static_cast<nano::asc_pull_type> (rsnano::rsn_message_asc_pull_req_payload_type (handle));
	if (payload_type == nano::asc_pull_type::blocks)
	{
		nano::asc_pull_req::blocks_payload blocks;
		uint8_t start_type{ 0 };
		rsnano::rsn_message_asc_pull_req_payload_blocks (handle, blocks.start.bytes.data (), &blocks.count, &start_type);
		blocks.start_type = static_cast<nano::asc_pull_req::hash_type> (start_type);
		return blocks;
	}
	else if (payload_type == nano::asc_pull_type::account_info)
	{
		nano::asc_pull_req::account_info_payload account_info;
		uint8_t target_type{ 0 };
		rsnano::rsn_message_asc_pull_req_payload_account_info (handle, account_info.target.bytes.data (), &target_type);
		account_info.target_type = static_cast<nano::asc_pull_req::hash_type> (target_type);
		return account_info;
	}
	return empty_payload{};
}

/*
 * asc_pull_ack
 */
rsnano::MessageHandle * create_asc_pull_ack_handle (nano::network_constants const & constants)
{
	auto constants_dto{ constants.to_dto () };
	return rsnano::rsn_message_asc_pull_ack_create (&constants_dto);
}

nano::asc_pull_ack::asc_pull_ack (const nano::network_constants & constants) :
	message (create_asc_pull_ack_handle (constants))
{
}

nano::asc_pull_ack::asc_pull_ack (bool & error_a, nano::stream & stream_a, const nano::message_header & header_a) :
	message (rsnano::rsn_message_asc_pull_ack_create2 (header_a.handle))
{
	if (!error_a)
	{
		error_a = deserialize (stream_a);
	}
}
nano::asc_pull_ack::asc_pull_ack (nano::asc_pull_ack const & other_a) :
	message{ rsnano::rsn_message_asc_pull_ack_clone (other_a.handle) }
{
}

nano::asc_pull_ack::asc_pull_ack (rsnano::MessageHandle * handle_a) :
	message (handle_a)
{
}

uint64_t nano::asc_pull_ack::id () const
{
	return rsnano::rsn_message_asc_pull_ack_get_id (handle);
}

void nano::asc_pull_ack::set_id (uint64_t id_a)
{
	rsnano::rsn_message_asc_pull_ack_set_id (handle, id_a);
}

nano::asc_pull_type nano::asc_pull_ack::pull_type () const
{
	return static_cast<nano::asc_pull_type> (rsnano::rsn_message_asc_pull_ack_pull_type (handle));
}

void nano::asc_pull_ack::visit (nano::message_visitor & visitor) const
{
	visitor.asc_pull_ack (*this);
}

void nano::asc_pull_ack::serialize (nano::stream & stream) const
{
	if (!rsnano::rsn_message_asc_pull_ack_serialize (handle, &stream))
		throw std::runtime_error ("could not serialize asc_pull_ack");
}

bool nano::asc_pull_ack::deserialize (nano::stream & stream)
{
	bool error = !rsnano::rsn_message_asc_pull_ack_deserialize (handle, &stream);
	return error;
}

std::size_t nano::asc_pull_ack::size (const nano::message_header & header)
{
	return rsnano::rsn_message_asc_pull_ack_size (header.handle);
}

void nano::asc_pull_ack::request_blocks (blocks_payload & payload_a)
{
	std::vector<rsnano::BlockHandle *> block_handles;
	block_handles.reserve (payload_a.blocks.size ());
	for (const auto & block : payload_a.blocks)
	{
		block_handles.push_back (block->get_handle ());
	}
	rsnano::rsn_message_asc_pull_ack_request_blocks (handle, block_handles.data (), block_handles.size ());
}

void nano::asc_pull_ack::request_account_info (account_info_payload & payload_a)
{
	rsnano::AccountInfoAckPayloadDto dto;
	std::copy (std::begin (payload_a.account.bytes), std::end (payload_a.account.bytes), std::begin (dto.account));
	std::copy (std::begin (payload_a.account_open.bytes), std::end (payload_a.account_open.bytes), std::begin (dto.account_open));
	std::copy (std::begin (payload_a.account_head.bytes), std::end (payload_a.account_head.bytes), std::begin (dto.account_head));
	dto.account_block_count = payload_a.account_block_count;
	std::copy (std::begin (payload_a.account_conf_frontier.bytes), std::end (payload_a.account_conf_frontier.bytes), std::begin (dto.account_conf_frontier));
	dto.account_conf_height = payload_a.account_conf_height;
	rsnano::rsn_message_asc_pull_ack_request_account_info (handle, &dto);
}

void nano::asc_pull_ack::request_invalid ()
{
	rsnano::rsn_message_asc_pull_ack_request_invalid (handle);
}

std::variant<nano::empty_payload, nano::asc_pull_ack::blocks_payload, nano::asc_pull_ack::account_info_payload> nano::asc_pull_ack::payload () const
{
	std::variant<nano::empty_payload, nano::asc_pull_req::blocks_payload, nano::asc_pull_req::account_info_payload> result;
	auto payload_type = static_cast<nano::asc_pull_type> (rsnano::rsn_message_asc_pull_ack_payload_type (handle));
	if (payload_type == nano::asc_pull_type::blocks)
	{
		nano::asc_pull_ack::blocks_payload blocks;
		rsnano::BlockArrayDto blocks_dto;
		rsnano::rsn_message_asc_pull_ack_payload_blocks (handle, &blocks_dto);
		rsnano::read_block_array_dto (blocks_dto, blocks.blocks);
		return blocks;
	}
	else if (payload_type == nano::asc_pull_type::account_info)
	{
		rsnano::AccountInfoAckPayloadDto dto;
		rsnano::rsn_message_asc_pull_ack_payload_account_info (handle, &dto);
		nano::asc_pull_ack::account_info_payload account_info;
		std::copy (std::begin (dto.account), std::end (dto.account), std::begin (account_info.account.bytes));
		std::copy (std::begin (dto.account_open), std::end (dto.account_open), std::begin (account_info.account_open.bytes));
		std::copy (std::begin (dto.account_head), std::end (dto.account_head), std::begin (account_info.account_head.bytes));
		account_info.account_block_count = dto.account_block_count;
		std::copy (std::begin (dto.account_conf_frontier), std::end (dto.account_conf_frontier), std::begin (account_info.account_conf_frontier.bytes));
		account_info.account_conf_height = dto.account_conf_height;
		return account_info;
	}
	return empty_payload{};
}<|MERGE_RESOLUTION|>--- conflicted
+++ resolved
@@ -111,7 +111,6 @@
 	return rsnano::rsn_message_header_version_using (handle);
 }
 
-<<<<<<< HEAD
 void nano::message_header::set_version_using (uint8_t version_a)
 {
 	rsnano::rsn_message_header_set_version_using (handle, version_a);
@@ -123,9 +122,6 @@
 }
 
 nano::stat::detail nano::to_stat_detail (nano::message_type message_type)
-=======
-std::size_t nano::message_header::payload_length_bytes () const
->>>>>>> 079d2534
 {
 	return static_cast<nano::stat::detail> (rsnano::rsn_message_type_to_stat_detail (static_cast<uint8_t> (message_type)));
 }
@@ -1862,23 +1858,15 @@
 	const uint8_t * query_bytes = nullptr;
 	if (query)
 	{
-<<<<<<< HEAD
 		query_bytes = query->bytes.data ();
-=======
-		header.flag_set (query_flag);
->>>>>>> 079d2534
 	}
 
 	const uint8_t * acc_bytes = nullptr;
 	const uint8_t * sig_bytes = nullptr;
 	if (response)
 	{
-<<<<<<< HEAD
 		acc_bytes = response->first.bytes.data ();
 		sig_bytes = response->second.bytes.data ();
-=======
-		header.flag_set (response_flag);
->>>>>>> 079d2534
 	}
 
 	return rsnano::rsn_message_node_id_handshake_create (&constants_dto, query_bytes, acc_bytes, sig_bytes);
@@ -1913,7 +1901,6 @@
 
 bool nano::node_id_handshake::deserialize (nano::stream & stream_a)
 {
-<<<<<<< HEAD
 	bool error = !rsnano::rsn_message_node_id_handshake_deserialize (handle, &stream_a);
 	return error;
 }
@@ -1932,59 +1919,18 @@
 	nano::account account;
 	nano::signature signature;
 	if (rsnano::rsn_message_node_id_handshake_response (handle, account.bytes.data (), signature.bytes.data ()))
-=======
-	debug_assert (header.type == nano::message_type::node_id_handshake);
-	auto error (false);
-	try
-	{
-		if (is_query (header))
-		{
-			nano::uint256_union query_hash;
-			read (stream_a, query_hash);
-			query = query_hash;
-		}
-
-		if (is_response (header))
-		{
-			nano::account response_account;
-			read (stream_a, response_account);
-			nano::signature response_signature;
-			read (stream_a, response_signature);
-			response = std::make_pair (response_account, response_signature);
-		}
-	}
-	catch (std::runtime_error const &)
->>>>>>> 079d2534
 	{
 		return boost::optional<std::pair<nano::account, nano::signature>> (std::make_pair (account, signature));
 	}
 	return boost::none;
 }
 
-bool nano::node_id_handshake::is_query (nano::message_header const & header)
-{
-	debug_assert (header.type == nano::message_type::node_id_handshake);
-	bool result = header.extensions.test (query_flag);
+bool nano::node_id_handshake::operator== (nano::node_id_handshake const & other_a) const
+{
+	auto result = *get_query () == *other_a.get_query () && *get_response () == *other_a.get_response ();
 	return result;
 }
 
-bool nano::node_id_handshake::is_response (nano::message_header const & header)
-{
-	debug_assert (header.type == nano::message_type::node_id_handshake);
-	bool result = header.extensions.test (response_flag);
-	return result;
-}
-
-bool nano::node_id_handshake::operator== (nano::node_id_handshake const & other_a) const
-{
-<<<<<<< HEAD
-	auto result (*get_query () == *other_a.get_query () && *get_response () == *other_a.get_response ());
-=======
-	bool result = (*query == *other_a.query && *response == *other_a.response);
->>>>>>> 079d2534
-	return result;
-}
-
 void nano::node_id_handshake::visit (nano::message_visitor & visitor_a) const
 {
 	visitor_a.node_id_handshake (*this);
@@ -1997,20 +1943,7 @@
 
 std::size_t nano::node_id_handshake::size (nano::message_header const & header)
 {
-<<<<<<< HEAD
-	return rsnano::rsn_message_node_id_handshake_size (header_a.handle);
-=======
-	std::size_t result = 0;
-	if (is_query (header))
-	{
-		result = sizeof (nano::uint256_union);
-	}
-	if (is_response (header))
-	{
-		result += sizeof (nano::account) + sizeof (nano::signature);
-	}
-	return result;
->>>>>>> 079d2534
+	return rsnano::rsn_message_node_id_handshake_size (header.handle);
 }
 
 std::string nano::node_id_handshake::to_string () const
