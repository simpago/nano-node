--- conflicted
+++ resolved
@@ -203,19 +203,6 @@
 	~election ();
 
 	std::shared_ptr<nano::block> find (nano::block_hash const &) const;
-<<<<<<< HEAD
-	void set_status_type (nano::election_status_type status_type);
-=======
-	/*
-	 * Process vote. Internally uses cooldown to throttle non-final votes
-	 * If the election reaches consensus, it will be confirmed
-	 */
-	vote_result vote (nano::account const & representative, uint64_t timestamp, nano::block_hash const & block_hash, vote_source = vote_source::live);
-	bool publish (std::shared_ptr<nano::block> const & block_a);
-	// Confirm this block if quorum is met
-	void confirm_if_quorum (nano::unique_lock<nano::mutex> &);
-	void try_confirm (nano::block_hash const & hash);
->>>>>>> 0e6b7fa6
 
 	nano::vote_info get_last_vote (nano::account const & account);
 	void set_last_vote (nano::account const & account, nano::vote_info vote_info);
@@ -228,25 +215,6 @@
 	nano::election_behavior behavior () const;
 
 private:
-<<<<<<< HEAD
-=======
-	nano::tally_t tally_impl () const;
-	bool confirmed_locked () const;
-	nano::election_extended_status current_status_locked () const;
-	// lock_a does not own the mutex on return
-	void confirm_once (nano::unique_lock<nano::mutex> & lock_a);
-	bool broadcast_block_predicate () const;
-	void broadcast_block (nano::confirmation_solicitor &);
-	void send_confirm_req (nano::confirmation_solicitor &);
-	/**
-	 * Broadcast vote for current election winner. Generates final vote if reached quorum or already confirmed
-	 * Requires mutex lock
-	 */
-	void broadcast_vote_locked (nano::unique_lock<nano::mutex> & lock);
-	void remove_votes (nano::block_hash const &);
-	void remove_block (nano::block_hash const &);
-	bool replace_by_weight (nano::unique_lock<nano::mutex> & lock_a, nano::block_hash const &);
->>>>>>> 0e6b7fa6
 	std::chrono::milliseconds time_to_live () const;
 	bool is_quorum () const;
 
@@ -261,10 +229,6 @@
 	friend class election_helper;
 
 public: // Only used in tests
-<<<<<<< HEAD
-=======
-	void force_confirm ();
->>>>>>> 0e6b7fa6
 	std::unordered_map<nano::account, nano::vote_info> votes () const;
 	std::unordered_map<nano::block_hash, std::shared_ptr<nano::block>> blocks () const;
 
