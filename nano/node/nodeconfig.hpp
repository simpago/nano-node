--- conflicted
+++ resolved
@@ -35,14 +35,9 @@
 public:
 	node_config (nano::network_params & network_params = nano::dev::network_params);
 	node_config (uint16_t, nano::logging const &, nano::network_params & network_params = nano::dev::network_params);
-<<<<<<< HEAD
 	void load_dto (rsnano::NodeConfigDto & dto);
 	rsnano::NodeConfigDto to_dto () const;
 
-	nano::error serialize_json (nano::jsonconfig &) const;
-	nano::error deserialize_json (bool &, nano::jsonconfig &);
-=======
->>>>>>> 016f15bd
 	nano::error serialize_toml (nano::tomlconfig &) const;
 	nano::error deserialize_toml (nano::tomlconfig &);
 
@@ -115,16 +110,6 @@
 	nano::frontiers_confirmation_mode deserialize_frontiers_confirmation (std::string const &);
 	/** Entry is ignored if it cannot be parsed as a valid address:port */
 	void deserialize_address (std::string const &, std::vector<std::pair<std::string, uint16_t>> &) const;
-<<<<<<< HEAD
-
-	static unsigned json_version ()
-	{
-		return 18;
-	}
-
-private:
-=======
->>>>>>> 016f15bd
 };
 
 class node_flags final
