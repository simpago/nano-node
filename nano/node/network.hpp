#pragma once

#include <nano/node/common.hpp>
#include <nano/node/peer_exclusion.hpp>
#include <nano/node/transport/tcp.hpp>
#include <nano/node/transport/udp.hpp>
#include <nano/secure/network_filter.hpp>

#include <boost/thread/thread.hpp>

#include <memory>
#include <queue>
#include <unordered_set>

namespace nano
{
class channel;
class node;
class stats;
class transaction;
class message_buffer final
{
public:
	uint8_t * buffer{ nullptr };
	std::size_t size{ 0 };
	nano::endpoint endpoint;
};
/**
 * A circular buffer for servicing nano realtime messages.
 * This container follows a producer/consumer model where the operating system is producing data in to
 * buffers which are serviced by internal threads.
 * If buffers are not serviced fast enough they're internally dropped.
 * This container has a maximum space to hold N buffers of M size and will allocate them in round-robin order.
 * All public methods are thread-safe
 */
class message_buffer_manager final
{
public:
	// Stats - Statistics
	// Size - Size of each individual buffer
	// Count - Number of buffers to allocate
	message_buffer_manager (nano::stat & stats, std::size_t, std::size_t);
	// Return a buffer where message data can be put
	// Method will attempt to return the first free buffer
	// If there are no free buffers, an unserviced buffer will be dequeued and returned
	// Function will block if there are no free or unserviced buffers
	// Return nullptr if the container has stopped
	nano::message_buffer * allocate ();
	// Queue a buffer that has been filled with message data and notify servicing threads
	void enqueue (nano::message_buffer *);
	// Return a buffer that has been filled with message data
	// Function will block until a buffer has been added
	// Return nullptr if the container has stopped
	nano::message_buffer * dequeue ();
	// Return a buffer to the freelist after is has been serviced
	void release (nano::message_buffer *);
	// Stop container and notify waiting threads
	void stop ();

private:
	nano::stat & stats;
	nano::mutex mutex;
	nano::condition_variable condition;
	boost::circular_buffer<nano::message_buffer *> free;
	boost::circular_buffer<nano::message_buffer *> full;
	std::vector<uint8_t> slab;
	std::vector<nano::message_buffer> entries;
	bool stopped;
};
class tcp_message_manager final
{
public:
	explicit tcp_message_manager (unsigned incoming_connections_max_a);
	tcp_message_manager (tcp_message_manager const &) = delete;
	tcp_message_manager (tcp_message_manager &&) = delete;
	~tcp_message_manager ();
	void put_message (nano::tcp_message_item const & item_a);
	nano::tcp_message_item get_message ();
	// Stop container and notify waiting threads
	void stop ();
	rsnano::TcpMessageManagerHandle * handle;
};
/**
 * Node ID cookies for node ID handshakes
 */
class syn_cookies final
{
public:
	explicit syn_cookies (std::size_t);
	syn_cookies (nano::syn_cookies const &) = delete;
	~syn_cookies ();
	void purge (std::chrono::seconds const &);
	// Returns boost::none if the IP is rate capped on syn cookie requests,
	// or if the endpoint already has a syn cookie query
	boost::optional<nano::uint256_union> assign (nano::endpoint const &);
	// Returns false if valid, true if invalid (true on error convention)
	// Also removes the syn cookie from the store if valid
	bool validate (nano::endpoint const &, nano::account const &, nano::signature const &);
	std::unique_ptr<container_info_component> collect_container_info (std::string const &);
	std::size_t cookies_size ();
	rsnano::SynCookiesHandle * handle;
};
<<<<<<< HEAD
class network final : public std::enable_shared_from_this<network>
=======

class network final
>>>>>>> dd70d9a1
{
public:
	network (nano::node &, uint16_t);
	~network ();

	nano::networks id;
	void start_threads ();
	void start ();
	void stop ();
	void flood_message (nano::message &, nano::buffer_drop_policy const = nano::buffer_drop_policy::limiter, float const = 1.0f);
	void flood_keepalive (float const scale_a = 1.0f);
	void flood_keepalive_self (float const scale_a = 0.5f);
	void flood_vote (std::shared_ptr<nano::vote> const &, float scale);
	void flood_vote_pr (std::shared_ptr<nano::vote> const &);
	// Flood block to all PRs and a random selection of non-PRs
	void flood_block_initial (std::shared_ptr<nano::block> const &);
	// Flood block to a random selection of peers
	void flood_block (std::shared_ptr<nano::block> const &, nano::buffer_drop_policy const = nano::buffer_drop_policy::limiter);
	void flood_block_many (std::deque<std::shared_ptr<nano::block>>, std::function<void ()> = nullptr, unsigned = broadcast_interval_ms);
	void merge_peers (std::array<nano::endpoint, 8> const &);
	void merge_peer (nano::endpoint const &);
	void send_keepalive (std::shared_ptr<nano::transport::channel> const &);
	void send_keepalive_self (std::shared_ptr<nano::transport::channel> const &);
	void send_node_id_handshake (std::shared_ptr<nano::transport::channel> const &, boost::optional<nano::uint256_union> const & query, boost::optional<nano::uint256_union> const & respond_to);
	void send_confirm_req (std::shared_ptr<nano::transport::channel> const & channel_a, std::pair<nano::block_hash, nano::block_hash> const & hash_root_a);
	void broadcast_confirm_req (std::shared_ptr<nano::block> const &);
	void broadcast_confirm_req_base (std::shared_ptr<nano::block> const &, std::shared_ptr<std::vector<std::shared_ptr<nano::transport::channel>>> const &, unsigned, bool = false);
	void broadcast_confirm_req_batched_many (std::unordered_map<std::shared_ptr<nano::transport::channel>, std::deque<std::pair<nano::block_hash, nano::root>>>, std::function<void ()> = nullptr, unsigned = broadcast_interval_ms, bool = false);
	void broadcast_confirm_req_many (std::deque<std::pair<std::shared_ptr<nano::block>, std::shared_ptr<std::vector<std::shared_ptr<nano::transport::channel>>>>>, std::function<void ()> = nullptr, unsigned = broadcast_interval_ms);
	std::shared_ptr<nano::transport::channel> find_node_id (nano::account const &);
	std::shared_ptr<nano::transport::channel> find_channel (nano::endpoint const &);
	bool not_a_peer (nano::endpoint const &, bool);
	// Should we reach out to this endpoint with a keepalive message
	bool reachout (nano::endpoint const &, bool = false);
	std::deque<std::shared_ptr<nano::transport::channel>> list (std::size_t max_count = 0, uint8_t = 0, bool = true);
	std::deque<std::shared_ptr<nano::transport::channel>> list_non_pr (std::size_t);
	// Desired fanout for a given scale
	std::size_t fanout (float scale = 1.0f) const;
	void random_fill (std::array<nano::endpoint, 8> &) const;
	void fill_keepalive_self (std::array<nano::endpoint, 8> &) const;
	// Note: The minimum protocol version is used after the random selection, so number of peers can be less than expected.
	std::unordered_set<std::shared_ptr<nano::transport::channel>> random_set (std::size_t, uint8_t = 0, bool = false) const;
	// Get the next peer for attempting a tcp bootstrap connection
	nano::tcp_endpoint bootstrap_peer (bool = false);
	nano::endpoint endpoint () const;
	void cleanup (std::chrono::steady_clock::time_point const &);
	void ongoing_cleanup ();
	// Node ID cookies cleanup
	std::shared_ptr<nano::syn_cookies> syn_cookies;
	void ongoing_syn_cookie_cleanup ();
	void ongoing_keepalive ();
	std::size_t size () const;
	float size_sqrt () const;
	bool empty () const;
	void erase (nano::transport::channel const &);
	static std::string to_string (nano::networks);
	void on_new_channel (std::function<void (std::shared_ptr<nano::transport::channel>)> observer_a);
	void notify_new_channel (std::shared_ptr<nano::transport::channel> channel_a);

private:
	void process_message (nano::message const &, std::shared_ptr<nano::transport::channel> const &);

public:
	std::function<void (nano::message const &, std::shared_ptr<nano::transport::channel> const &)> inbound;
	nano::message_buffer_manager buffer_container;
	boost::asio::ip::udp::resolver resolver;
	std::vector<boost::thread> packet_processing_threads;
	nano::peer_exclusion excluded_peers;
	nano::tcp_message_manager tcp_message_manager;
	nano::node & node;
	std::shared_ptr<nano::network_filter> publish_filter;
	nano::transport::udp_channels udp_channels;
	std::shared_ptr<nano::transport::tcp_channels> tcp_channels;
	std::atomic<uint16_t> port{ 0 };
	std::function<void ()> disconnect_observer;

private:
	// Called when a new channel is observed
	std::function<void (std::shared_ptr<nano::transport::channel>)> channel_observer;

public:
	std::atomic<bool> stopped{ false };
	static unsigned const broadcast_interval_ms = 10;
	static std::size_t const buffer_size = 512;
	static std::size_t const confirm_req_hashes_max = 7;
	static std::size_t const confirm_ack_hashes_max = 12;
};
std::unique_ptr<container_info_component> collect_container_info (network & network, std::string const & name);
}<|MERGE_RESOLUTION|>--- conflicted
+++ resolved
@@ -100,12 +100,8 @@
 	std::size_t cookies_size ();
 	rsnano::SynCookiesHandle * handle;
 };
-<<<<<<< HEAD
+
 class network final : public std::enable_shared_from_this<network>
-=======
-
-class network final
->>>>>>> dd70d9a1
 {
 public:
 	network (nano::node &, uint16_t);
