#include <nano/lib/blocks.hpp>
#include <nano/node/blockprocessor.hpp>
#include <nano/node/process_live_dispatcher.hpp>
#include <nano/node/scheduler/priority.hpp>
#include <nano/node/vote_cache.hpp>
#include <nano/node/websocket.hpp>
#include <nano/secure/common.hpp>
#include <nano/secure/ledger.hpp>
#include <nano/store/component.hpp>

nano::process_live_dispatcher::process_live_dispatcher (nano::ledger & ledger, nano::scheduler::priority & scheduler, nano::vote_cache & vote_cache, nano::websocket_server & websocket) :
	ledger{ ledger },
	scheduler{ scheduler },
	vote_cache{ vote_cache },
	websocket{ websocket }
{
}

void nano::process_live_dispatcher::connect (nano::block_processor & block_processor)
{
	block_processor.batch_processed.add ([this] (auto const & batch) {
		auto const transaction = ledger.store.tx_begin_read ();
		for (auto const & [result, context] : batch)
		{
<<<<<<< HEAD
			debug_assert (block != nullptr);
			inspect (result, *block, *transaction);
=======
			debug_assert (context.block != nullptr);
			inspect (result, *context.block, transaction);
>>>>>>> 11552cb1
		}
	});
}

void nano::process_live_dispatcher::inspect (nano::process_return const & result, nano::block const & block, store::transaction const & transaction)
{
	switch (result.code)
	{
		case nano::process_result::progress:
			process_live (block, transaction);
			break;
		default:
			break;
	}
}

void nano::process_live_dispatcher::process_live (nano::block const & block, store::transaction const & transaction)
{
	// Start collecting quorum on block
	if (ledger.dependents_confirmed (transaction, block))
	{
		auto account = block.account ().is_zero () ? block.sideband ().account () : block.account ();
		scheduler.activate (account, transaction);
	}

	if (websocket.server && websocket.server->any_subscriber (nano::websocket::topic::new_unconfirmed_block))
	{
		websocket.server->broadcast (nano::websocket::message_builder ().new_block_arrived (block));
	}
}<|MERGE_RESOLUTION|>--- conflicted
+++ resolved
@@ -22,13 +22,9 @@
 		auto const transaction = ledger.store.tx_begin_read ();
 		for (auto const & [result, context] : batch)
 		{
-<<<<<<< HEAD
+			auto block{context.block()};
 			debug_assert (block != nullptr);
 			inspect (result, *block, *transaction);
-=======
-			debug_assert (context.block != nullptr);
-			inspect (result, *context.block, transaction);
->>>>>>> 11552cb1
 		}
 	});
 }
