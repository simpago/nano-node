#include <nano/lib/rsnano.hpp>
#include <nano/lib/rsnanoutils.hpp>
#include <nano/lib/thread_roles.hpp>
#include <nano/node/confirming_set.hpp>
#include <nano/secure/ledger.hpp>
#include <nano/store/component.hpp>
#include <nano/store/write_queue.hpp>

<<<<<<< HEAD
namespace
{
void block_callback (void * context_a, rsnano::BlockHandle * block_handle)
{
	auto callback = static_cast<std::function<void (std::shared_ptr<nano::block> const &)> *> (context_a);
	auto block{ nano::block_handle_to_block (rsnano::rsn_block_clone (block_handle)) };
	(*callback) (block);
}

void delete_block_callback_context (void * context_a)
{
	auto callback = static_cast<std::function<void (std::shared_ptr<nano::block> const &)> *> (context_a);
	delete callback;
}

void block_hash_callback (void * context_a, const uint8_t * hash_bytes)
{
	auto callback = static_cast<std::function<void (nano::block_hash const &)> *> (context_a);
	auto hash{ nano::block_hash::from_bytes (hash_bytes) };
	(*callback) (hash);
}

void delete_block_hash_callback_context (void * context_a)
{
	auto callback = static_cast<std::function<void (nano::block_hash const &)> *> (context_a);
	delete callback;
}
}

nano::confirming_set::confirming_set (nano::ledger & ledger, nano::store::write_queue & write_queue, std::chrono::milliseconds batch_time) :
	handle{ rsnano::rsn_confirming_set_create (ledger.handle, write_queue.handle, batch_time.count ()) }
=======
nano::confirming_set::confirming_set (nano::ledger & ledger, std::chrono::milliseconds batch_time) :
	ledger{ ledger },
	batch_time{ batch_time }
>>>>>>> fe4d47d0
{
}

nano::confirming_set::~confirming_set ()
{
	rsnano::rsn_confirming_set_destroy (handle);
}

void nano::confirming_set::add (nano::block_hash const & hash)
{
	rsnano::rsn_confirming_set_add (handle, hash.bytes.data ());
}

void nano::confirming_set::start ()
{
	rsnano::rsn_confirming_set_start (handle);
}

void nano::confirming_set::stop ()
{
	rsnano::rsn_confirming_set_stop (handle);
}

bool nano::confirming_set::exists (nano::block_hash const & hash) const
{
	return rsnano::rsn_confirming_set_exists (handle, hash.bytes.data ());
}

std::size_t nano::confirming_set::size () const
{
	return rsnano::rsn_confirming_set_len (handle);
}

void nano::confirming_set::add_cemented_observer (std::function<void (std::shared_ptr<nano::block> const &)> const & callback_a)
{
<<<<<<< HEAD
	auto context = new std::function<void (std::shared_ptr<nano::block> const &)> (callback_a);
	rsnano::rsn_confirming_set_add_cemented_observer (handle, block_callback, context, delete_block_callback_context);
=======
	nano::thread_role::set (nano::thread_role::name::confirmation_height_processing);
	std::unique_lock lock{ mutex };
	// Run the confirmation loop until stopped
	while (!stopped)
	{
		condition.wait (lock, [&] () { return !set.empty () || stopped; });
		// Loop if there are items to process
		if (!stopped && !set.empty ())
		{
			std::deque<std::shared_ptr<nano::block>> cemented;
			std::deque<nano::block_hash> already;
			// Move items in to back buffer and release lock so more items can be added to the front buffer
			processing = std::move (this->set);
			// Process all items in the back buffer
			for (auto i = processing.begin (), n = processing.end (); !stopped && i != n;)
			{
				lock.unlock (); // Waiting for db write is potentially slow
				auto guard = ledger.store.write_queue.wait (nano::store::writer::confirmation_height);
				auto tx = ledger.store.tx_begin_write ({ nano::tables::confirmation_height });
				lock.lock ();
				// Process items in the back buffer within a single transaction for a limited amount of time
				for (auto timeout = std::chrono::steady_clock::now () + batch_time; !stopped && std::chrono::steady_clock::now () < timeout && i != n; ++i)
				{
					auto item = *i;
					lock.unlock ();
					auto added = ledger.confirm (tx, item);
					if (!added.empty ())
					{
						// Confirming this block may implicitly confirm more
						cemented.insert (cemented.end (), added.begin (), added.end ());
					}
					else
					{
						already.push_back (item);
					}
					lock.lock ();
				}
			}
			lock.unlock ();
			for (auto const & i : cemented)
			{
				cemented_observers.notify (i);
			}
			for (auto const & i : already)
			{
				block_already_cemented_observers.notify (i);
			}
			lock.lock ();
			// Clear and free back buffer by re-initializing
			processing = decltype (processing){};
		}
	}
>>>>>>> fe4d47d0
}

void nano::confirming_set::add_block_already_cemented_observer (std::function<void (nano::block_hash const &)> const & callback_a)
{
	auto context = new std::function<void (nano::block_hash const &)> (callback_a);
	rsnano::rsn_confirming_set_add_already_cemented_observer (handle, block_hash_callback, context, delete_block_hash_callback_context);
}

std::unique_ptr<nano::container_info_component> nano::confirming_set::collect_container_info (std::string const & name) const
{
	auto info_handle = rsnano::rsn_confirming_set_collect_container_info (handle, name.c_str ());
	return std::make_unique<nano::container_info_composite> (info_handle);
}<|MERGE_RESOLUTION|>--- conflicted
+++ resolved
@@ -4,9 +4,7 @@
 #include <nano/node/confirming_set.hpp>
 #include <nano/secure/ledger.hpp>
 #include <nano/store/component.hpp>
-#include <nano/store/write_queue.hpp>
 
-<<<<<<< HEAD
 namespace
 {
 void block_callback (void * context_a, rsnano::BlockHandle * block_handle)
@@ -36,13 +34,8 @@
 }
 }
 
-nano::confirming_set::confirming_set (nano::ledger & ledger, nano::store::write_queue & write_queue, std::chrono::milliseconds batch_time) :
-	handle{ rsnano::rsn_confirming_set_create (ledger.handle, write_queue.handle, batch_time.count ()) }
-=======
 nano::confirming_set::confirming_set (nano::ledger & ledger, std::chrono::milliseconds batch_time) :
-	ledger{ ledger },
-	batch_time{ batch_time }
->>>>>>> fe4d47d0
+	handle{ rsnano::rsn_confirming_set_create (ledger.handle, batch_time.count ()) }
 {
 }
 
@@ -78,63 +71,8 @@
 
 void nano::confirming_set::add_cemented_observer (std::function<void (std::shared_ptr<nano::block> const &)> const & callback_a)
 {
-<<<<<<< HEAD
 	auto context = new std::function<void (std::shared_ptr<nano::block> const &)> (callback_a);
 	rsnano::rsn_confirming_set_add_cemented_observer (handle, block_callback, context, delete_block_callback_context);
-=======
-	nano::thread_role::set (nano::thread_role::name::confirmation_height_processing);
-	std::unique_lock lock{ mutex };
-	// Run the confirmation loop until stopped
-	while (!stopped)
-	{
-		condition.wait (lock, [&] () { return !set.empty () || stopped; });
-		// Loop if there are items to process
-		if (!stopped && !set.empty ())
-		{
-			std::deque<std::shared_ptr<nano::block>> cemented;
-			std::deque<nano::block_hash> already;
-			// Move items in to back buffer and release lock so more items can be added to the front buffer
-			processing = std::move (this->set);
-			// Process all items in the back buffer
-			for (auto i = processing.begin (), n = processing.end (); !stopped && i != n;)
-			{
-				lock.unlock (); // Waiting for db write is potentially slow
-				auto guard = ledger.store.write_queue.wait (nano::store::writer::confirmation_height);
-				auto tx = ledger.store.tx_begin_write ({ nano::tables::confirmation_height });
-				lock.lock ();
-				// Process items in the back buffer within a single transaction for a limited amount of time
-				for (auto timeout = std::chrono::steady_clock::now () + batch_time; !stopped && std::chrono::steady_clock::now () < timeout && i != n; ++i)
-				{
-					auto item = *i;
-					lock.unlock ();
-					auto added = ledger.confirm (tx, item);
-					if (!added.empty ())
-					{
-						// Confirming this block may implicitly confirm more
-						cemented.insert (cemented.end (), added.begin (), added.end ());
-					}
-					else
-					{
-						already.push_back (item);
-					}
-					lock.lock ();
-				}
-			}
-			lock.unlock ();
-			for (auto const & i : cemented)
-			{
-				cemented_observers.notify (i);
-			}
-			for (auto const & i : already)
-			{
-				block_already_cemented_observers.notify (i);
-			}
-			lock.lock ();
-			// Clear and free back buffer by re-initializing
-			processing = decltype (processing){};
-		}
-	}
->>>>>>> fe4d47d0
 }
 
 void nano::confirming_set::add_block_already_cemented_observer (std::function<void (nano::block_hash const &)> const & callback_a)
