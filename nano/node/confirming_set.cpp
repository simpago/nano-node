--- conflicted
+++ resolved
@@ -334,12 +334,7 @@
 
 	nano::container_info info;
 	info.put ("set", set);
-<<<<<<< HEAD
 	info.put ("deferred", deferred);
-	info.add ("notification_workers", notification_workers.container_info ());
-=======
-	info.put ("notifications", workers.queued_tasks ());
 	info.add ("workers", workers.container_info ());
->>>>>>> 104b74d2
 	return info;
 }