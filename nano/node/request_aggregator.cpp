--- conflicted
+++ resolved
@@ -247,27 +247,13 @@
 			if (block == nullptr && !root.is_zero ())
 			{
 				// Search for block root
-<<<<<<< HEAD
-				auto successor (ledger.store.block ().successor (*transaction, root.as_block_hash ()));
+				auto successor = ledger.successor (*transaction, root.as_block_hash ());
 
 				// Search for account root
-				if (successor.is_zero ())
-				{
-					auto info = ledger.account_info (*transaction, root.as_account ());
-					if (info)
-					{
-						successor = info->open_block ();
-					}
-				}
-				if (!successor.is_zero ())
-				{
-					auto successor_block = ledger.block (*transaction, successor);
-=======
-				auto successor = ledger.successor (transaction, root.as_block_hash ());
 				if (successor)
 				{
-					auto successor_block = ledger.block (transaction, successor.value ());
->>>>>>> 83853d83
+					auto successor_block = ledger.block (*transaction, successor.value ());
+
 					debug_assert (successor_block != nullptr);
 					block = std::move (successor_block);
 					// 5. Votes in cache for successor
