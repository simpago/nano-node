#include <nano/lib/locks.hpp>
#include <nano/lib/threading.hpp>
#include <nano/lib/timer.hpp>
#include <nano/node/unchecked_map.hpp>
#include <nano/secure/store.hpp>

nano::unchecked_map::unchecked_map (nano::store & store, bool disable_delete) :
	store{ store },
	disable_delete{ disable_delete },
	thread{ [this] () { run (); } }
{
}

nano::unchecked_map::~unchecked_map ()
{
	stop ();
	thread.join ();
}

void nano::unchecked_map::put (nano::hash_or_account const & dependency, nano::unchecked_info const & info)
{
	nano::unique_lock<nano::mutex> lock{ mutex };
	buffer.push_back (std::make_pair (dependency, info));
	lock.unlock ();
	condition.notify_all (); // Notify run ()
}

void nano::unchecked_map::for_each (
nano::transaction const & transaction, std::function<void (nano::unchecked_key const &, nano::unchecked_info const &)> action, std::function<bool ()> predicate)
{
	nano::lock_guard<std::recursive_mutex> lock{ entries_mutex };
	if (entries == nullptr)
	{
		for (auto [i, n] = store.unchecked ().full_range (transaction); predicate () && i != n; ++i)
		{
			action (i->first, i->second);
		}
	}
	else
	{
		for (auto i = entries->begin (), n = entries->end (); predicate () && i != n; ++i)
		{
			action (i->key, i->info);
		}
	}
}

void nano::unchecked_map::for_each (
nano::transaction const & transaction, nano::hash_or_account const & dependency, std::function<void (nano::unchecked_key const &, nano::unchecked_info const &)> action, std::function<bool ()> predicate)
{
	nano::lock_guard<std::recursive_mutex> lock{ entries_mutex };
	if (entries == nullptr)
	{
		for (auto [i, n] = store.unchecked ().equal_range (transaction, dependency.as_block_hash ()); predicate () && i->first.key () == dependency.as_block_hash () && i != n; ++i)
		{
			action (i->first, i->second);
		}
	}
	else
	{
		for (auto i = entries->template get<tag_root> ().lower_bound (nano::unchecked_key{ dependency, 0 }), n = entries->template get<tag_root> ().end (); predicate () && i != n && i->key.key () == dependency.as_block_hash (); ++i)
		{
			action (i->key, i->info);
		}
	}
}

std::vector<nano::unchecked_info> nano::unchecked_map::get (nano::transaction const & transaction, nano::block_hash const & hash)
{
	std::vector<nano::unchecked_info> result;
	for_each (transaction, hash, [&result] (nano::unchecked_key const & key, nano::unchecked_info const & info) {
		result.push_back (info);
	});
	return result;
}

bool nano::unchecked_map::exists (nano::transaction const & transaction, nano::unchecked_key const & key) const
{
	nano::lock_guard<std::recursive_mutex> lock{ entries_mutex };
	if (entries == nullptr)
	{
		return store.unchecked ().exists (transaction, key);
	}
	else
	{
		return entries->template get<tag_root> ().count (key) != 0;
	}
}

void nano::unchecked_map::del (nano::write_transaction const & transaction, nano::unchecked_key const & key)
{
	nano::lock_guard<std::recursive_mutex> lock{ entries_mutex };
	if (entries == nullptr)
	{
		store.unchecked ().del (transaction, key);
	}
	else
	{
		auto erased = entries->template get<tag_root> ().erase (key);
		release_assert (erased);
	}
}

void nano::unchecked_map::clear (nano::write_transaction const & transaction)
{
	nano::lock_guard<std::recursive_mutex> lock{ entries_mutex };
	if (entries == nullptr)
	{
		store.unchecked ().clear (transaction);
	}
	else
	{
		entries->clear ();
	}
}

size_t nano::unchecked_map::count (nano::transaction const & transaction) const
{
	nano::lock_guard<std::recursive_mutex> lock{ entries_mutex };
	if (entries == nullptr)
	{
		return store.unchecked ().count (transaction);
	}
	else
	{
		return entries->size ();
	}
}

void nano::unchecked_map::stop ()
{
	nano::unique_lock<nano::mutex> lock{ mutex };
	if (!stopped)
	{
		stopped = true;
		condition.notify_all (); // Notify flush (), run ()
	}
}

void nano::unchecked_map::flush ()
{
	nano::unique_lock<nano::mutex> lock{ mutex };
	condition.wait (lock, [this] () {
		return stopped || (buffer.empty () && back_buffer.empty () && !writing_back_buffer);
	});
}

void nano::unchecked_map::trigger (nano::hash_or_account const & dependency)
{
	nano::unique_lock<nano::mutex> lock{ mutex };
	buffer.push_back (dependency);
	debug_assert (buffer.back ().which () == 1); // which stands for "query".
	lock.unlock ();
	condition.notify_all (); // Notify run ()
}

nano::unchecked_map::item_visitor::item_visitor (unchecked_map & unchecked, nano::write_transaction const & transaction) :
	unchecked{ unchecked },
	transaction{ transaction }
{
}

void nano::unchecked_map::item_visitor::operator() (insert const & item)
{
	auto const & [dependency, info] = item;
	unchecked.insert_impl (transaction, dependency, info);
}

void nano::unchecked_map::item_visitor::operator() (query const & item)
{
	unchecked.query_impl (transaction, item.hash);
}

void nano::unchecked_map::write_buffer (decltype (buffer) const & back_buffer)
{
	auto transaction = store.tx_begin_write ();
	item_visitor visitor{ *this, *transaction };
	for (auto const & item : back_buffer)
	{
		boost::apply_visitor (visitor, item);
	}
}

void nano::unchecked_map::run ()
{
	nano::thread_role::set (nano::thread_role::name::unchecked);
	nano::unique_lock<nano::mutex> lock{ mutex };
	while (!stopped)
	{
		if (!buffer.empty ())
		{
			back_buffer.swap (buffer);
			writing_back_buffer = true;
			lock.unlock ();
			write_buffer (back_buffer);
			lock.lock ();
			writing_back_buffer = false;
			back_buffer.clear ();
		}
		else
		{
			condition.notify_all (); // Notify flush ()
			condition.wait (lock, [this] () {
				return stopped || !buffer.empty ();
			});
		}
	}
}

void nano::unchecked_map::insert_impl (nano::write_transaction const & transaction, nano::hash_or_account const & dependency, nano::unchecked_info const & info)
{
	// Check if block dependency has been satisfied while waiting to be placed in the unchecked map
	if (store.block.exists (transaction, dependency.as_block_hash ()))
	{
		satisfied (info);
		return;
	}
	nano::lock_guard<std::recursive_mutex> lock{ entries_mutex };
	// Check if we should be using memory but the memory container hasn't been constructed i.e. we're transitioning from disk to memory.
	if (entries == nullptr && use_memory ())
	{
		auto entries_new = std::make_unique<typename decltype (entries)::element_type> ();
		for_each (
		transaction, [&entries_new] (nano::unchecked_key const & key, nano::unchecked_info const & info) { entries_new->template get<tag_root> ().insert ({ key, info }); }, [&] () { return entries_new->size () < mem_block_count_max; });
		clear (transaction);
		entries = std::move (entries_new);
	}
	if (entries == nullptr)
	{
<<<<<<< HEAD
		auto block{ info.get_block () };
		store.unchecked ().put (transaction, dependency, { block });
=======
		store.unchecked.put (transaction, dependency, info);
>>>>>>> c75f04fc
	}
	else
	{
		nano::unchecked_key key{ dependency, info.get_block ()->hash () };
		entries->template get<tag_root> ().insert ({ key, info });
		while (entries->size () > mem_block_count_max)
		{
			entries->template get<tag_sequenced> ().pop_front ();
		}
	}
}

void nano::unchecked_map::query_impl (nano::write_transaction const & transaction, nano::block_hash const & hash)
{
	nano::lock_guard<std::recursive_mutex> lock{ entries_mutex };

	std::deque<nano::unchecked_key> delete_queue;
	for_each (transaction, hash, [this, &delete_queue] (nano::unchecked_key const & key, nano::unchecked_info const & info) {
		delete_queue.push_back (key);
		satisfied (info);
	});
	if (!disable_delete)
	{
		for (auto const & key : delete_queue)
		{
			del (transaction, key);
		}
	}
}<|MERGE_RESOLUTION|>--- conflicted
+++ resolved
@@ -210,7 +210,7 @@
 void nano::unchecked_map::insert_impl (nano::write_transaction const & transaction, nano::hash_or_account const & dependency, nano::unchecked_info const & info)
 {
 	// Check if block dependency has been satisfied while waiting to be placed in the unchecked map
-	if (store.block.exists (transaction, dependency.as_block_hash ()))
+	if (store.block ().exists (transaction, dependency.as_block_hash ()))
 	{
 		satisfied (info);
 		return;
@@ -227,12 +227,7 @@
 	}
 	if (entries == nullptr)
 	{
-<<<<<<< HEAD
-		auto block{ info.get_block () };
-		store.unchecked ().put (transaction, dependency, { block });
-=======
-		store.unchecked.put (transaction, dependency, info);
->>>>>>> c75f04fc
+		store.unchecked ().put (transaction, dependency, info);
 	}
 	else
 	{
