#include "nano/lib/blocks.hpp"
#include "nano/lib/rsnano.hpp"
#include "nano/lib/rsnanoutils.hpp"

#include <nano/node/confirmation_solicitor.hpp>
#include <nano/node/election.hpp>
#include <nano/node/network.hpp>
#include <nano/node/node.hpp>
#include <nano/secure/ledger.hpp>

#include <boost/format.hpp>

#include <chrono>
#include <iostream>

using namespace std::chrono;

<<<<<<< HEAD
nano::election_vote_result::election_vote_result (bool replay_a, bool processed_a)
{
	replay = replay_a;
	processed = processed_a;
=======
std::chrono::milliseconds nano::election::base_latency () const
{
	return node.network_params.network.is_dev_network () ? 25ms : 1000ms;
>>>>>>> 58911217
}

/*
 * election_lock
 */

nano::election_lock::election_lock (nano::election const & election) :
	handle{ rsnano::rsn_election_lock (election.handle) },
	election{ *const_cast<nano::election *> (&election) } // hack!
{
}

nano::election_lock::~election_lock ()
{
	rsnano::rsn_election_lock_destroy (handle);
}

nano::election_status nano::election_lock::status () const
{
	return { rsnano::rsn_election_lock_status (handle) };
}

void nano::election_lock::set_status (nano::election_status status)
{
	rsnano::rsn_election_lock_status_set (handle, status.handle);
}

bool nano::election_lock::state_change (nano::election_state expected_a, nano::election_state desired_a)
{
	return rsnano::rsn_election_lock_state_change (handle, static_cast<uint8_t> (expected_a), static_cast<uint8_t> (desired_a));
}

void nano::election_lock::insert_or_assign_last_block (std::shared_ptr<nano::block> const & block)
{
	rsnano::rsn_election_lock_add_block (handle, block->get_handle ());
}

void nano::election_lock::erase_last_block (nano::block_hash const & hash)
{
	rsnano::rsn_election_lock_erase_block (handle, hash.bytes.data ());
}

size_t nano::election_lock::last_blocks_size () const
{
	return rsnano::rsn_election_lock_blocks_size (handle);
}

std::unordered_map<nano::block_hash, std::shared_ptr<nano::block>> nano::election_lock::last_blocks () const
{
	rsnano::BlockArrayDto dto;
	rsnano::rsn_election_lock_blocks (handle, &dto);
	std::vector<std::shared_ptr<nano::block>> blocks;
	rsnano::read_block_array_dto (dto, blocks);

	std::unordered_map<nano::block_hash, std::shared_ptr<nano::block>> result;
	for (auto block : blocks)
	{
		result.insert ({ block->hash (), block });
	}
	return result;
}

std::shared_ptr<nano::block> nano::election_lock::find_block (nano::block_hash const & hash)
{
	auto block_handle = rsnano::rsn_election_lock_blocks_find (handle, hash.bytes.data ());
	std::shared_ptr<nano::block> result{};
	if (block_handle != nullptr)
	{
		result = nano::block_handle_to_block (block_handle);
	}
	return result;
}

void nano::election_lock::insert_or_assign_vote (nano::account const & account, nano::vote_info const & vote_info)
{
	rsnano::rsn_election_lock_votes_insert (handle, account.bytes.data (), vote_info.handle);
}

std::optional<nano::vote_info> nano::election_lock::find_vote (nano::account const & account) const
{
	auto existing{ rsnano::rsn_election_lock_votes_find (handle, account.bytes.data ()) };
	if (existing != nullptr)
	{
		return nano::vote_info{ existing };
	}
	else
	{
		return {};
	}
}

size_t nano::election_lock::last_votes_size () const
{
	return rsnano::rsn_election_lock_votes_size (handle);
}

std::unordered_map<nano::account, nano::vote_info> nano::election_lock::last_votes () const
{
	auto result_handle = rsnano::rsn_election_lock_votes (handle);
	std::unordered_map<nano::account, nano::vote_info> result;
	auto len = rsnano::rsn_vote_info_collection_len (result_handle);
	for (auto i = 0; i < len; ++i)
	{
		nano::account account;
		auto info_handle = rsnano::rsn_vote_info_collection_get (result_handle, i, account.bytes.data ());
		result.insert_or_assign (account, nano::vote_info{ info_handle });
	}
	rsnano::rsn_vote_info_collection_destroy (result_handle);

	return result;
}

void nano::election_lock::erase_vote (nano::account const & account)
{
	rsnano::rsn_election_lock_votes_erase (handle, account.bytes.data ());
}

void nano::election_lock::set_final_weight (nano::amount const & weight)
{
	rsnano::rsn_election_lock_final_weight_set (handle, weight.bytes.data ());
}

nano::amount nano::election_lock::final_weight () const
{
	nano::amount weight;
	rsnano::rsn_election_lock_final_weight (handle, weight.bytes.data ());
	return weight;
}

void nano::election_lock::unlock ()
{
	rsnano::rsn_election_lock_unlock (handle);
}

void nano::election_lock::lock ()
{
	rsnano::rsn_election_lock_lock (handle, election.handle);
}

/*
 * election
 */

namespace
{
void confirmation_callback (void * context, rsnano::BlockHandle * block_handle)
{
	try
	{
		auto callback = static_cast<std::function<void (std::shared_ptr<nano::block> const &)> *> (context);
		auto block{ nano::block_handle_to_block (block_handle) };
		if ((*callback) != nullptr)
		{
			(*callback) (block);
		}
	}
	catch (std::exception e)
	{
		std::cerr << "Exception in confirmation_callback: " << e.what () << std::endl;
	}
}

void delete_confirmation_context (void * context)
{
	auto callback = static_cast<std::function<void (std::shared_ptr<nano::block> const &)> *> (context);
	delete callback;
}

void live_vote_callback (void * context, uint8_t const * account_bytes)
{
	try
	{
		auto callback = static_cast<std::function<void (nano::account const &)> *> (context);
		auto account = nano::account::from_bytes (account_bytes);
		if ((*callback) != nullptr)
		{
			(*callback) (account);
		}
	}
	catch (std::exception e)
	{
		std::cerr << "Exception in live_vote_callback: " << e.what () << std::endl;
	}
}

void delete_live_vote_context (void * context)
{
	auto callback = static_cast<std::function<void (nano::account const &)> *> (context);
	delete callback;
}
}

nano::election::election (nano::node & node_a, std::shared_ptr<nano::block> const & block_a, std::function<void (std::shared_ptr<nano::block> const &)> const & confirmation_action_a, std::function<void (nano::account const &)> const & live_vote_action_a, nano::election_behavior election_behavior_a) :
	handle{
		rsnano::rsn_election_create (
		block_a->get_handle (),
		static_cast<uint8_t> (election_behavior_a),
		confirmation_callback,
		new std::function<void (std::shared_ptr<nano::block> const &)> (confirmation_action_a),
		delete_confirmation_context,
		live_vote_callback,
		new std::function<void (nano::account const &)> (live_vote_action_a),
		delete_live_vote_context)
	}
{
}

<<<<<<< HEAD
nano::election::election (rsnano::ElectionHandle * handle_a) :
	handle{ handle_a }
{
=======
auto nano::election::vote (nano::account const & rep, uint64_t timestamp_a, nano::block_hash const & block_hash_a, vote_source vote_source_a) -> vote_result
{
	auto weight = node.ledger.weight (rep);
	if (!node.network_params.network.is_dev_network () && weight <= node.minimum_principal_weight ())
	{
		return vote_result::ignored;
	}

	nano::unique_lock<nano::mutex> lock{ mutex };

	auto last_vote_it (last_votes.find (rep));
	if (last_vote_it != last_votes.end ())
	{
		auto last_vote_l (last_vote_it->second);
		if (last_vote_l.timestamp > timestamp_a)
		{
			return vote_result::replay;
		}
		if (last_vote_l.timestamp == timestamp_a && !(last_vote_l.hash < block_hash_a))
		{
			return vote_result::replay;
		}

		auto max_vote = timestamp_a == std::numeric_limits<uint64_t>::max () && last_vote_l.timestamp < timestamp_a;

		bool past_cooldown = true;
		if (vote_source_a == vote_source::live) // Only cooldown live votes
		{
			const auto cooldown = cooldown_time (weight);
			past_cooldown = last_vote_l.time <= std::chrono::steady_clock::now () - cooldown;
		}

		if (!max_vote && !past_cooldown)
		{
			return vote_result::ignored;
		}
	}

	last_votes[rep] = { std::chrono::steady_clock::now (), timestamp_a, block_hash_a };
	if (vote_source_a == vote_source::live)
	{
		live_vote_action (rep);
	}

	node.stats.inc (nano::stat::type::election, vote_source_a == vote_source::live ? nano::stat::detail::vote_new : nano::stat::detail::vote_cached);
	node.logger.trace (nano::log::type::election, nano::log::detail::vote_processed,
	nano::log::arg{ "id", id },
	nano::log::arg{ "qualified_root", qualified_root },
	nano::log::arg{ "account", rep },
	nano::log::arg{ "hash", block_hash_a },
	nano::log::arg{ "final", nano::vote::is_final_timestamp (timestamp_a) },
	nano::log::arg{ "timestamp", timestamp_a },
	nano::log::arg{ "vote_source", vote_source_a },
	nano::log::arg{ "weight", weight });

	if (!confirmed_locked ())
	{
		confirm_if_quorum (lock);
	}

	return vote_result::processed;
>>>>>>> 58911217
}

nano::election::~election ()
{
	rsnano::rsn_election_destroy (handle);
}

nano::qualified_root nano::election::qualified_root () const
{
	nano::qualified_root result;
	rsnano::rsn_election_qualified_root (handle, result.uint256s[0].bytes.data (), result.uint256s[1].bytes.data ());
	return result;
}

nano::root nano::election::root () const
{
	nano::root root;
	rsnano::rsn_election_root (handle, root.bytes.data ());
	return root;
}

bool nano::election::is_quorum () const
{
	return rsnano::rsn_election_is_quorum (handle);
}

void nano::election::transition_active ()
{
	auto guard{ lock () };
	guard.state_change (nano::election_state::passive, nano::election_state::active);
}

bool nano::election::failed () const
{
	auto guard{ lock () };
	auto state_l = static_cast<nano::election_state> (rsnano::rsn_election_lock_state (guard.handle));
	return state_l == nano::election_state::expired_unconfirmed;
}

nano::vote_info nano::election::get_last_vote (nano::account const & account)
{
	auto guard{ lock () };
	return *guard.find_vote (account);
}

void nano::election::set_last_vote (nano::account const & account, nano::vote_info vote_info)
{
	auto guard{ lock () };
	guard.insert_or_assign_vote (account, vote_info);
}

nano::election_status nano::election::get_status () const
{
	auto guard{ lock () };
	return guard.status ();
}

nano::election_lock nano::election::lock () const
{
	return nano::election_lock{ *this };
}

std::chrono::milliseconds nano::election::time_to_live () const
{
	switch (behavior ())
	{
		case election_behavior::normal:
			return std::chrono::milliseconds (5 * 60 * 1000);
		case election_behavior::hinted:
		case election_behavior::optimistic:
			return std::chrono::milliseconds (30 * 1000);
	}
	debug_assert (false);
	return {};
}

unsigned nano::election::get_confirmation_request_count () const
{
	return rsnano::rsn_election_confirmation_request_count (handle);
}

void nano::election::inc_confirmation_request_count ()
{
	rsnano::rsn_election_confirmation_request_count_inc (handle);
}

void nano::election::set_status_type (nano::election_status_type status_type)
{
	nano::election_lock election_lk{ *this };
	auto st{ election_lk.status () };
	st.set_election_status_type (status_type);
	st.set_confirmation_request_count (get_confirmation_request_count ());
	election_lk.set_status (st);
}

std::shared_ptr<nano::block> nano::election::find (nano::block_hash const & hash_a) const
{
	nano::election_lock guard{ *this };
	return guard.find_block (hash_a);
}

std::shared_ptr<nano::block> nano::election::winner () const
{
	nano::election_lock guard{ *this };
	return guard.status ().get_winner ();
}

std::unordered_map<nano::block_hash, std::shared_ptr<nano::block>> nano::election::blocks () const
{
	nano::election_lock guard{ *this };
	return guard.last_blocks ();
}

std::unordered_map<nano::account, nano::vote_info> nano::election::votes () const
{
	nano::election_lock guard{ *this };
	return guard.last_votes ();
}

nano::stat::detail nano::to_stat_detail (nano::election_behavior behavior)
{
	auto val = rsnano::rsn_election_behaviour_into_stat_detail (static_cast<uint8_t> (behavior));
	return static_cast<nano::stat::detail> (val);
}

nano::election_behavior nano::election::behavior () const
{
	return static_cast<nano::election_behavior> (rsnano::rsn_election_behavior (handle));
}

// TODO: Remove the need for .to_string () calls
void nano::election::operator() (nano::object_stream & obs) const
{
	obs.write ("id", "TODO");
	obs.write ("qualified_root", qualified_root ().to_string ());
	obs.write ("behaviour", behavior ());
	obs.write ("height", "TODO");
	obs.write ("status", "TODO");
}<|MERGE_RESOLUTION|>--- conflicted
+++ resolved
@@ -14,18 +14,6 @@
 #include <iostream>
 
 using namespace std::chrono;
-
-<<<<<<< HEAD
-nano::election_vote_result::election_vote_result (bool replay_a, bool processed_a)
-{
-	replay = replay_a;
-	processed = processed_a;
-=======
-std::chrono::milliseconds nano::election::base_latency () const
-{
-	return node.network_params.network.is_dev_network () ? 25ms : 1000ms;
->>>>>>> 58911217
-}
 
 /*
  * election_lock
@@ -232,73 +220,9 @@
 {
 }
 
-<<<<<<< HEAD
 nano::election::election (rsnano::ElectionHandle * handle_a) :
 	handle{ handle_a }
 {
-=======
-auto nano::election::vote (nano::account const & rep, uint64_t timestamp_a, nano::block_hash const & block_hash_a, vote_source vote_source_a) -> vote_result
-{
-	auto weight = node.ledger.weight (rep);
-	if (!node.network_params.network.is_dev_network () && weight <= node.minimum_principal_weight ())
-	{
-		return vote_result::ignored;
-	}
-
-	nano::unique_lock<nano::mutex> lock{ mutex };
-
-	auto last_vote_it (last_votes.find (rep));
-	if (last_vote_it != last_votes.end ())
-	{
-		auto last_vote_l (last_vote_it->second);
-		if (last_vote_l.timestamp > timestamp_a)
-		{
-			return vote_result::replay;
-		}
-		if (last_vote_l.timestamp == timestamp_a && !(last_vote_l.hash < block_hash_a))
-		{
-			return vote_result::replay;
-		}
-
-		auto max_vote = timestamp_a == std::numeric_limits<uint64_t>::max () && last_vote_l.timestamp < timestamp_a;
-
-		bool past_cooldown = true;
-		if (vote_source_a == vote_source::live) // Only cooldown live votes
-		{
-			const auto cooldown = cooldown_time (weight);
-			past_cooldown = last_vote_l.time <= std::chrono::steady_clock::now () - cooldown;
-		}
-
-		if (!max_vote && !past_cooldown)
-		{
-			return vote_result::ignored;
-		}
-	}
-
-	last_votes[rep] = { std::chrono::steady_clock::now (), timestamp_a, block_hash_a };
-	if (vote_source_a == vote_source::live)
-	{
-		live_vote_action (rep);
-	}
-
-	node.stats.inc (nano::stat::type::election, vote_source_a == vote_source::live ? nano::stat::detail::vote_new : nano::stat::detail::vote_cached);
-	node.logger.trace (nano::log::type::election, nano::log::detail::vote_processed,
-	nano::log::arg{ "id", id },
-	nano::log::arg{ "qualified_root", qualified_root },
-	nano::log::arg{ "account", rep },
-	nano::log::arg{ "hash", block_hash_a },
-	nano::log::arg{ "final", nano::vote::is_final_timestamp (timestamp_a) },
-	nano::log::arg{ "timestamp", timestamp_a },
-	nano::log::arg{ "vote_source", vote_source_a },
-	nano::log::arg{ "weight", weight });
-
-	if (!confirmed_locked ())
-	{
-		confirm_if_quorum (lock);
-	}
-
-	return vote_result::processed;
->>>>>>> 58911217
 }
 
 nano::election::~election ()
