--- conflicted
+++ resolved
@@ -71,18 +71,11 @@
 		extended_status.status.election_duration.count (),
 		extended_status.status.confirmation_request_count);
 
-<<<<<<< HEAD
 		node.confirming_set.add (status_l.winner->hash (), shared_from_this ());
 
 		lock.unlock ();
-=======
-		node.election_workers.post ([this_l = shared_from_this (), status_l, confirmation_action_l = confirmation_action] () {
-			// This is necessary if the winner of the election is one of the forks.
-			// In that case the winning block is not yet in the ledger and cementing needs to wait for rollbacks to complete.
-			this_l->node.process_confirmed (status_l.winner->hash (), this_l);
->>>>>>> 104b74d2
-
-		node.election_workers.push_task ([status_l, confirmation_action_l = confirmation_action] () {
+
+		node.election_workers.post ([status_l, confirmation_action_l = confirmation_action] () {
 			if (confirmation_action_l)
 			{
 				confirmation_action_l (status_l.winner);
