#include <nano/lib/cli.hpp>
#include <nano/lib/tlsconfig.hpp>
#include <nano/lib/tomlconfig.hpp>
#include <nano/node/cli.hpp>
#include <nano/node/common.hpp>
#include <nano/node/daemonconfig.hpp>
#include <nano/node/node.hpp>

#include <boost/format.hpp>

namespace
{
void reset_confirmation_heights (nano::store::write_transaction const & transaction, nano::ledger_constants & constants, nano::store::component & store);
<<<<<<< HEAD
=======
bool is_using_rocksdb (std::filesystem::path const & data_path, boost::program_options::variables_map const & vm, std::error_code & ec);
>>>>>>> 81178d0c
}

std::string nano::error_cli_messages::message (int ev) const
{
	switch (static_cast<nano::error_cli> (ev))
	{
		case nano::error_cli::generic:
			return "Unknown error";
		case nano::error_cli::parse_error:
			return "Coud not parse command line";
		case nano::error_cli::invalid_arguments:
			return "Invalid arguments";
		case nano::error_cli::unknown_command:
			return "Unknown command";
		case nano::error_cli::database_write_error:
			return "Database write error";
		case nano::error_cli::reading_config:
			return "Config file read error";
		case nano::error_cli::ambiguous_pruning_voting_options:
			return "Flag --enable_pruning and enable_voting in node config cannot be used together";
	}

	return "Invalid error code";
}

void nano::add_node_options (boost::program_options::options_description & description_a)
{
	// clang-format off
	description_a.add_options ()
	("initialize", "Initialize the data folder, if it is not already initialised. This command is meant to be run when the data folder is empty, to populate it with the genesis block.")
	("account_create", "Insert next deterministic key in to <wallet>")
	("account_get", "Get account number for the <key>")
	("account_key", "Get the public key for <account>")
	("vacuum", "Compact database. If data_path is missing, the database in data directory is compacted.")
	("snapshot", "Compact database and create snapshot, functions similar to vacuum but does not replace the existing database")
	("data_path", boost::program_options::value<std::string> (), "Use the supplied path as the data directory")
	("network", boost::program_options::value<std::string> (), "Use the supplied network (live, test, beta or dev)")
	("clear_send_ids", "Remove all send IDs from the database (dangerous: not intended for production use)")
	("online_weight_clear", "Clear online weight history records")
	("peer_clear", "Clear online peers database dump")
	("unchecked_clear", "Clear unchecked blocks")
	("confirmation_height_clear", "Clear confirmation height. Requires an <account> option that can be 'all' to clear all accounts")
	("final_vote_clear", "Clear final votes")
	("rebuild_database", "Rebuild LMDB database with vacuum for best compaction")
	("diagnostics", "Run internal diagnostics")
	("generate_config", boost::program_options::value<std::string> (), "Write configuration to stdout, populated with defaults suitable for this system. Pass the configuration type node, rpc or tls. See also use_defaults.")
	("key_create", "Generates a adhoc random keypair and prints it to stdout")
	("key_expand", "Derive public key and account number from <key>")
	("wallet_add_adhoc", "Insert <key> in to <wallet>")
	("wallet_create", "Creates a new wallet and prints the ID")
	("wallet_change_seed", "Changes seed for <wallet> to <key>")
	("wallet_decrypt_unsafe", "Decrypts <wallet> using <password>, !!THIS WILL PRINT YOUR PRIVATE KEY TO STDOUT!!")
	("wallet_destroy", "Destroys <wallet> and all keys it contains")
	("wallet_import", "Imports keys in <file> using <password> in to <wallet>")
	("wallet_list", "Dumps wallet IDs and public keys")
	("wallet_remove", "Remove <account> from <wallet>")
	("wallet_representative_get", "Prints default representative for <wallet>")
	("wallet_representative_set", "Set <account> as default representative for <wallet>")
	("all", "Only valid with --final_vote_clear")
	("account", boost::program_options::value<std::string> (), "Defines <account> for other commands")
	("root", boost::program_options::value<std::string> (), "Defines <root> for other commands")
	("file", boost::program_options::value<std::string> (), "Defines <file> for other commands")
	("key", boost::program_options::value<std::string> (), "Defines the <key> for other commands, hex")
	("seed", boost::program_options::value<std::string> (), "Defines the <seed> for other commands, hex")
	("password", boost::program_options::value<std::string> (), "Defines <password> for other commands")
	("wallet", boost::program_options::value<std::string> (), "Defines <wallet> for other commands")
	("force", boost::program_options::value<bool>(), "Bool to force command if allowed")
	("use_defaults", "If present, the generate_config command will generate uncommented entries");
	// clang-format on
}

void nano::add_node_flag_options (boost::program_options::options_description & description_a)
{
	// clang-format off
	description_a.add_options()
		("disable_add_initial_peers", "Disable contacting the peer in the peers table at startup")
		("disable_backup", "Disable wallet automatic backups")
		("disable_lazy_bootstrap", "Disables lazy bootstrap")
		("disable_legacy_bootstrap", "Disables legacy bootstrap")
		("disable_wallet_bootstrap", "Disables wallet lazy bootstrap")
		("disable_ongoing_bootstrap", "Disable ongoing bootstrap")
		("disable_ascending_bootstrap", "Disable ascending bootstrap")
		("disable_rep_crawler", "Disable rep crawler")
		("disable_request_loop", "Disable request loop")
		("disable_bootstrap_listener", "Disables bootstrap processing for TCP listener (not including realtime network TCP connections)")
		("disable_unchecked_cleanup", "Disables periodic cleanup of old records from unchecked table")
		("disable_unchecked_drop", "Disables drop of unchecked table at startup")
		("disable_providing_telemetry_metrics", "Disable using any node information in the telemetry_ack messages.")
		("disable_block_processor_unchecked_deletion", "Disable deletion of unchecked blocks after processing")
		("enable_pruning", "Enable experimental ledger pruning")
		("allow_bootstrap_peers_duplicates", "Allow multiple connections to same peer in bootstrap attempts")
		("fast_bootstrap", "Increase bootstrap speed for high end nodes with higher limits")
		("block_processor_batch_size", boost::program_options::value<std::size_t>(), "Increase block processor transaction batch write size, default 0 (limited by config block_processor_batch_max_time), 256k for fast_bootstrap")
		("block_processor_full_size", boost::program_options::value<std::size_t>(), "Increase block processor allowed blocks queue size before dropping live network packets and holding bootstrap download, default 65536, 1 million for fast_bootstrap")
		("block_processor_verification_size", boost::program_options::value<std::size_t>(), "Increase batch signature verification size in block processor, default 0 (limited by config signature_checker_threads), unlimited for fast_bootstrap")
		("inactive_votes_cache_size", boost::program_options::value<std::size_t>(), "Increase cached votes without active elections size, default 16384")
		("vote_processor_capacity", boost::program_options::value<std::size_t>(), "Vote processor queue size before dropping votes, default 144k")
		;
	// clang-format on
}

std::error_code nano::update_flags (nano::node_flags & flags_a, boost::program_options::variables_map const & vm)
{
	std::error_code ec;
	flags_a.set_disable_add_initial_peers (vm.count ("disable_add_initial_peers") > 0);
	flags_a.set_disable_backup (vm.count ("disable_backup") > 0);
	flags_a.set_disable_lazy_bootstrap (vm.count ("disable_lazy_bootstrap") > 0);
	flags_a.set_disable_legacy_bootstrap (vm.count ("disable_legacy_bootstrap") > 0);
	flags_a.set_disable_wallet_bootstrap (vm.count ("disable_wallet_bootstrap") > 0);
	flags_a.set_disable_ongoing_bootstrap (vm.count ("disable_ongoing_bootstrap") > 0);
	flags_a.set_disable_ascending_bootstrap (vm.count ("disable_ascending_bootstrap") > 0);
	flags_a.set_disable_rep_crawler (vm.count ("disable_rep_crawler") > 0);
	flags_a.set_disable_request_loop (vm.count ("disable_request_loop") > 0);
	if (!flags_a.inactive_node ())
	{
		flags_a.set_disable_bootstrap_listener (vm.count ("disable_bootstrap_listener") > 0);
	}
	flags_a.set_disable_providing_telemetry_metrics (vm.count ("disable_providing_telemetry_metrics") > 0);
	flags_a.set_disable_unchecked_cleanup (vm.count ("disable_unchecked_cleanup") > 0);
	flags_a.set_disable_unchecked_drop (vm.count ("disable_unchecked_drop") > 0);
	flags_a.set_disable_block_processor_unchecked_deletion (vm.count ("disable_block_processor_unchecked_deletion") > 0);
	flags_a.set_enable_pruning (vm.count ("enable_pruning") > 0);
	flags_a.set_allow_bootstrap_peers_duplicates (vm.count ("allow_bootstrap_peers_duplicates") > 0);
	flags_a.set_fast_bootstrap (vm.count ("fast_bootstrap") > 0);
	if (flags_a.fast_bootstrap ())
	{
		flags_a.set_disable_block_processor_unchecked_deletion (true);
		flags_a.set_block_processor_batch_size (256 * 1024);
		flags_a.set_block_processor_full_size (1024 * 1024);
		flags_a.set_block_processor_verification_size (std::numeric_limits<std::size_t>::max ());
	}
	auto block_processor_batch_size_it = vm.find ("block_processor_batch_size");
	if (block_processor_batch_size_it != vm.end ())
	{
		flags_a.set_block_processor_batch_size (block_processor_batch_size_it->second.as<std::size_t> ());
	}
	auto block_processor_full_size_it = vm.find ("block_processor_full_size");
	if (block_processor_full_size_it != vm.end ())
	{
		flags_a.set_block_processor_full_size (block_processor_full_size_it->second.as<std::size_t> ());
	}
	auto block_processor_verification_size_it = vm.find ("block_processor_verification_size");
	if (block_processor_verification_size_it != vm.end ())
	{
		flags_a.set_block_processor_verification_size (block_processor_verification_size_it->second.as<std::size_t> ());
	}
	auto vote_processor_capacity_it = vm.find ("vote_processor_capacity");
	if (vote_processor_capacity_it != vm.end ())
	{
		flags_a.set_vote_processor_capacity (vote_processor_capacity_it->second.as<std::size_t> ());
	}
	// Config overriding
	auto config (vm.find ("config"));
	if (config != vm.end ())
	{
		flags_a.set_config_overrides (nano::config_overrides (config->second.as<std::vector<nano::config_key_value_pair>> ()));
	}
	auto rpcconfig (vm.find ("rpcconfig"));
	if (rpcconfig != vm.end ())
	{
		flags_a.set_rpc_overrides (nano::config_overrides (rpcconfig->second.as<std::vector<nano::config_key_value_pair>> ()));
	}
	return ec;
}

std::error_code nano::flags_config_conflicts (nano::node_flags const & flags_a, nano::node_config const & config_a)
{
	std::error_code ec;
	if (flags_a.enable_pruning () && config_a.enable_voting)
	{
		ec = nano::error_cli::ambiguous_pruning_voting_options;
	}
	return ec;
}

namespace
{
void database_write_lock_error (std::error_code & ec)
{
	std::cerr << "Write database error, this cannot be run while the node is already running\n";
	ec = nano::error_cli::database_write_error;
}

bool copy_database (std::filesystem::path const & data_path, boost::program_options::variables_map const & vm, std::filesystem::path const & output_path, std::error_code & ec)
{
	bool success = false;
	bool needs_to_write = vm.count ("unchecked_clear") || vm.count ("clear_send_ids") || vm.count ("online_weight_clear") || vm.count ("peer_clear") || vm.count ("confirmation_height_clear") || vm.count ("final_vote_clear") || vm.count ("rebuild_database");

	auto node_flags = nano::inactive_node_flag_defaults ();
	node_flags.set_read_only (!needs_to_write);
	nano::update_flags (node_flags, vm);
	nano::inactive_node node (data_path, node_flags);
	if (!node.node->init_error ())
	{
		auto & store (node.node->store);
		if (vm.count ("unchecked_clear"))
		{
			node.node->unchecked.clear ();
		}
		if (vm.count ("clear_send_ids"))
		{
			auto tx{ node.node->wallets.tx_begin_write () };
			node.node->wallets.clear_send_ids (*tx);
		}
		if (vm.count ("online_weight_clear"))
		{
			auto tx{ store.tx_begin_write () };
			node.node->store.online_weight ().clear (*tx);
		}
		if (vm.count ("peer_clear"))
		{
			auto tx{ store.tx_begin_write () };
			node.node->store.peer ().clear (*tx);
		}
		if (vm.count ("confirmation_height_clear"))
		{
			auto tx{ store.tx_begin_write () };
			reset_confirmation_heights (*tx, node.node->network_params.ledger, store);
		}
		if (vm.count ("final_vote_clear"))
		{
			auto tx{ store.tx_begin_write () };
			node.node->store.final_vote ().clear (*tx);
		}
		if (vm.count ("rebuild_database"))
		{
			auto tx{ store.tx_begin_write () };
			node.node->store.rebuild_db (*tx);
		}

		success = node.node->copy_with_compaction (output_path);
	}
	else
	{
		database_write_lock_error (ec);
	}
	return success;
}
}

std::error_code nano::handle_node_options (boost::program_options::variables_map const & vm)
{
	std::error_code ec;
	std::filesystem::path data_path = vm.count ("data_path") ? std::filesystem::path (vm["data_path"].as<std::string> ()) : nano::working_path ();

	if (vm.count ("initialize"))
	{
		auto node_flags = nano::inactive_node_flag_defaults ();
		node_flags.set_read_only (false);
		nano::update_flags (node_flags, vm);
		nano::inactive_node node (data_path, node_flags);
	}
	else if (vm.count ("account_create"))
	{
		if (vm.count ("wallet") == 1)
		{
			nano::wallet_id wallet_id;
			if (!wallet_id.decode_hex (vm["wallet"].as<std::string> ()))
			{
				std::string password;
				if (vm.count ("password") > 0)
				{
					password = vm["password"].as<std::string> ();
				}
				auto inactive_node = nano::default_inactive_node (data_path, vm);
				auto wallet (inactive_node->node->wallets.open (wallet_id));
				if (wallet != nullptr)
				{
					auto transaction (wallet->wallets.tx_begin_write ());
					if (!wallet->enter_password (*transaction, password))
					{
						auto pub (wallet->store.deterministic_insert (*transaction));
						std::cout << boost::str (boost::format ("Account: %1%\n") % pub.to_account ());
					}
					else
					{
						std::cerr << "Invalid password\n";
						ec = nano::error_cli::invalid_arguments;
					}
				}
				else
				{
					std::cerr << "Wallet doesn't exist\n";
					ec = nano::error_cli::invalid_arguments;
				}
			}
			else
			{
				std::cerr << "Invalid wallet id\n";
				ec = nano::error_cli::invalid_arguments;
			}
		}
		else
		{
			std::cerr << "account_create command requires one <wallet> option and optionally one <password> option\n";
			ec = nano::error_cli::invalid_arguments;
		}
	}
	else if (vm.count ("account_get") > 0)
	{
		if (vm.count ("key") == 1)
		{
			nano::account pub;
			pub.decode_hex (vm["key"].as<std::string> ());
			std::cout << "Account: " << pub.to_account () << std::endl;
		}
		else
		{
			std::cerr << "account comand requires one <key> option\n";
			ec = nano::error_cli::invalid_arguments;
		}
	}
	else if (vm.count ("account_key") > 0)
	{
		if (vm.count ("account") == 1)
		{
			nano::account account;
			account.decode_account (vm["account"].as<std::string> ());
			std::cout << "Hex: " << account.to_string () << std::endl;
		}
		else
		{
			std::cerr << "account_key command requires one <account> option\n";
			ec = nano::error_cli::invalid_arguments;
		}
	}
	else if (vm.count ("vacuum") > 0)
	{
		try
		{
			if (!ec)
			{
				std::cout << "Vacuuming database copy in ";
<<<<<<< HEAD
				boost::filesystem::path source_path;
				boost::filesystem::path backup_path;
				boost::filesystem::path vacuum_path;
				source_path = data_path / "data.ldb";
				backup_path = data_path / "backup.vacuum.ldb";
				vacuum_path = data_path / "vacuumed.ldb";
				std::cout << data_path << "\n";
=======
				std::filesystem::path source_path;
				std::filesystem::path backup_path;
				std::filesystem::path vacuum_path;
				if (using_rocksdb)
				{
					source_path = data_path / "rocksdb";
					backup_path = source_path / "backup";
					vacuum_path = backup_path / "vacuumed";
					if (!std::filesystem::exists (vacuum_path))
					{
						std::filesystem::create_directories (vacuum_path);
					}

					std::cout << source_path << "\n";
				}
				else
				{
					source_path = data_path / "data.ldb";
					backup_path = data_path / "backup.vacuum.ldb";
					vacuum_path = data_path / "vacuumed.ldb";
					std::cout << data_path << "\n";
				}
>>>>>>> 81178d0c
				std::cout << "This may take a while..." << std::endl;

				bool success = copy_database (data_path, vm, vacuum_path, ec);
				if (success)
				{
					// Note that these throw on failure
					std::cout << "Finalizing" << std::endl;
<<<<<<< HEAD
					boost::filesystem::remove (backup_path);
					boost::filesystem::rename (source_path, backup_path);
					boost::filesystem::rename (vacuum_path, source_path);
=======
					if (using_rocksdb)
					{
						nano::remove_all_files_in_dir (backup_path);
						nano::move_all_files_to_dir (source_path, backup_path);
						nano::move_all_files_to_dir (vacuum_path, source_path);
						std::filesystem::remove_all (vacuum_path);
					}
					else
					{
						std::filesystem::remove (backup_path);
						std::filesystem::rename (source_path, backup_path);
						std::filesystem::rename (vacuum_path, source_path);
					}
>>>>>>> 81178d0c
					std::cout << "Vacuum completed" << std::endl;
				}
				else
				{
					std::cerr << "Vacuum failed (copying returned false)" << std::endl;
				}
			}
			else
			{
				std::cerr << "Vacuum failed. RocksDB is enabled but the node has not been built with RocksDB support" << std::endl;
			}
		}
		catch (std::filesystem::filesystem_error const & ex)
		{
			std::cerr << "Vacuum failed during a file operation: " << ex.what () << std::endl;
		}
		catch (...)
		{
			std::cerr << "Vacuum failed (unknown reason)" << std::endl;
		}
	}
	else if (vm.count ("snapshot"))
	{
		try
		{
			if (!ec)
			{
<<<<<<< HEAD
				boost::filesystem::path source_path;
				boost::filesystem::path snapshot_path;
				source_path = data_path / "data.ldb";
				snapshot_path = data_path / "snapshot.ldb";
=======
				std::filesystem::path source_path;
				std::filesystem::path snapshot_path;
				if (using_rocksdb)
				{
					source_path = data_path / "rocksdb";
					snapshot_path = source_path / "backup";
				}
				else
				{
					source_path = data_path / "data.ldb";
					snapshot_path = data_path / "snapshot.ldb";
				}
>>>>>>> 81178d0c

				std::cout << "Database snapshot of " << source_path << " to " << snapshot_path << " in progress" << std::endl;
				std::cout << "This may take a while..." << std::endl;

				bool success = copy_database (data_path, vm, snapshot_path, ec);
				if (success)
				{
					std::cout << "Snapshot completed, This can be found at " << snapshot_path << std::endl;
				}
				else
				{
					std::cerr << "Snapshot failed (copying returned false)" << std::endl;
				}
			}
			else
			{
				std::cerr << "Snapshot failed. RocksDB is enabled but the node has not been built with RocksDB support" << std::endl;
			}
		}
		catch (std::filesystem::filesystem_error const & ex)
		{
			std::cerr << "Snapshot failed during a file operation: " << ex.what () << std::endl;
		}
		catch (...)
		{
			std::cerr << "Snapshot failed (unknown reason)" << std::endl;
		}
	}
<<<<<<< HEAD
=======
	else if (vm.count ("migrate_database_lmdb_to_rocksdb"))
	{
		auto data_path = vm.count ("data_path") ? std::filesystem::path (vm["data_path"].as<std::string> ()) : nano::working_path ();
		auto node_flags = nano::inactive_node_flag_defaults ();
		node_flags.config_overrides.push_back ("node.rocksdb.enable=false");
		nano::update_flags (node_flags, vm);
		nano::inactive_node node (data_path, node_flags);
		auto error (false);
		if (!node.node->init_error ())
		{
			std::cout << "Migrating LMDB database to RocksDB, might take a while..." << std::endl;
			error = node.node->ledger.migrate_lmdb_to_rocksdb (data_path);
		}
		else
		{
			error = true;
		}

		if (!error)
		{
			std::cout << "Migration completed, after confirming it is correct the data.ldb file can be deleted if no longer required" << std::endl;
		}
		else
		{
			std::cerr << "There was an error migrating" << std::endl;
		}
	}
>>>>>>> 81178d0c
	else if (vm.count ("unchecked_clear"))
	{
		std::filesystem::path data_path = vm.count ("data_path") ? std::filesystem::path (vm["data_path"].as<std::string> ()) : nano::working_path ();
		auto node_flags = nano::inactive_node_flag_defaults ();
		node_flags.set_read_only (false);
		nano::update_flags (node_flags, vm);
		nano::inactive_node node (data_path, node_flags);
		if (!node.node->init_error ())
		{
			auto transaction (node.node->store.tx_begin_write ());
			node.node->unchecked.clear ();
			std::cout << "Unchecked blocks deleted" << std::endl;
		}
		else
		{
			database_write_lock_error (ec);
		}
	}
	else if (vm.count ("clear_send_ids"))
	{
		std::filesystem::path data_path = vm.count ("data_path") ? std::filesystem::path (vm["data_path"].as<std::string> ()) : nano::working_path ();
		auto node_flags = nano::inactive_node_flag_defaults ();
		node_flags.set_read_only (false);
		nano::update_flags (node_flags, vm);
		nano::inactive_node node (data_path, node_flags);
		if (!node.node->init_error ())
		{
			auto transaction (node.node->wallets.tx_begin_write ());
			node.node->wallets.clear_send_ids (*transaction);
			std::cout << "Send IDs deleted" << std::endl;
		}
		else
		{
			database_write_lock_error (ec);
		}
	}
	else if (vm.count ("online_weight_clear"))
	{
		std::filesystem::path data_path = vm.count ("data_path") ? std::filesystem::path (vm["data_path"].as<std::string> ()) : nano::working_path ();
		auto node_flags = nano::inactive_node_flag_defaults ();
		node_flags.set_read_only (false);
		nano::update_flags (node_flags, vm);
		nano::inactive_node node (data_path, node_flags);
		if (!node.node->init_error ())
		{
			auto transaction (node.node->store.tx_begin_write ());
			node.node->store.online_weight ().clear (*transaction);
			std::cout << "Online weight records are removed" << std::endl;
		}
		else
		{
			database_write_lock_error (ec);
		}
	}
	else if (vm.count ("peer_clear"))
	{
		std::filesystem::path data_path = vm.count ("data_path") ? std::filesystem::path (vm["data_path"].as<std::string> ()) : nano::working_path ();
		auto node_flags = nano::inactive_node_flag_defaults ();
		node_flags.set_read_only (false);
		nano::update_flags (node_flags, vm);
		nano::inactive_node node (data_path, node_flags);
		if (!node.node->init_error ())
		{
			auto transaction (node.node->store.tx_begin_write ());
			node.node->store.peer ().clear (*transaction);
			std::cout << "Database peers are removed" << std::endl;
		}
		else
		{
			database_write_lock_error (ec);
		}
	}
	else if (vm.count ("confirmation_height_clear"))
	{
		std::filesystem::path data_path = vm.count ("data_path") ? std::filesystem::path (vm["data_path"].as<std::string> ()) : nano::working_path ();
		auto node_flags = nano::inactive_node_flag_defaults ();
		node_flags.set_read_only (false);
		nano::update_flags (node_flags, vm);
		nano::inactive_node node (data_path, node_flags);
		if (!node.node->init_error ())
		{
			if (vm.count ("account") == 1)
			{
				auto account_str = vm["account"].as<std::string> ();
				nano::account account;
				if (!account.decode_account (account_str))
				{
					nano::confirmation_height_info confirmation_height_info;
					auto error = false;
					{
						auto tx{ node.node->store.tx_begin_read () };
						error = node.node->store.confirmation_height ().get (*tx, account, confirmation_height_info);
					}
					if (!error)
					{
						auto transaction (node.node->store.tx_begin_write ());
						auto conf_height_reset_num = 0;
						if (account == node.node->network_params.ledger.genesis->account ())
						{
							conf_height_reset_num = 1;
							node.node->store.confirmation_height ().put (*transaction, account, { confirmation_height_info.height (), node.node->network_params.ledger.genesis->hash () });
						}
						else
						{
							node.node->store.confirmation_height ().clear (*transaction, account);
						}

						std::cout << "Confirmation height of account " << account_str << " is set to " << conf_height_reset_num << std::endl;
					}
					else
					{
						std::cerr << "Could not find account" << std::endl;
						ec = nano::error_cli::generic;
					}
				}
				else if (account_str == "all")
				{
					auto transaction (node.node->store.tx_begin_write ());
					reset_confirmation_heights (*transaction, node.node->network_params.ledger, node.node->store);
					std::cout << "Confirmation heights of all accounts (except genesis which is set to 1) are set to 0" << std::endl;
				}
				else
				{
					std::cerr << "Specify either valid account id or 'all'\n";
					ec = nano::error_cli::invalid_arguments;
				}
			}
			else
			{
				std::cerr << "confirmation_height_clear command requires one <account> option that may contain an account or the value 'all'\n";
				ec = nano::error_cli::invalid_arguments;
			}
		}
		else
		{
			database_write_lock_error (ec);
		}
	}
	else if (vm.count ("final_vote_clear"))
	{
		std::filesystem::path data_path = vm.count ("data_path") ? std::filesystem::path (vm["data_path"].as<std::string> ()) : nano::working_path ();
		auto node_flags = nano::inactive_node_flag_defaults ();
		node_flags.set_read_only (false);
		nano::update_flags (node_flags, vm);
		nano::inactive_node node (data_path, node_flags);
		if (!node.node->init_error ())
		{
			if (auto root_it = vm.find ("root"); root_it != vm.cend ())
			{
				auto root_str = root_it->second.as<std::string> ();
				auto transaction (node.node->store.tx_begin_write ());
				nano::root root;
				if (!root.decode_hex (root_str))
				{
					node.node->store.final_vote ().clear (*transaction, root);
					std::cout << "Successfully cleared final votes" << std::endl;
				}
				else
				{
					std::cerr << "Invalid root" << std::endl;
					ec = nano::error_cli::invalid_arguments;
				}
			}
			else if (vm.count ("all"))
			{
				auto tx{ node.node->store.tx_begin_write () };
				node.node->store.final_vote ().clear (*tx);
				std::cout << "All final votes are cleared" << std::endl;
			}
			else
			{
				std::cerr << "Either specify a single --root to clear or --all to clear all final votes (not recommended)" << std::endl;
			}
		}
		else
		{
			database_write_lock_error (ec);
		}
	}
	else if (vm.count ("generate_config"))
	{
		auto type = vm["generate_config"].as<std::string> ();
		nano::tomlconfig toml;
		bool valid_type = false;
		if (type == "node")
		{
			valid_type = true;
			nano::network_params network_params{ nano::network_constants::active_network () };
			nano::daemon_config config{ data_path, network_params };
			// set the peering port to the default value so that it is printed in the example toml file
			config.node.peering_port = network_params.network.default_node_port;
			config.serialize_toml (toml);
		}
		else if (type == "rpc")
		{
			valid_type = true;
			nano::rpc_config config{ nano::dev::network_params.network };
			config.serialize_toml (toml);
		}
		else if (type == "tls")
		{
			valid_type = true;
			nano::tls_config config;
			config.serialize_toml (toml);
		}
		else
		{
			std::cerr << "Invalid configuration type " << type << ". Must be node or rpc." << std::endl;
		}

		if (valid_type)
		{
			std::cout << "# This is an example configuration file for Nano. Visit https://docs.nano.org/running-a-node/configuration/ for more information.\n#\n"
					  << "# Fields may need to be defined in the context of a [category] above them.\n"
					  << "# The desired configuration changes should be placed in config-" << type << ".toml in the node data path.\n"
					  << "# To change a value from its default, uncomment (erasing #) the corresponding field.\n"
					  << "# It is not recommended to uncomment every field, as the default value for important fields may change in the future. Only change what you need.\n"
					  << "# Additional information for notable configuration options is available in https://docs.nano.org/running-a-node/configuration/#notable-configuration-options\n";

			if (vm.count ("use_defaults"))
			{
				std::cout << toml.to_string () << std::endl;
			}
			else
			{
				std::cout << toml.to_string_commented_entries () << std::endl;
			}
		}
	}
	else if (vm.count ("diagnostics"))
	{
		auto inactive_node = nano::default_inactive_node (data_path, vm);
		std::cout << "Testing hash function" << std::endl;
		nano::raw_key key;
		key.clear ();
		nano::send_block send (0, 0, 0, key, 0, 0);
		std::cout << "Testing key derivation function" << std::endl;
		nano::raw_key junk1;
		junk1.clear ();
		nano::uint256_union junk2 (0);
		nano::kdf kdf{ inactive_node->node->config->network_params.kdf_work };
		kdf.phs (junk1, "", junk2);
		std::cout << "Testing time retrieval latency... " << std::flush;
		nano::timer<std::chrono::nanoseconds> timer (nano::timer_state::started);
		auto const iters = 2'000'000;
		for (auto i (0); i < iters; ++i)
		{
			(void)std::chrono::steady_clock::now ();
		}
		std::cout << timer.stop ().count () / iters << " " << timer.unit () << std::endl;
		std::cout << "Dumping OpenCL information" << std::endl;
		bool error (false);
		nano::opencl_environment environment (error);
		if (!error)
		{
			environment.dump (std::cout);
			std::stringstream stream;
			environment.dump (stream);
			inactive_node->node->logger->always_log (stream.str ());
		}
		else
		{
			std::cerr << "Error initializing OpenCL" << std::endl;
			ec = nano::error_cli::generic;
		}
	}
	else if (vm.count ("key_create"))
	{
		nano::keypair pair;
		std::cout << "Private: " << pair.prv.to_string () << std::endl
				  << "Public: " << pair.pub.to_string () << std::endl
				  << "Account: " << pair.pub.to_account () << std::endl;
	}
	else if (vm.count ("key_expand"))
	{
		if (vm.count ("key") == 1)
		{
			nano::raw_key prv;
			prv.decode_hex (vm["key"].as<std::string> ());
			nano::public_key pub (nano::pub_key (prv));
			std::cout << "Private: " << prv.to_string () << std::endl
					  << "Public: " << pub.to_string () << std::endl
					  << "Account: " << pub.to_account () << std::endl;
		}
		else
		{
			std::cerr << "key_expand command requires one <key> option\n";
			ec = nano::error_cli::invalid_arguments;
		}
	}
	else if (vm.count ("wallet_add_adhoc"))
	{
		if (vm.count ("wallet") == 1 && vm.count ("key") == 1)
		{
			nano::wallet_id wallet_id;
			if (!wallet_id.decode_hex (vm["wallet"].as<std::string> ()))
			{
				std::string password;
				if (vm.count ("password") > 0)
				{
					password = vm["password"].as<std::string> ();
				}
				auto inactive_node = nano::default_inactive_node (data_path, vm);
				auto wallet (inactive_node->node->wallets.open (wallet_id));
				if (wallet != nullptr)
				{
					auto transaction (wallet->wallets.tx_begin_write ());
					if (!wallet->enter_password (*transaction, password))
					{
						nano::raw_key key;
						if (!key.decode_hex (vm["key"].as<std::string> ()))
						{
							wallet->store.insert_adhoc (*transaction, key);
						}
						else
						{
							std::cerr << "Invalid key\n";
							ec = nano::error_cli::invalid_arguments;
						}
					}
					else
					{
						std::cerr << "Invalid password\n";
						ec = nano::error_cli::invalid_arguments;
					}
				}
				else
				{
					std::cerr << "Wallet doesn't exist\n";
					ec = nano::error_cli::invalid_arguments;
				}
			}
			else
			{
				std::cerr << "Invalid wallet id\n";
				ec = nano::error_cli::invalid_arguments;
			}
		}
		else
		{
			std::cerr << "wallet_add command requires one <wallet> option and one <key> option and optionally one <password> option\n";
			ec = nano::error_cli::invalid_arguments;
		}
	}
	else if (vm.count ("wallet_change_seed"))
	{
		if (vm.count ("wallet") == 1 && (vm.count ("seed") == 1 || vm.count ("key") == 1))
		{
			nano::wallet_id wallet_id;
			if (!wallet_id.decode_hex (vm["wallet"].as<std::string> ()))
			{
				std::string password;
				if (vm.count ("password") > 0)
				{
					password = vm["password"].as<std::string> ();
				}
				auto inactive_node = nano::default_inactive_node (data_path, vm);
				auto wallet (inactive_node->node->wallets.open (wallet_id));
				if (wallet != nullptr)
				{
					auto transaction (wallet->wallets.tx_begin_write ());
					if (!wallet->enter_password (*transaction, password))
					{
						nano::raw_key seed;
						if (vm.count ("seed"))
						{
							if (seed.decode_hex (vm["seed"].as<std::string> ()))
							{
								std::cerr << "Invalid seed\n";
								ec = nano::error_cli::invalid_arguments;
							}
						}
						else if (seed.decode_hex (vm["key"].as<std::string> ()))
						{
							std::cerr << "Invalid key seed\n";
							ec = nano::error_cli::invalid_arguments;
						}
						if (!ec)
						{
							std::cout << "Changing seed and caching work. Please wait..." << std::endl;
							wallet->change_seed (*transaction, seed);
						}
					}
					else
					{
						std::cerr << "Invalid password\n";
						ec = nano::error_cli::invalid_arguments;
					}
				}
				else
				{
					std::cerr << "Wallet doesn't exist\n";
					ec = nano::error_cli::invalid_arguments;
				}
			}
			else
			{
				std::cerr << "Invalid wallet id\n";
				ec = nano::error_cli::invalid_arguments;
			}
		}
		else
		{
			std::cerr << "wallet_change_seed command requires one <wallet> option and one <seed> option and optionally one <password> option\n";
			ec = nano::error_cli::invalid_arguments;
		}
	}
	else if (vm.count ("wallet_create"))
	{
		nano::raw_key seed_key;
		if (vm.count ("seed") == 1)
		{
			if (seed_key.decode_hex (vm["seed"].as<std::string> ()))
			{
				std::cerr << "Invalid seed\n";
				ec = nano::error_cli::invalid_arguments;
			}
		}
		else if (vm.count ("seed") > 1)
		{
			std::cerr << "wallet_create command allows one optional <seed> parameter\n";
			ec = nano::error_cli::invalid_arguments;
		}
		else if (vm.count ("key") == 1)
		{
			if (seed_key.decode_hex (vm["key"].as<std::string> ()))
			{
				std::cerr << "Invalid seed key\n";
				ec = nano::error_cli::invalid_arguments;
			}
		}
		else if (vm.count ("key") > 1)
		{
			std::cerr << "wallet_create command allows one optional <key> seed parameter\n";
			ec = nano::error_cli::invalid_arguments;
		}
		if (!ec)
		{
			auto inactive_node = nano::default_inactive_node (data_path, vm);
			auto wallet_key = nano::random_wallet_id ();
			auto wallet (inactive_node->node->wallets.create (wallet_key));
			if (wallet != nullptr)
			{
				if (vm.count ("password") > 0)
				{
					std::string password (vm["password"].as<std::string> ());
					auto transaction (wallet->wallets.tx_begin_write ());
					auto error (wallet->store.rekey (*transaction, password));
					if (error)
					{
						std::cerr << "Password change error\n";
						ec = nano::error_cli::invalid_arguments;
					}
				}
				if (vm.count ("seed") || vm.count ("key"))
				{
					auto transaction (wallet->wallets.tx_begin_write ());
					wallet->change_seed (*transaction, seed_key);
				}
				std::cout << wallet_key.to_string () << std::endl;
			}
			else
			{
				std::cerr << "Wallet creation error\n";
				ec = nano::error_cli::invalid_arguments;
			}
		}
	}
	else if (vm.count ("wallet_decrypt_unsafe"))
	{
		if (vm.count ("wallet") == 1)
		{
			std::string password;
			if (vm.count ("password") == 1)
			{
				password = vm["password"].as<std::string> ();
			}
			nano::wallet_id wallet_id;
			if (!wallet_id.decode_hex (vm["wallet"].as<std::string> ()))
			{
				auto inactive_node = nano::default_inactive_node (data_path, vm);
				auto node = inactive_node->node;
				auto existing (inactive_node->node->wallets.items.find (wallet_id));
				if (existing != inactive_node->node->wallets.items.end ())
				{
					auto transaction (existing->second->wallets.tx_begin_write ());
					if (!existing->second->enter_password (*transaction, password))
					{
						nano::raw_key seed;
						existing->second->store.seed (seed, *transaction);
						std::cout << boost::str (boost::format ("Seed: %1%\n") % seed.to_string ());
						for (auto i (existing->second->store.begin (*transaction)), m (existing->second->store.end ()); i != m; ++i)
						{
							nano::account const & account (i->first);
							nano::raw_key key;
							auto error (existing->second->store.fetch (*transaction, account, key));
							(void)error;
							debug_assert (!error);
							std::cout << boost::str (boost::format ("Pub: %1% Prv: %2%\n") % account.to_account () % key.to_string ());
							if (nano::pub_key (key) != account)
							{
								std::cerr << boost::str (boost::format ("Invalid private key %1%\n") % key.to_string ());
							}
						}
					}
					else
					{
						std::cerr << "Invalid password\n";
						ec = nano::error_cli::invalid_arguments;
					}
				}
				else
				{
					std::cerr << "Wallet doesn't exist\n";
					ec = nano::error_cli::invalid_arguments;
				}
			}
			else
			{
				std::cerr << "Invalid wallet id\n";
				ec = nano::error_cli::invalid_arguments;
			}
		}
		else
		{
			std::cerr << "wallet_decrypt_unsafe requires one <wallet> option\n";
			ec = nano::error_cli::invalid_arguments;
		}
	}
	else if (vm.count ("wallet_destroy"))
	{
		if (vm.count ("wallet") == 1)
		{
			nano::wallet_id wallet_id;
			if (!wallet_id.decode_hex (vm["wallet"].as<std::string> ()))
			{
				auto inactive_node = nano::default_inactive_node (data_path, vm);
				auto node = inactive_node->node;
				if (node->wallets.items.find (wallet_id) != node->wallets.items.end ())
				{
					node->wallets.destroy (wallet_id);
				}
				else
				{
					std::cerr << "Wallet doesn't exist\n";
					ec = nano::error_cli::invalid_arguments;
				}
			}
			else
			{
				std::cerr << "Invalid wallet id\n";
				ec = nano::error_cli::invalid_arguments;
			}
		}
		else
		{
			std::cerr << "wallet_destroy requires one <wallet> option\n";
			ec = nano::error_cli::invalid_arguments;
		}
	}
	else if (vm.count ("wallet_import"))
	{
		if (vm.count ("file") == 1)
		{
			std::string filename (vm["file"].as<std::string> ());
			std::ifstream stream;
			stream.open (filename.c_str ());
			if (!stream.fail ())
			{
				std::stringstream contents;
				contents << stream.rdbuf ();
				std::string password;
				if (vm.count ("password") == 1)
				{
					password = vm["password"].as<std::string> ();
				}
				bool forced (false);
				if (vm.count ("force") == 1)
				{
					forced = vm["force"].as<bool> ();
				}
				if (vm.count ("wallet") == 1)
				{
					nano::wallet_id wallet_id;
					if (!wallet_id.decode_hex (vm["wallet"].as<std::string> ()))
					{
						auto inactive_node = nano::default_inactive_node (data_path, vm);
						auto node = inactive_node->node;
						auto existing (node->wallets.items.find (wallet_id));
						if (existing != node->wallets.items.end ())
						{
							bool valid (false);
							{
								auto transaction (node->wallets.tx_begin_write ());
								valid = existing->second->store.valid_password (*transaction);
								if (!valid)
								{
									valid = !existing->second->enter_password (*transaction, password);
								}
							}
							if (valid)
							{
								if (existing->second->import (contents.str (), password))
								{
									std::cerr << "Unable to import wallet\n";
									ec = nano::error_cli::invalid_arguments;
								}
								else
								{
									std::cout << "Import completed\n";
								}
							}
							else
							{
								std::cerr << boost::str (boost::format ("Invalid password for wallet %1%\nNew wallet should have empty (default) password or passwords for new wallet & json file should match\n") % wallet_id.to_string ());
								ec = nano::error_cli::invalid_arguments;
							}
						}
						else
						{
							if (!forced)
							{
								std::cerr << "Wallet doesn't exist\n";
								ec = nano::error_cli::invalid_arguments;
							}
							else
							{
								bool error (true);
								{
									nano::lock_guard<nano::mutex> lock{ node->wallets.mutex };
									auto transaction (node->wallets.tx_begin_write ());
									nano::wallet wallet (error, *transaction, node->wallets, wallet_id.to_string (), contents.str ());
								}
								if (error)
								{
									std::cerr << "Unable to import wallet\n";
									ec = nano::error_cli::invalid_arguments;
								}
								else
								{
									node->wallets.reload ();
									nano::lock_guard<nano::mutex> lock{ node->wallets.mutex };
									release_assert (node->wallets.items.find (wallet_id) != node->wallets.items.end ());
									std::cout << "Import completed\n";
								}
							}
						}
					}
					else
					{
						std::cerr << "Invalid wallet id\n";
						ec = nano::error_cli::invalid_arguments;
					}
				}
				else
				{
					std::cerr << "wallet_import requires one <wallet> option\n";
					ec = nano::error_cli::invalid_arguments;
				}
			}
			else
			{
				std::cerr << "Unable to open <file>\n";
				ec = nano::error_cli::invalid_arguments;
			}
		}
		else
		{
			std::cerr << "wallet_import requires one <file> option\n";
			ec = nano::error_cli::invalid_arguments;
		}
	}
	else if (vm.count ("wallet_list"))
	{
		auto inactive_node = nano::default_inactive_node (data_path, vm);
		auto node = inactive_node->node;
		for (auto i (node->wallets.items.begin ()), n (node->wallets.items.end ()); i != n; ++i)
		{
			std::cout << boost::str (boost::format ("Wallet ID: %1%\n") % i->first.to_string ());
			auto transaction (i->second->wallets.tx_begin_read ());
			for (auto j (i->second->store.begin (*transaction)), m (i->second->store.end ()); j != m; ++j)
			{
				std::cout << nano::account (j->first).to_account () << '\n';
			}
		}
	}
	else if (vm.count ("wallet_remove"))
	{
		if (vm.count ("wallet") == 1 && vm.count ("account") == 1)
		{
			auto inactive_node = nano::default_inactive_node (data_path, vm);
			auto node = inactive_node->node;
			nano::wallet_id wallet_id;
			if (!wallet_id.decode_hex (vm["wallet"].as<std::string> ()))
			{
				auto wallet (node->wallets.items.find (wallet_id));
				if (wallet != node->wallets.items.end ())
				{
					nano::account account_id;
					if (!account_id.decode_account (vm["account"].as<std::string> ()))
					{
						auto transaction (wallet->second->wallets.tx_begin_write ());
						auto account (wallet->second->store.find (*transaction, account_id));
						if (account != wallet->second->store.end ())
						{
							wallet->second->store.erase (*transaction, account_id);
						}
						else
						{
							std::cerr << "Account not found in wallet\n";
							ec = nano::error_cli::invalid_arguments;
						}
					}
					else
					{
						std::cerr << "Invalid account id\n";
						ec = nano::error_cli::invalid_arguments;
					}
				}
				else
				{
					std::cerr << "Wallet not found\n";
					ec = nano::error_cli::invalid_arguments;
				}
			}
			else
			{
				std::cerr << "Invalid wallet id\n";
				ec = nano::error_cli::invalid_arguments;
			}
		}
		else
		{
			std::cerr << "wallet_remove command requires one <wallet> and one <account> option\n";
			ec = nano::error_cli::invalid_arguments;
		}
	}
	else if (vm.count ("wallet_representative_get"))
	{
		if (vm.count ("wallet") == 1)
		{
			nano::wallet_id wallet_id;
			if (!wallet_id.decode_hex (vm["wallet"].as<std::string> ()))
			{
				auto inactive_node = nano::default_inactive_node (data_path, vm);
				auto node = inactive_node->node;
				auto wallet (node->wallets.items.find (wallet_id));
				if (wallet != node->wallets.items.end ())
				{
					auto transaction (wallet->second->wallets.tx_begin_read ());
					auto representative (wallet->second->store.representative (*transaction));
					std::cout << boost::str (boost::format ("Representative: %1%\n") % representative.to_account ());
				}
				else
				{
					std::cerr << "Wallet not found\n";
					ec = nano::error_cli::invalid_arguments;
				}
			}
			else
			{
				std::cerr << "Invalid wallet id\n";
				ec = nano::error_cli::invalid_arguments;
			}
		}
		else
		{
			std::cerr << "wallet_representative_get requires one <wallet> option\n";
			ec = nano::error_cli::invalid_arguments;
		}
	}
	else if (vm.count ("wallet_representative_set"))
	{
		if (vm.count ("wallet") == 1)
		{
			if (vm.count ("account") == 1)
			{
				nano::wallet_id wallet_id;
				if (!wallet_id.decode_hex (vm["wallet"].as<std::string> ()))
				{
					nano::account account;
					if (!account.decode_account (vm["account"].as<std::string> ()))
					{
						auto inactive_node = nano::default_inactive_node (data_path, vm);
						auto node = inactive_node->node;
						auto wallet (node->wallets.items.find (wallet_id));
						if (wallet != node->wallets.items.end ())
						{
							auto transaction (wallet->second->wallets.tx_begin_write ());
							wallet->second->store.representative_set (*transaction, account);
						}
						else
						{
							std::cerr << "Wallet not found\n";
							ec = nano::error_cli::invalid_arguments;
						}
					}
					else
					{
						std::cerr << "Invalid account\n";
						ec = nano::error_cli::invalid_arguments;
					}
				}
				else
				{
					std::cerr << "Invalid wallet id\n";
					ec = nano::error_cli::invalid_arguments;
				}
			}
			else
			{
				std::cerr << "wallet_representative_set requires one <account> option\n";
				ec = nano::error_cli::invalid_arguments;
			}
		}
		else
		{
			std::cerr << "wallet_representative_set requires one <wallet> option\n";
			ec = nano::error_cli::invalid_arguments;
		}
	}
	else
	{
		ec = nano::error_cli::unknown_command;
	}

	return ec;
}

std::unique_ptr<nano::inactive_node> nano::default_inactive_node (std::filesystem::path const & path_a, boost::program_options::variables_map const & vm_a)
{
	auto node_flags = nano::inactive_node_flag_defaults ();
	nano::update_flags (node_flags, vm_a);
	return std::make_unique<nano::inactive_node> (path_a, node_flags);
}

namespace
{
void reset_confirmation_heights (nano::store::write_transaction const & transaction, nano::ledger_constants & constants, nano::store::component & store)
{
	// First do a clean sweep
	store.confirmation_height ().clear (transaction);

	// Then make sure the confirmation height of the genesis account open block is 1
<<<<<<< HEAD
	store.confirmation_height ().put (transaction, constants.genesis->account (), { 1, constants.genesis->hash () });
=======
	store.confirmation_height.put (transaction, constants.genesis->account (), { 1, constants.genesis->hash () });
}

bool is_using_rocksdb (std::filesystem::path const & data_path, boost::program_options::variables_map const & vm, std::error_code & ec)
{
	nano::network_params network_params{ nano::network_constants::active_network };
	nano::daemon_config config{ data_path, network_params };

	// Config overriding
	auto config_arg (vm.find ("config"));
	std::vector<std::string> config_overrides;
	if (config_arg != vm.end ())
	{
		config_overrides = nano::config_overrides (config_arg->second.as<std::vector<nano::config_key_value_pair>> ());
	}

	// config override...
	auto error = nano::read_node_config_toml (data_path, config, config_overrides);
	if (!error)
	{
		return config.node.rocksdb_config.enable;
	}
	else
	{
		ec = nano::error_cli::reading_config;
	}

	return false;
>>>>>>> 81178d0c
}
}<|MERGE_RESOLUTION|>--- conflicted
+++ resolved
@@ -11,10 +11,6 @@
 namespace
 {
 void reset_confirmation_heights (nano::store::write_transaction const & transaction, nano::ledger_constants & constants, nano::store::component & store);
-<<<<<<< HEAD
-=======
-bool is_using_rocksdb (std::filesystem::path const & data_path, boost::program_options::variables_map const & vm, std::error_code & ec);
->>>>>>> 81178d0c
 }
 
 std::string nano::error_cli_messages::message (int ev) const
@@ -348,38 +344,13 @@
 			if (!ec)
 			{
 				std::cout << "Vacuuming database copy in ";
-<<<<<<< HEAD
-				boost::filesystem::path source_path;
-				boost::filesystem::path backup_path;
-				boost::filesystem::path vacuum_path;
+				std::filesystem::path source_path;
+				std::filesystem::path backup_path;
+				std::filesystem::path vacuum_path;
 				source_path = data_path / "data.ldb";
 				backup_path = data_path / "backup.vacuum.ldb";
 				vacuum_path = data_path / "vacuumed.ldb";
 				std::cout << data_path << "\n";
-=======
-				std::filesystem::path source_path;
-				std::filesystem::path backup_path;
-				std::filesystem::path vacuum_path;
-				if (using_rocksdb)
-				{
-					source_path = data_path / "rocksdb";
-					backup_path = source_path / "backup";
-					vacuum_path = backup_path / "vacuumed";
-					if (!std::filesystem::exists (vacuum_path))
-					{
-						std::filesystem::create_directories (vacuum_path);
-					}
-
-					std::cout << source_path << "\n";
-				}
-				else
-				{
-					source_path = data_path / "data.ldb";
-					backup_path = data_path / "backup.vacuum.ldb";
-					vacuum_path = data_path / "vacuumed.ldb";
-					std::cout << data_path << "\n";
-				}
->>>>>>> 81178d0c
 				std::cout << "This may take a while..." << std::endl;
 
 				bool success = copy_database (data_path, vm, vacuum_path, ec);
@@ -387,25 +358,9 @@
 				{
 					// Note that these throw on failure
 					std::cout << "Finalizing" << std::endl;
-<<<<<<< HEAD
-					boost::filesystem::remove (backup_path);
-					boost::filesystem::rename (source_path, backup_path);
-					boost::filesystem::rename (vacuum_path, source_path);
-=======
-					if (using_rocksdb)
-					{
-						nano::remove_all_files_in_dir (backup_path);
-						nano::move_all_files_to_dir (source_path, backup_path);
-						nano::move_all_files_to_dir (vacuum_path, source_path);
-						std::filesystem::remove_all (vacuum_path);
-					}
-					else
-					{
-						std::filesystem::remove (backup_path);
-						std::filesystem::rename (source_path, backup_path);
-						std::filesystem::rename (vacuum_path, source_path);
-					}
->>>>>>> 81178d0c
+					std::filesystem::remove (backup_path);
+					std::filesystem::rename (source_path, backup_path);
+					std::filesystem::rename (vacuum_path, source_path);
 					std::cout << "Vacuum completed" << std::endl;
 				}
 				else
@@ -433,25 +388,10 @@
 		{
 			if (!ec)
 			{
-<<<<<<< HEAD
-				boost::filesystem::path source_path;
-				boost::filesystem::path snapshot_path;
+				std::filesystem::path source_path;
+				std::filesystem::path snapshot_path;
 				source_path = data_path / "data.ldb";
 				snapshot_path = data_path / "snapshot.ldb";
-=======
-				std::filesystem::path source_path;
-				std::filesystem::path snapshot_path;
-				if (using_rocksdb)
-				{
-					source_path = data_path / "rocksdb";
-					snapshot_path = source_path / "backup";
-				}
-				else
-				{
-					source_path = data_path / "data.ldb";
-					snapshot_path = data_path / "snapshot.ldb";
-				}
->>>>>>> 81178d0c
 
 				std::cout << "Database snapshot of " << source_path << " to " << snapshot_path << " in progress" << std::endl;
 				std::cout << "This may take a while..." << std::endl;
@@ -480,36 +420,6 @@
 			std::cerr << "Snapshot failed (unknown reason)" << std::endl;
 		}
 	}
-<<<<<<< HEAD
-=======
-	else if (vm.count ("migrate_database_lmdb_to_rocksdb"))
-	{
-		auto data_path = vm.count ("data_path") ? std::filesystem::path (vm["data_path"].as<std::string> ()) : nano::working_path ();
-		auto node_flags = nano::inactive_node_flag_defaults ();
-		node_flags.config_overrides.push_back ("node.rocksdb.enable=false");
-		nano::update_flags (node_flags, vm);
-		nano::inactive_node node (data_path, node_flags);
-		auto error (false);
-		if (!node.node->init_error ())
-		{
-			std::cout << "Migrating LMDB database to RocksDB, might take a while..." << std::endl;
-			error = node.node->ledger.migrate_lmdb_to_rocksdb (data_path);
-		}
-		else
-		{
-			error = true;
-		}
-
-		if (!error)
-		{
-			std::cout << "Migration completed, after confirming it is correct the data.ldb file can be deleted if no longer required" << std::endl;
-		}
-		else
-		{
-			std::cerr << "There was an error migrating" << std::endl;
-		}
-	}
->>>>>>> 81178d0c
 	else if (vm.count ("unchecked_clear"))
 	{
 		std::filesystem::path data_path = vm.count ("data_path") ? std::filesystem::path (vm["data_path"].as<std::string> ()) : nano::working_path ();
@@ -1354,37 +1264,6 @@
 	store.confirmation_height ().clear (transaction);
 
 	// Then make sure the confirmation height of the genesis account open block is 1
-<<<<<<< HEAD
 	store.confirmation_height ().put (transaction, constants.genesis->account (), { 1, constants.genesis->hash () });
-=======
-	store.confirmation_height.put (transaction, constants.genesis->account (), { 1, constants.genesis->hash () });
-}
-
-bool is_using_rocksdb (std::filesystem::path const & data_path, boost::program_options::variables_map const & vm, std::error_code & ec)
-{
-	nano::network_params network_params{ nano::network_constants::active_network };
-	nano::daemon_config config{ data_path, network_params };
-
-	// Config overriding
-	auto config_arg (vm.find ("config"));
-	std::vector<std::string> config_overrides;
-	if (config_arg != vm.end ())
-	{
-		config_overrides = nano::config_overrides (config_arg->second.as<std::vector<nano::config_key_value_pair>> ());
-	}
-
-	// config override...
-	auto error = nano::read_node_config_toml (data_path, config, config_overrides);
-	if (!error)
-	{
-		return config.node.rocksdb_config.enable;
-	}
-	else
-	{
-		ec = nano::error_cli::reading_config;
-	}
-
-	return false;
->>>>>>> 81178d0c
 }
 }