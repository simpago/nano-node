--- conflicted
+++ resolved
@@ -414,15 +414,9 @@
 
 void nano::active_transactions::handle_block_confirmation (nano::store::read_transaction const & transaction, std::shared_ptr<nano::block> const & block, nano::block_hash const & hash, nano::account & account, nano::uint128_t & amount, bool & is_state_send, bool & is_state_epoch, nano::account & pending_account)
 {
-<<<<<<< HEAD
-	auto destination = block->link ().is_zero () ? block->destination () : block->link ().as_account ();
+	auto destination = block->destination () ? block->destination ().value () : block->link ().as_account ();
 	node.wallets.receive_confirmed (transaction, hash, destination);
 	process_confirmed_data (transaction, block, hash, account, amount, is_state_send, is_state_epoch, pending_account);
-=======
-	auto destination = block->destination () ? block->destination ().value () : block->link ().as_account ();
-	node.receive_confirmed (transaction, hash, destination);
-	node.process_confirmed_data (transaction, block, hash, account, amount, is_state_send, is_state_epoch, pending_account);
->>>>>>> 5dad3a2c
 }
 
 void nano::active_transactions::notify_observers (nano::election_status const & status, std::vector<nano::vote_with_weight_info> const & votes, nano::account const & account, nano::uint128_t amount, bool is_state_send, bool is_state_epoch, nano::account const & pending_account)
@@ -1047,7 +1041,7 @@
 	}
 	if (auto send = dynamic_cast<nano::send_block *> (block_a.get ()))
 	{
-		pending_account_a = send->destination ();
+		pending_account_a = send->destination ().value ();
 	}
 }
 
