--- conflicted
+++ resolved
@@ -87,15 +87,9 @@
 		{
 			auto transaction = store.tx_begin_read ();
 
-<<<<<<< HEAD
-			auto count = 0;
+			auto count = 0u;
 			auto i = store.account ().begin (*transaction, next);
 			const auto end = store.account ().end ();
-=======
-			auto count = 0u;
-			auto i = store.account.begin (transaction, next);
-			const auto end = store.account.end ();
->>>>>>> 0acfd548
 			for (; !stopped && i != end && count < chunk_size; ++i, ++count, ++total)
 			{
 				stats.inc (nano::stat::type::backlog, nano::stat::detail::total);
