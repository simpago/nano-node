--- conflicted
+++ resolved
@@ -609,11 +609,7 @@
 			{
 				if (info.block_count () != confirmation_height_info.height ())
 				{
-<<<<<<< HEAD
-					confirmed_balance_l = node.ledger.balance (*transaction, confirmation_height_info.frontier ());
-=======
-					confirmed_balance_l = node.ledger.balance (transaction, confirmation_height_info.frontier).value_or (0);
->>>>>>> 47d68ac3
+					confirmed_balance_l = node.ledger.balance (*transaction, confirmation_height_info.frontier ()).value_or (0);
 				}
 				else
 				{
@@ -1126,23 +1122,13 @@
 		{
 			nano::account account (block->account ().is_zero () ? block->sideband ().account () : block->account ());
 			response_l.put ("block_account", account.to_account ());
-<<<<<<< HEAD
-			bool error_or_pruned (false);
-			auto amount (node.ledger.amount_safe (*transaction, hash, error_or_pruned));
-			if (!error_or_pruned)
-=======
-			auto amount = node.ledger.amount (transaction, hash);
+			auto amount = node.ledger.amount (*transaction, hash);
 			if (amount)
->>>>>>> 47d68ac3
 			{
 				response_l.put ("amount", amount.value ().convert_to<std::string> ());
 			}
-<<<<<<< HEAD
-			auto balance (node.ledger.balance (*transaction, hash));
-=======
-			auto balance = node.ledger.balance (*block);
->>>>>>> 47d68ac3
-			response_l.put ("balance", balance.convert_to<std::string> ());
+			auto balance = node.ledger.balance (*transaction, hash);
+			response_l.put ("balance", balance.value ().convert_to<std::string> ());
 			response_l.put ("height", std::to_string (block->sideband ().height ()));
 			response_l.put ("local_timestamp", std::to_string (block->sideband ().timestamp ()));
 			response_l.put ("successor", block->sideband ().successor ().to_string ());
@@ -1203,33 +1189,19 @@
 				status.set_election_status_type (nano::election_status_type::active_confirmation_height);
 				node.active.recently_cemented.put (status);
 				// Trigger callback for confirmed block
-<<<<<<< HEAD
-				auto account (node.ledger.account (*transaction, hash));
-				bool error_or_pruned (false);
-				auto amount (node.ledger.amount_safe (*transaction, hash, error_or_pruned));
-=======
 				auto account = node.ledger.account (*block_l);
-				auto amount = node.ledger.amount (transaction, hash);
->>>>>>> 47d68ac3
+				auto amount = node.ledger.amount (*transaction, hash);
 				bool is_state_send (false);
 				bool is_state_epoch (false);
 				if (amount)
 				{
 					if (auto state = dynamic_cast<nano::state_block *> (block_l.get ()))
 					{
-<<<<<<< HEAD
 						is_state_send = node.ledger.is_send (*transaction, *state);
-						is_state_epoch = amount == 0 && node.ledger.is_epoch_link (state->link ());
-					}
-				}
-				node.observers->blocks.notify (status, {}, account, amount, is_state_send, is_state_epoch);
-=======
-						is_state_send = node.ledger.is_send (transaction, *state);
 						is_state_epoch = amount.value () == 0 && node.ledger.is_epoch_link (state->link ());
 					}
 				}
-				node.observers.blocks.notify (status, {}, account, amount ? amount.value () : 0, is_state_send, is_state_epoch);
->>>>>>> 47d68ac3
+				node.observers->blocks.notify (status, {}, account, amount.value_or (0), is_state_send, is_state_epoch);
 			}
 			response_l.put ("started", "1");
 		}
@@ -1311,22 +1283,12 @@
 					boost::property_tree::ptree entry;
 					nano::account account (block->account ().is_zero () ? block->sideband ().account () : block->account ());
 					entry.put ("block_account", account.to_account ());
-<<<<<<< HEAD
-					bool error_or_pruned (false);
-					auto amount (node.ledger.amount_safe (*transaction, hash, error_or_pruned));
-					if (!error_or_pruned)
-=======
-					auto amount = node.ledger.amount (transaction, hash);
+					auto amount (node.ledger.amount (*transaction, hash));
 					if (amount)
->>>>>>> 47d68ac3
 					{
 						entry.put ("amount", amount.value ().convert_to<std::string> ());
 					}
-<<<<<<< HEAD
-					auto balance (node.ledger.balance (*transaction, hash));
-=======
 					auto balance = node.ledger.balance (*block);
->>>>>>> 47d68ac3
 					entry.put ("balance", balance.convert_to<std::string> ());
 					entry.put ("height", std::to_string (block->sideband ().height ()));
 					entry.put ("local_timestamp", std::to_string (block->sideband ().timestamp ()));
@@ -1399,11 +1361,7 @@
 						auto block_a (node.ledger.block (*transaction, source_hash));
 						if (block_a != nullptr)
 						{
-<<<<<<< HEAD
-							auto source_account (node.ledger.account (*transaction, source_hash));
-=======
-							auto source_account (node.ledger.account (*block_a));
->>>>>>> 47d68ac3
+							auto source_account = node.ledger.account (*block_a);
 							entry.put ("source_account", source_account.to_account ());
 						}
 						else
@@ -1447,17 +1405,10 @@
 	if (!ec)
 	{
 		auto transaction (node.store.tx_begin_read ());
-<<<<<<< HEAD
-		if (node.ledger.block_exists (*transaction, hash))
-		{
-			auto account (node.ledger.account (*transaction, hash));
-			response_l.put ("account", account.to_account ());
-=======
-		auto block = node.ledger.block (transaction, hash);
+		auto block = node.ledger.block (*transaction, hash);
 		if (block)
 		{
 			response_l.put ("account", node.ledger.account (*block).to_account ());
->>>>>>> 47d68ac3
 		}
 		else
 		{
@@ -2448,13 +2399,8 @@
 		auto amount = handler.node.ledger.amount (transaction, hash);
 		if (amount)
 		{
-<<<<<<< HEAD
-			auto source_account (handler.node.ledger.account_safe (transaction, block_a.source (), error_or_pruned));
-			if (!error_or_pruned)
-=======
-			auto source_account = handler.node.ledger.account (transaction, block_a.hashables.source);
+			auto source_account = handler.node.ledger.account (transaction, block_a.source ());
 			if (source_account)
->>>>>>> 47d68ac3
 			{
 				tree.put ("account", source_account.value ().to_account ());
 			}
@@ -2482,17 +2428,11 @@
 		}
 		if (block_a.source () != handler.node.ledger.constants.genesis->account ())
 		{
-			bool error_or_pruned (false);
 			auto amount = handler.node.ledger.amount (transaction, hash);
 			if (amount)
 			{
-<<<<<<< HEAD
-				auto source_account (handler.node.ledger.account_safe (transaction, block_a.source (), error_or_pruned));
-				if (!error_or_pruned)
-=======
-				auto source_account = handler.node.ledger.account (transaction, block_a.hashables.source);
+				auto source_account (handler.node.ledger.account (transaction, block_a.source ()));
 				if (source_account)
->>>>>>> 47d68ac3
 				{
 					tree.put ("account", source_account.value ().to_account ());
 				}
@@ -2524,16 +2464,9 @@
 			tree.put ("balance", block_a.balance ().to_string_dec ());
 			tree.put ("previous", block_a.previous ().to_string ());
 		}
-<<<<<<< HEAD
 		auto balance (block_a.balance ().number ());
-		bool error_or_pruned (false);
-		auto previous_balance (handler.node.ledger.balance_safe (transaction, block_a.previous (), error_or_pruned));
-		if (error_or_pruned)
-=======
-		auto balance (block_a.hashables.balance.number ());
-		auto previous_balance = handler.node.ledger.balance (transaction, block_a.hashables.previous);
+		auto previous_balance = handler.node.ledger.balance (transaction, block_a.previous ());
 		if (!previous_balance)
->>>>>>> 47d68ac3
 		{
 			if (raw)
 			{
@@ -2559,13 +2492,8 @@
 			{
 				tree.put ("type", "send");
 			}
-<<<<<<< HEAD
 			tree.put ("account", block_a.link ().to_account ());
-			tree.put ("amount", (previous_balance - balance).convert_to<std::string> ());
-=======
-			tree.put ("account", block_a.hashables.link.to_account ());
 			tree.put ("amount", (previous_balance.value () - balance).convert_to<std::string> ());
->>>>>>> 47d68ac3
 		}
 		else
 		{
@@ -2586,13 +2514,8 @@
 			}
 			else
 			{
-<<<<<<< HEAD
-				auto source_account (handler.node.ledger.account_safe (transaction, block_a.link ().as_block_hash (), error_or_pruned));
-				if (!error_or_pruned && should_ignore_account (source_account))
-=======
-				auto source_account = handler.node.ledger.account (transaction, block_a.hashables.link.as_block_hash ());
+				auto source_account = handler.node.ledger.account (transaction, block_a.link ().as_block_hash ());
 				if (source_account && should_ignore_account (source_account.value ()))
->>>>>>> 47d68ac3
 				{
 					tree.clear ();
 					return;
@@ -2666,11 +2589,7 @@
 		{
 			if (node.ledger.block_exists (*transaction, hash))
 			{
-<<<<<<< HEAD
-				account = node.ledger.account (*transaction, hash);
-=======
-				account = node.ledger.account (transaction, hash).value ();
->>>>>>> 47d68ac3
+				account = node.ledger.account (*transaction, hash).value ();
 			}
 			else
 			{
@@ -5230,11 +5149,7 @@
 					auto transaction_l (node.store.tx_begin_read ());
 					if (node.ledger.block_exists (*transaction_l, hash))
 					{
-<<<<<<< HEAD
-						account = node.ledger.account (*transaction_l, hash);
-=======
-						account = node.ledger.account (transaction_l, hash).value ();
->>>>>>> 47d68ac3
+						account = node.ledger.account (*transaction_l, hash).value ();
 					}
 				}
 				auto secondary_work_peers_l (request.get<bool> ("secondary_work_peers", false));
