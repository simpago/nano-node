--- conflicted
+++ resolved
@@ -384,20 +384,12 @@
 		auto epoch = block_previous->sideband ().details ().epoch ();
 		details = nano::block_details (epoch, details.is_send (), details.is_receive (), details.is_epoch ());
 	}
-<<<<<<< HEAD
-	auto link (block_a.link ());
-	if (!link.is_zero () && !details.is_send ())
-	{
-		auto block_link (node.ledger.block (*transaction, link.as_block_hash ()));
-		if (block_link != nullptr && node.store.pending ().exists (*transaction, nano::pending_key (block_a.account_field ().value (), link.as_block_hash ())))
-=======
 	auto link = block_a.link ();
-	if (link && !details.is_send)
-	{
-		auto block_link = node.ledger.block (transaction, link.value ().as_block_hash ());
+	if (link && !details.is_send ())
+	{
+		auto block_link (node.ledger.block (*transaction, link.value ().as_block_hash ()));
 		auto account = block_a.account_field ().value (); // Link is non-zero therefore it's a state block and has an account field;
-		if (block_link != nullptr && node.store.pending.exists (transaction, nano::pending_key (account, link.value ().as_block_hash ())))
->>>>>>> 4b2f574c
+		if (block_link != nullptr && node.store.pending ().exists (*transaction, nano::pending_key (account, link.value ().as_block_hash ())))
 		{
 			auto epoch = std::max (details.epoch (), block_link->sideband ().details ().epoch ());
 			details = nano::block_details (epoch, details.is_send (), true, details.is_epoch ());
@@ -1207,13 +1199,8 @@
 				{
 					if (auto state = dynamic_cast<nano::state_block *> (block_l.get ()))
 					{
-<<<<<<< HEAD
 						is_state_send = node.ledger.is_send (*transaction, *state);
-						is_state_epoch = amount.value () == 0 && node.ledger.is_epoch_link (state->link ());
-=======
-						is_state_send = node.ledger.is_send (transaction, *state);
 						is_state_epoch = amount.value () == 0 && node.ledger.is_epoch_link (state->link ().value ());
->>>>>>> 4b2f574c
 					}
 				}
 				node.observers->blocks.notify (status, {}, account, amount.value_or (0), is_state_send, is_state_epoch);
@@ -2474,7 +2461,7 @@
 		{
 			tree.put ("type", "state");
 			tree.put ("representative", block_a.representative ().to_account ());
-			tree.put ("link", block_a.link ().to_string ());
+			tree.put ("link", block_a.link ().value ().to_string ());
 			tree.put ("balance", block_a.balance ().to_string_dec ());
 			tree.put ("previous", block_a.previous ().to_string ());
 		}
@@ -2493,7 +2480,7 @@
 		}
 		else if (balance < previous_balance.value ())
 		{
-			if (should_ignore_account (block_a.link ().as_account ()))
+			if (should_ignore_account (block_a.link ().value ().as_account ()))
 			{
 				tree.clear ();
 				return;
@@ -2506,19 +2493,19 @@
 			{
 				tree.put ("type", "send");
 			}
-			tree.put ("account", block_a.link ().to_account ());
+			tree.put ("account", block_a.link ().value ().to_account ());
 			tree.put ("amount", (previous_balance.value () - balance).convert_to<std::string> ());
 		}
 		else
 		{
-			if (block_a.link ().is_zero ())
+			if (block_a.link ().value ().is_zero ())
 			{
 				if (raw && accounts_filter.empty ())
 				{
 					tree.put ("subtype", "change");
 				}
 			}
-			else if (balance == previous_balance && handler.node.ledger.is_epoch_link (block_a.link ()))
+			else if (balance == previous_balance && handler.node.ledger.is_epoch_link (block_a.link ().value ()))
 			{
 				if (raw && accounts_filter.empty ())
 				{
@@ -2528,7 +2515,7 @@
 			}
 			else
 			{
-				auto source_account = handler.node.ledger.account (transaction, block_a.link ().as_block_hash ());
+				auto source_account = handler.node.ledger.account (transaction, block_a.link ().value ().as_block_hash ());
 				if (source_account && should_ignore_account (source_account.value ()))
 				{
 					tree.clear ();
@@ -3254,7 +3241,7 @@
 						{
 							rpc_l->ec = nano::error_rpc::invalid_subtype_balance;
 						}
-						else if (!rpc_l->node.ledger.is_epoch_link (block_state->link ()))
+						else if (!rpc_l->node.ledger.is_epoch_link (block_state->link ().value ()))
 						{
 							rpc_l->ec = nano::error_rpc::invalid_subtype_epoch_link;
 						}
@@ -3656,13 +3643,8 @@
 				block = node.ledger.block (*transaction, hash);
 				if (sources != 0) // Republish source chain
 				{
-<<<<<<< HEAD
-					nano::block_hash source = block->source_field ().value_or (block->link ().as_block_hash ());
+					nano::block_hash source = block->source_field ().value_or (block->link ().value_or (0).as_block_hash ());
 					auto block_a (node.ledger.block (*transaction, source));
-=======
-					nano::block_hash source = block->source_field ().value_or (block->link ().value_or (0).as_block_hash ());
-					auto block_a = node.ledger.block (transaction, source);
->>>>>>> 4b2f574c
 					std::vector<nano::block_hash> hashes;
 					while (block_a != nullptr && hashes.size () < sources)
 					{
@@ -3699,11 +3681,7 @@
 							while (block_d != nullptr && hash != source)
 							{
 								hashes.push_back (previous);
-<<<<<<< HEAD
-								source = block_d->source_field ().value_or (block_d->sideband ().details ().is_send () ? 0 : block_d->link ().as_block_hash ());
-=======
-								source = block_d->source_field ().value_or (block_d->sideband ().details.is_send ? 0 : block_d->link ().value_or (0).as_block_hash ());
->>>>>>> 4b2f574c
+								source = block_d->source_field ().value_or (block_d->sideband ().details ().is_send () ? 0 : block_d->link ().value ().as_block_hash ());
 								previous = block_d->previous ();
 								block_d = node.ledger.block (*transaction, previous);
 							}
