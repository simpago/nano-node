#include <nano/lib/blocks.hpp>
#include <nano/lib/config.hpp>
#include <nano/lib/json_error_response.hpp>
#include <nano/lib/timer.hpp>
#include <nano/node/active_transactions.hpp>
#include <nano/node/bootstrap/bootstrap_lazy.hpp>
#include <nano/node/bootstrap_ascending/service.hpp>
#include <nano/node/common.hpp>
#include <nano/node/election.hpp>
#include <nano/node/json_handler.hpp>
#include <nano/node/node.hpp>
#include <nano/node/node_rpc_config.hpp>
#include <nano/node/telemetry.hpp>
#include <nano/node/wallet.hpp>
#include <nano/secure/ledger.hpp>

#include <boost/property_tree/json_parser.hpp>
#include <boost/property_tree/ptree.hpp>

#include <algorithm>
#include <chrono>
#include <vector>

namespace
{
void construct_json (nano::container_info_component * component, boost::property_tree::ptree & parent);
using ipc_json_handler_no_arg_func_map = std::unordered_map<std::string, std::function<void (nano::json_handler *)>>;
ipc_json_handler_no_arg_func_map create_ipc_json_handler_no_arg_func_map ();
auto ipc_json_handler_no_arg_funcs = create_ipc_json_handler_no_arg_func_map ();
bool block_confirmed (nano::node & node, nano::store::transaction & transaction, nano::block_hash const & hash, bool include_active, bool include_only_confirmed);
char const * epoch_as_string (nano::epoch);
}

nano::json_handler::json_handler (nano::node & node_a, nano::node_rpc_config const & node_rpc_config_a, std::string const & body_a, std::function<void (std::string const &)> const & response_a, std::function<void ()> stop_callback_a) :
	body (body_a),
	node (node_a),
	response (response_a),
	stop_callback (stop_callback_a),
	node_rpc_config (node_rpc_config_a)
{
}

std::function<void ()> nano::json_handler::create_worker_task (std::function<void (std::shared_ptr<nano::json_handler> const &)> const & action_a)
{
	return [rpc_l = shared_from_this (), action_a] () {
		try
		{
			action_a (rpc_l);
		}
		catch (std::runtime_error const &)
		{
			json_error_response (rpc_l->response, "Unable to parse JSON");
		}
		catch (...)
		{
			json_error_response (rpc_l->response, "Internal server error in RPC");
		}
	};
}

void nano::json_handler::process_request (bool unsafe_a)
{
	try
	{
		std::stringstream istream (body);
		boost::property_tree::read_json (istream, request);
		if (node_rpc_config.request_callback)
		{
			debug_assert (node.network_params.network.is_dev_network ());
			node_rpc_config.request_callback (request);
		}
		action = request.get<std::string> ("action");
		auto no_arg_func_iter = ipc_json_handler_no_arg_funcs.find (action);
		if (no_arg_func_iter != ipc_json_handler_no_arg_funcs.cend ())
		{
			// First try the map of options with no arguments
			no_arg_func_iter->second (this);
		}
		else
		{
			// Try the rest of the options
			if (action == "wallet_seed")
			{
				if (unsafe_a || node.network_params.network.is_dev_network ())
				{
					wallet_seed ();
				}
				else
				{
					json_error_response (response, "Unsafe RPC not allowed");
				}
			}
			else if (action == "chain")
			{
				chain ();
			}
			else if (action == "successors")
			{
				chain (true);
			}
			else if (action == "history")
			{
				response_l.put ("deprecated", "1");
				request.put ("head", request.get<std::string> ("hash"));
				account_history ();
			}
			else if (action == "knano_from_raw" || action == "krai_from_raw")
			{
				mnano_from_raw (nano::kxrb_ratio);
			}
			else if (action == "knano_to_raw" || action == "krai_to_raw")
			{
				mnano_to_raw (nano::kxrb_ratio);
			}
			else if (action == "rai_from_raw")
			{
				mnano_from_raw (nano::xrb_ratio);
			}
			else if (action == "rai_to_raw")
			{
				mnano_to_raw (nano::xrb_ratio);
			}
			else if (action == "mnano_from_raw" || action == "mrai_from_raw")
			{
				mnano_from_raw ();
			}
			else if (action == "mnano_to_raw" || action == "mrai_to_raw")
			{
				mnano_to_raw ();
			}
			else if (action == "nano_to_raw")
			{
				nano_to_raw ();
			}
			else if (action == "raw_to_nano")
			{
				raw_to_nano ();
			}
			else if (action == "password_valid")
			{
				password_valid ();
			}
			else if (action == "wallet_locked")
			{
				password_valid (true);
			}
			else
			{
				json_error_response (response, "Unknown command");
			}
		}
	}
	catch (std::runtime_error const &)
	{
		json_error_response (response, "Unable to parse JSON");
	}
	catch (...)
	{
		json_error_response (response, "Internal server error in RPC");
	}
}

void nano::json_handler::response_errors ()
{
	if (!ec && response_l.empty ())
	{
		// Return an error code if no response data was given
		ec = nano::error_rpc::empty_response;
	}
	if (ec)
	{
		boost::property_tree::ptree response_error;
		response_error.put ("error", ec.message ());
		std::stringstream ostream;
		boost::property_tree::write_json (ostream, response_error);
		response (ostream.str ());
	}
	else
	{
		std::stringstream ostream;
		boost::property_tree::write_json (ostream, response_l);
		response (ostream.str ());
	}
}

nano::wallet_id nano::json_handler::get_wallet_id ()
{
	if (!ec)
	{
		std::string wallet_text (request.get<std::string> ("wallet"));
		nano::wallet_id wallet;
		if (!wallet.decode_hex (wallet_text))
		{
			if (node.wallets.wallet_exists (wallet))
			{
				return wallet;
			}
			else
			{
				ec = nano::error_common::wallet_not_found;
			}
		}
		else
		{
			ec = nano::error_common::bad_wallet_number;
		}
	}
	return nano::wallet_id{};
}

nano::account nano::json_handler::account_impl (std::string account_text, std::error_code ec_a)
{
	nano::account result{};
	if (!ec)
	{
		if (account_text.empty ())
		{
			account_text = request.get<std::string> ("account");
		}
		if (result.decode_account (account_text))
		{
			ec = ec_a;
		}
		else if (account_text[3] == '-' || account_text[4] == '-')
		{
			// nano- and xrb- prefixes are deprecated
			response_l.put ("deprecated_account_format", "1");
		}
	}
	return result;
}

nano::account_info nano::json_handler::account_info_impl (store::transaction const & transaction_a, nano::account const & account_a)
{
	nano::account_info result;
	if (!ec)
	{
		auto info = node.ledger.any ().account_get (transaction_a, account_a);
		if (!info)
		{
			ec = nano::error_common::account_not_found;
			node.bootstrap_initiator.bootstrap_lazy (account_a, false, account_a.to_account ());
		}
		else
		{
			result = *info;
		}
	}
	return result;
}

nano::amount nano::json_handler::amount_impl ()
{
	nano::amount result (0);
	if (!ec)
	{
		std::string amount_text (request.get<std::string> ("amount"));
		if (result.decode_dec (amount_text))
		{
			ec = nano::error_common::invalid_amount;
		}
	}
	return result;
}

std::shared_ptr<nano::block> nano::json_handler::block_impl (bool signature_work_required)
{
	bool const json_block_l = request.get<bool> ("json_block", false);
	std::shared_ptr<nano::block> result{ nullptr };
	if (!ec)
	{
		boost::property_tree::ptree block_l;
		if (json_block_l)
		{
			block_l = request.get_child ("block");
		}
		else
		{
			std::string block_text (request.get<std::string> ("block"));
			std::stringstream block_stream (block_text);
			try
			{
				boost::property_tree::read_json (block_stream, block_l);
			}
			catch (...)
			{
				ec = nano::error_blocks::invalid_block;
			}
		}
		if (!ec)
		{
			if (!signature_work_required)
			{
				block_l.put ("signature", "0");
				block_l.put ("work", "0");
			}
			result = nano::deserialize_block_json (block_l);
			if (result == nullptr)
			{
				ec = nano::error_blocks::invalid_block;
			}
		}
	}
	return result;
}

nano::block_hash nano::json_handler::hash_impl (std::string search_text)
{
	nano::block_hash result (0);
	if (!ec)
	{
		std::string hash_text (request.get<std::string> (search_text));
		if (result.decode_hex (hash_text))
		{
			ec = nano::error_blocks::invalid_block_hash;
		}
	}
	return result;
}

nano::amount nano::json_handler::threshold_optional_impl ()
{
	nano::amount result (0);
	boost::optional<std::string> threshold_text (request.get_optional<std::string> ("threshold"));
	if (!ec && threshold_text.is_initialized ())
	{
		if (result.decode_dec (threshold_text.get ()))
		{
			ec = nano::error_common::bad_threshold;
		}
	}
	return result;
}

uint64_t nano::json_handler::work_optional_impl ()
{
	uint64_t result (0);
	boost::optional<std::string> work_text (request.get_optional<std::string> ("work"));
	if (!ec && work_text.is_initialized ())
	{
		if (nano::from_string_hex (work_text.get (), result))
		{
			ec = nano::error_common::bad_work_format;
		}
	}
	return result;
}

uint64_t nano::json_handler::difficulty_optional_impl (nano::work_version const version_a)
{
	auto difficulty (node.default_difficulty (version_a));
	boost::optional<std::string> difficulty_text (request.get_optional<std::string> ("difficulty"));
	if (!ec && difficulty_text.is_initialized ())
	{
		if (nano::from_string_hex (difficulty_text.get (), difficulty))
		{
			ec = nano::error_rpc::bad_difficulty_format;
		}
	}
	return difficulty;
}

uint64_t nano::json_handler::difficulty_ledger (nano::block const & block_a)
{
	nano::block_details details (nano::epoch::epoch_0, false, false, false);
	bool details_found (false);
	auto transaction (node.store.tx_begin_read ());
	// Previous block find
	std::shared_ptr<nano::block> block_previous (nullptr);
	auto previous (block_a.previous ());
	if (!previous.is_zero ())
	{
		block_previous = node.ledger.any ().block_get (*transaction, previous);
	}
	// Send check
	if (block_previous != nullptr)
	{
		auto is_send = node.ledger.any ().block_balance (*transaction, previous) > block_a.balance_field ().value ().number ();
		details = nano::block_details (nano::epoch::epoch_0, is_send, false, false);
		details_found = true;
	}
	// Epoch check
	if (block_previous != nullptr)
	{
		auto epoch = block_previous->sideband ().details ().epoch ();
		details = nano::block_details (epoch, details.is_send (), details.is_receive (), details.is_epoch ());
	}
	auto link = block_a.link_field ();
	if (link && !details.is_send ())
	{
		auto block_link (node.ledger.any ().block_get (*transaction, link.value ().as_block_hash ()));
		auto account = block_a.account_field ().value (); // Link is non-zero therefore it's a state block and has an account field;
		if (block_link != nullptr && node.ledger.any ().pending_get (*transaction, nano::pending_key{ account, link.value ().as_block_hash () }))
		{
			auto epoch = std::max (details.epoch (), block_link->sideband ().details ().epoch ());
			details = nano::block_details (epoch, details.is_send (), true, details.is_epoch ());
			details_found = true;
		}
	}
	return details_found ? node.network_params.work.threshold (block_a.work_version (), details) : node.default_difficulty (block_a.work_version ());
}

double nano::json_handler::multiplier_optional_impl (nano::work_version const version_a, uint64_t & difficulty)
{
	double multiplier (1.);
	boost::optional<std::string> multiplier_text (request.get_optional<std::string> ("multiplier"));
	if (!ec && multiplier_text.is_initialized ())
	{
		auto success = boost::conversion::try_lexical_convert<double> (multiplier_text.get (), multiplier);
		if (success && multiplier > 0.)
		{
			difficulty = nano::difficulty::from_multiplier (multiplier, node.default_difficulty (version_a));
		}
		else
		{
			ec = nano::error_rpc::bad_multiplier_format;
		}
	}
	return multiplier;
}

nano::work_version nano::json_handler::work_version_optional_impl (nano::work_version const default_a)
{
	nano::work_version result = default_a;
	boost::optional<std::string> version_text (request.get_optional<std::string> ("version"));
	if (!ec && version_text.is_initialized ())
	{
		if (*version_text == nano::to_string (nano::work_version::work_1))
		{
			result = nano::work_version::work_1;
		}
		else
		{
			ec = nano::error_rpc::bad_work_version;
		}
	}
	return result;
}

namespace
{
bool decode_unsigned (std::string const & text, uint64_t & number)
{
	bool result;
	std::size_t end;
	try
	{
		number = std::stoull (text, &end);
		result = false;
	}
	catch (std::invalid_argument const &)
	{
		result = true;
	}
	catch (std::out_of_range const &)
	{
		result = true;
	}
	result = result || end != text.size ();
	return result;
}
}

uint64_t nano::json_handler::count_impl ()
{
	uint64_t result (0);
	if (!ec)
	{
		std::string count_text (request.get<std::string> ("count"));
		if (decode_unsigned (count_text, result) || result == 0)
		{
			ec = nano::error_common::invalid_count;
		}
	}
	return result;
}

uint64_t nano::json_handler::count_optional_impl (uint64_t result)
{
	boost::optional<std::string> count_text (request.get_optional<std::string> ("count"));
	if (!ec && count_text.is_initialized ())
	{
		if (decode_unsigned (count_text.get (), result))
		{
			ec = nano::error_common::invalid_count;
		}
	}
	return result;
}

uint64_t nano::json_handler::offset_optional_impl (uint64_t result)
{
	boost::optional<std::string> offset_text (request.get_optional<std::string> ("offset"));
	if (!ec && offset_text.is_initialized ())
	{
		if (decode_unsigned (offset_text.get (), result))
		{
			ec = nano::error_rpc::invalid_offset;
		}
	}
	return result;
}

void nano::json_handler::account_balance ()
{
	auto account (account_impl ());
	if (!ec)
	{
		bool const include_only_confirmed = request.get<bool> ("include_only_confirmed", true);
		auto balance (node.balance_pending (account, include_only_confirmed));
		response_l.put ("balance", balance.first.convert_to<std::string> ());
		response_l.put ("pending", balance.second.convert_to<std::string> ());
		response_l.put ("receivable", balance.second.convert_to<std::string> ());
	}
	response_errors ();
}

void nano::json_handler::account_block_count ()
{
	auto account (account_impl ());
	if (!ec)
	{
		auto transaction (node.store.tx_begin_read ());
		auto info (account_info_impl (*transaction, account));
		if (!ec)
		{
			response_l.put ("block_count", std::to_string (info.block_count ()));
		}
	}
	response_errors ();
}

void nano::json_handler::account_create ()
{
	node.workers->push_task (create_worker_task ([] (std::shared_ptr<nano::json_handler> const & rpc_l) {
		auto wallet_id (rpc_l->get_wallet_id ());
		if (!rpc_l->ec)
		{
			bool const generate_work = rpc_l->request.get<bool> ("work", true);
			nano::account new_key;
			auto index_text (rpc_l->request.get_optional<std::string> ("index"));
			if (index_text.is_initialized ())
			{
				uint64_t index;
				if (decode_unsigned (index_text.get (), index) || index > static_cast<uint64_t> (std::numeric_limits<uint32_t>::max ()))
				{
					rpc_l->ec = nano::error_common::invalid_index;
				}
				else
				{
					auto error = rpc_l->node.wallets.deterministic_insert (wallet_id, static_cast<uint32_t> (index), generate_work, new_key);
					rpc_l->set_error (error);
				}
			}
			else
			{
				auto error = rpc_l->node.wallets.deterministic_insert (wallet_id, generate_work, new_key);
				rpc_l->set_error (error);
			}

			if (!rpc_l->ec)
			{
				rpc_l->response_l.put ("account", new_key.to_account ());
			}
		}
		rpc_l->response_errors ();
	}));
}

void nano::json_handler::account_get ()
{
	std::string key_text (request.get<std::string> ("key"));
	nano::public_key pub;
	if (!pub.decode_hex (key_text))
	{
		response_l.put ("account", pub.to_account ());
	}
	else
	{
		ec = nano::error_common::bad_public_key;
	}
	response_errors ();
}

void nano::json_handler::account_info ()
{
	auto account (account_impl ());
	if (!ec)
	{
		bool const representative = request.get<bool> ("representative", false);
		bool const weight = request.get<bool> ("weight", false);
		bool const pending = request.get<bool> ("pending", false);
		bool const receivable = request.get<bool> ("receivable", pending);
		bool const include_confirmed = request.get<bool> ("include_confirmed", false);
		auto transaction (node.store.tx_begin_read ());
		auto info (account_info_impl (*transaction, account));
		nano::confirmation_height_info confirmation_height_info;
		node.store.confirmation_height ().get (*transaction, account, confirmation_height_info);
		if (!ec)
		{
			response_l.put ("frontier", info.head ().to_string ());
			response_l.put ("open_block", info.open_block ().to_string ());
			response_l.put ("representative_block", node.ledger.representative (*transaction, info.head ()).to_string ());
			nano::amount balance_l (info.balance ());
			std::string balance;
			balance_l.encode_dec (balance);

			response_l.put ("balance", balance);

			nano::amount confirmed_balance_l;
			if (include_confirmed)
			{
				if (info.block_count () != confirmation_height_info.height ())
				{
					confirmed_balance_l = node.ledger.any ().block_balance (*transaction, confirmation_height_info.frontier ()).value_or (0);
				}
				else
				{
					// block_height and confirmed height are the same, so can just reuse balance
					confirmed_balance_l = balance_l;
				}
				std::string confirmed_balance;
				confirmed_balance_l.encode_dec (confirmed_balance);
				response_l.put ("confirmed_balance", confirmed_balance);
			}

			response_l.put ("modified_timestamp", std::to_string (info.modified ()));
			response_l.put ("block_count", std::to_string (info.block_count ()));
			response_l.put ("account_version", epoch_as_string (info.epoch ()));
			auto confirmed_frontier = confirmation_height_info.frontier ().to_string ();
			if (include_confirmed)
			{
				response_l.put ("confirmed_height", std::to_string (confirmation_height_info.height ()));
				response_l.put ("confirmed_frontier", confirmed_frontier);
			}
			else
			{
				// For backwards compatibility purposes
				response_l.put ("confirmation_height", std::to_string (confirmation_height_info.height ()));
				response_l.put ("confirmation_height_frontier", confirmed_frontier);
			}

			std::shared_ptr<nano::block> confirmed_frontier_block;
			if (include_confirmed && confirmation_height_info.height () > 0)
			{
				confirmed_frontier_block = node.ledger.any ().block_get (*transaction, confirmation_height_info.frontier ());
			}

			if (representative)
			{
				response_l.put ("representative", info.representative ().to_account ());
				if (include_confirmed)
				{
					nano::account confirmed_representative{};
					if (confirmed_frontier_block)
					{
						confirmed_representative = confirmed_frontier_block->representative_field ().value_or (0);
						if (confirmed_representative.is_zero ())
						{
							confirmed_representative = node.ledger.any ().block_get (*transaction, node.ledger.representative (*transaction, confirmation_height_info.frontier ()))->representative_field ().value ();
						}
					}

					response_l.put ("confirmed_representative", confirmed_representative.to_account ());
				}
			}
			if (weight)
			{
				auto account_weight (node.ledger.weight_exact (*transaction, account));
				response_l.put ("weight", account_weight.convert_to<std::string> ());
			}
			if (receivable)
			{
				auto account_receivable = node.ledger.account_receivable (*transaction, account);
				response_l.put ("pending", account_receivable.convert_to<std::string> ());
				response_l.put ("receivable", account_receivable.convert_to<std::string> ());

				if (include_confirmed)
				{
					auto account_receivable = node.ledger.account_receivable (*transaction, account, true);
					response_l.put ("confirmed_pending", account_receivable.convert_to<std::string> ());
					response_l.put ("confirmed_receivable", account_receivable.convert_to<std::string> ());
				}
			}
		}
	}
	response_errors ();
}

void nano::json_handler::account_key ()
{
	auto account (account_impl ());
	if (!ec)
	{
		response_l.put ("key", account.to_string ());
	}
	response_errors ();
}

void nano::json_handler::account_list ()
{
	auto wallet_id{ get_wallet_id () };
	if (!ec)
	{
		std::vector<nano::account> accounts;
		auto error = node.wallets.get_accounts (wallet_id, accounts);
		if (error == nano::wallets_error::none)
		{
			boost::property_tree::ptree accounts_json;
			for (const auto & account : accounts)
			{
				boost::property_tree::ptree entry;
				entry.put ("", account.to_account ());
				accounts_json.push_back (std::make_pair ("", entry));
			}
			response_l.add_child ("accounts", accounts_json);
		}
		else
		{
			set_error (error);
		}
	}
	response_errors ();
}

void nano::json_handler::account_move ()
{
	node.workers->push_task (create_worker_task ([] (std::shared_ptr<nano::json_handler> const & rpc_l) {
		auto wallet_id{ rpc_l->get_wallet_id () };
		if (!rpc_l->ec)
		{
			std::string source_text (rpc_l->request.get<std::string> ("source"));
			auto accounts_text (rpc_l->request.get_child ("accounts"));
			nano::wallet_id source;
			if (!source.decode_hex (source_text))
			{
				if (rpc_l->node.wallets.wallet_exists (source))
				{
					std::vector<nano::public_key> accounts;
					for (auto i (accounts_text.begin ()), n (accounts_text.end ()); i != n; ++i)
					{
						auto account (rpc_l->account_impl (i->second.get<std::string> ("")));
						accounts.push_back (account);
					}

					auto error{ rpc_l->node.wallets.move_accounts (source, wallet_id, accounts) };
					rpc_l->response_l.put ("moved", error ? "0" : "1");
				}
				else
				{
					rpc_l->ec = nano::error_rpc::source_not_found;
				}
			}
			else
			{
				rpc_l->ec = nano::error_rpc::bad_source;
			}
		}
		rpc_l->response_errors ();
	}));
}

void nano::json_handler::account_remove ()
{
	node.workers->push_task (create_worker_task ([] (std::shared_ptr<nano::json_handler> const & rpc_l) {
		auto wallet_id (rpc_l->get_wallet_id ());
		auto account (rpc_l->account_impl ());
		if (!rpc_l->ec)
		{
			auto error = rpc_l->node.wallets.remove_account (wallet_id, account);
			if (error == nano::wallets_error::none)
			{
				rpc_l->response_l.put ("removed", "1");
			}
			rpc_l->set_error (error);
		}

		rpc_l->response_errors ();
	}));
}

void nano::json_handler::account_representative ()
{
	auto account (account_impl ());
	if (!ec)
	{
		auto transaction (node.store.tx_begin_read ());
		auto info (account_info_impl (*transaction, account));
		if (!ec)
		{
			response_l.put ("representative", info.representative ().to_account ());
		}
	}
	response_errors ();
}

void nano::json_handler::account_representative_set ()
{
	node.workers->push_task (create_worker_task ([work_generation_enabled = node.work_generation_enabled ()] (std::shared_ptr<nano::json_handler> const & rpc_l) {
		auto wallet_id (rpc_l->get_wallet_id ());
		auto account (rpc_l->account_impl ());
		std::string representative_text (rpc_l->request.get<std::string> ("representative"));
		auto representative (rpc_l->account_impl (representative_text, nano::error_rpc::bad_representative_number));
		if (!rpc_l->ec)
		{
			auto work (rpc_l->work_optional_impl ());
			if (!rpc_l->ec && work)
			{
				auto block_transaction (rpc_l->node.store.tx_begin_read ());
				auto info (rpc_l->account_info_impl (*block_transaction, account));
				if (!rpc_l->ec)
				{
					nano::block_details details (info.epoch (), false, false, false);
					if (rpc_l->node.network_params.work.difficulty (nano::work_version::work_1, info.head (), work) < rpc_l->node.network_params.work.threshold (nano::work_version::work_1, details))
					{
						rpc_l->ec = nano::error_common::invalid_work;
					}
				}
			}
			else if (!rpc_l->ec) // work == 0
			{
				if (!work_generation_enabled)
				{
					rpc_l->ec = nano::error_common::disabled_work_generation;
				}
			}
			if (!rpc_l->ec)
			{
				bool generate_work (work == 0); // Disable work generation if "work" option is provided
				auto response_a (rpc_l->response);
				auto response_data (std::make_shared<boost::property_tree::ptree> (rpc_l->response_l));
				auto error = rpc_l->node.wallets.change_async (
				wallet_id, account, representative, [response_a, response_data] (std::shared_ptr<nano::block> const & block) {
					if (block != nullptr)
					{
						response_data->put ("block", block->hash ().to_string ());
						std::stringstream ostream;
						boost::property_tree::write_json (ostream, *response_data);
						response_a (ostream.str ());
					}
					else
					{
						json_error_response (response_a, "Error generating block");
					}
				},
				work, generate_work);

				rpc_l->set_error (error);
			}
		}
		// Because of change_async
		if (rpc_l->ec)
		{
			rpc_l->response_errors ();
		}
	}));
}

void nano::json_handler::account_weight ()
{
	auto account (account_impl ());
	if (!ec)
	{
		auto balance (node.weight (account));
		response_l.put ("weight", balance.convert_to<std::string> ());
	}
	response_errors ();
}

void nano::json_handler::accounts_balances ()
{
	boost::property_tree::ptree balances;
	boost::property_tree::ptree errors;
	auto transaction = node.store.tx_begin_read ();
	for (auto & account_from_request : request.get_child ("accounts"))
	{
		boost::property_tree::ptree entry;
		auto account = account_impl (account_from_request.second.data ());
		if (!ec)
		{
			bool const include_only_confirmed = request.get<bool> ("include_only_confirmed", true);
			auto balance = node.balance_pending (account, include_only_confirmed);
			entry.put ("balance", balance.first.convert_to<std::string> ());
			entry.put ("pending", balance.second.convert_to<std::string> ());
			entry.put ("receivable", balance.second.convert_to<std::string> ());
			balances.put_child (account_from_request.second.data (), entry);
			continue;
		}
		debug_assert (ec);
		errors.put (account_from_request.second.data (), ec.message ());
		ec = {};
	}
	if (!balances.empty ())
	{
		response_l.add_child ("balances", balances);
	}
	if (!errors.empty ())
	{
		response_l.add_child ("errors", errors);
	}
	response_errors ();
}

void nano::json_handler::accounts_representatives ()
{
	boost::property_tree::ptree representatives;
	boost::property_tree::ptree errors;
	auto transaction = node.store.tx_begin_read ();
	for (auto & account_from_request : request.get_child ("accounts"))
	{
		auto account = account_impl (account_from_request.second.data ());
		if (!ec)
		{
			auto info = account_info_impl (*transaction, account);
			if (!ec)
			{
				representatives.put (account_from_request.second.data (), info.representative ().to_account ());
				continue;
			}
		}
		debug_assert (ec);
		errors.put (account_from_request.second.data (), ec.message ());
		ec = {};
	}
	if (!representatives.empty ())
	{
		response_l.add_child ("representatives", representatives);
	}
	if (!errors.empty ())
	{
		response_l.add_child ("errors", errors);
	}
	response_errors ();
}

void nano::json_handler::accounts_create ()
{
	node.workers->push_task (create_worker_task ([] (std::shared_ptr<nano::json_handler> const & rpc_l) {
		auto wallet_id (rpc_l->get_wallet_id ());
		auto count (rpc_l->count_impl ());
		if (!rpc_l->ec)
		{
			bool const generate_work = rpc_l->request.get<bool> ("work", false);
			boost::property_tree::ptree accounts;
			for (auto i (0); accounts.size () < count; ++i)
			{
				nano::account new_key;
				auto error = rpc_l->node.wallets.deterministic_insert (wallet_id, generate_work, new_key);
				if (error != nano::wallets_error::none)
				{
					rpc_l->set_error (error);
					break;
				}
				boost::property_tree::ptree entry;
				entry.put ("", new_key.to_account ());
				accounts.push_back (std::make_pair ("", entry));
			}
			rpc_l->response_l.add_child ("accounts", accounts);
		}
		rpc_l->response_errors ();
	}));
}

void nano::json_handler::accounts_frontiers ()
{
	boost::property_tree::ptree frontiers;
	boost::property_tree::ptree errors;
	auto transaction = node.store.tx_begin_read ();
	for (auto & account_from_request : request.get_child ("accounts"))
	{
		auto account = account_impl (account_from_request.second.data ());
		if (!ec)
		{
			auto latest = node.ledger.any ().account_head (*transaction, account);
			if (!latest.is_zero ())
			{
				frontiers.put (account.to_account (), latest.to_string ());
				continue;
			}
			else
			{
				ec = nano::error_common::account_not_found;
			}
		}
		debug_assert (ec);
		errors.put (account_from_request.second.data (), ec.message ());
		ec = {};
	}
	if (!frontiers.empty ())
	{
		response_l.add_child ("frontiers", frontiers);
	}
	if (!errors.empty ())
	{
		response_l.add_child ("errors", errors);
	}
	response_errors ();
}

void nano::json_handler::accounts_pending ()
{
	response_l.put ("deprecated", "1");
	accounts_receivable ();
}

void nano::json_handler::accounts_receivable ()
{
	auto count (count_optional_impl ());
	auto threshold (threshold_optional_impl ());
	bool const source = request.get<bool> ("source", false);
	bool const include_active = request.get<bool> ("include_active", false);
	bool const include_only_confirmed = request.get<bool> ("include_only_confirmed", true);
	bool const sorting = request.get<bool> ("sorting", false);
	auto simple (threshold.is_zero () && !source && !sorting); // if simple, response is a list of hashes for each account
	boost::property_tree::ptree pending;
	auto transaction = node.store.tx_begin_read ();
	for (auto & accounts : request.get_child ("accounts"))
	{
		auto account (account_impl (accounts.second.data ()));
		if (!ec)
		{
			boost::property_tree::ptree peers_l;
<<<<<<< HEAD
			for (auto current = node.ledger.receivable_upper_bound (*transaction, account, 0); !current.is_end () && peers_l.size () < count; ++current)
=======
			for (auto current = node.ledger.any.receivable_upper_bound (transaction, account, 0), end = node.ledger.any.receivable_end (); current != end && peers_l.size () < count; ++current)
>>>>>>> 1455d49f
			{
				auto const & [key, info] = *current;
				if (include_only_confirmed && !node.ledger.confirmed ().block_exists_or_pruned (*transaction, key.hash))
				{
					continue;
				}
				if (simple)
				{
					boost::property_tree::ptree entry;
					entry.put ("", key.hash.to_string ());
					peers_l.push_back (std::make_pair ("", entry));
					continue;
				}
				if (info.amount.number () < threshold.number ())
				{
					continue;
				}

				if (source)
				{
					boost::property_tree::ptree pending_tree;
					pending_tree.put ("amount", info.amount.number ().template convert_to<std::string> ());
					pending_tree.put ("source", info.source.to_account ());
					peers_l.add_child (key.hash.to_string (), pending_tree);
				}
				else
				{
					peers_l.put (key.hash.to_string (), info.amount.number ().template convert_to<std::string> ());
				}
			}
			if (sorting && !simple)
			{
				if (source)
				{
					peers_l.sort ([] (auto const & child1, auto const & child2) -> bool {
						return child1.second.template get<nano::uint128_t> ("amount") > child2.second.template get<nano::uint128_t> ("amount");
					});
				}
				else
				{
					peers_l.sort ([] (auto const & child1, auto const & child2) -> bool {
						return child1.second.template get<nano::uint128_t> ("") > child2.second.template get<nano::uint128_t> ("");
					});
				}
			}
			if (!peers_l.empty ())
			{
				pending.add_child (account.to_account (), peers_l);
			}
		}
	}
	response_l.add_child ("blocks", pending);
	response_errors ();
}

void nano::json_handler::active_difficulty ()
{
	auto include_trend (request.get<bool> ("include_trend", false));
	auto const multiplier_active = 1.0;
	auto const default_difficulty (node.default_difficulty (nano::work_version::work_1));
	auto const default_receive_difficulty (node.default_receive_difficulty (nano::work_version::work_1));
	auto const receive_current_denormalized (node.network_params.work.denormalized_multiplier (multiplier_active, node.network_params.work.get_epoch_2_receive ()));
	response_l.put ("deprecated", "1");
	response_l.put ("network_minimum", nano::to_string_hex (default_difficulty));
	response_l.put ("network_receive_minimum", nano::to_string_hex (default_receive_difficulty));
	response_l.put ("network_current", nano::to_string_hex (nano::difficulty::from_multiplier (multiplier_active, default_difficulty)));
	response_l.put ("network_receive_current", nano::to_string_hex (nano::difficulty::from_multiplier (receive_current_denormalized, default_receive_difficulty)));
	response_l.put ("multiplier", 1.0);
	if (include_trend)
	{
		boost::property_tree::ptree difficulty_trend_l;

		// To keep this RPC backwards-compatible
		boost::property_tree::ptree entry;
		entry.put ("", "1.000000000000000");
		difficulty_trend_l.push_back (std::make_pair ("", entry));

		response_l.add_child ("difficulty_trend", difficulty_trend_l);
	}
	response_errors ();
}

void nano::json_handler::available_supply ()
{
	auto genesis_balance (node.balance (node.network_params.ledger.genesis->account_field ().value ())); // Cold storage genesis
	auto landing_balance (node.balance (nano::account ("059F68AAB29DE0D3A27443625C7EA9CDDB6517A8B76FE37727EF6A4D76832AD5"))); // Active unavailable account
	auto faucet_balance (node.balance (nano::account ("8E319CE6F3025E5B2DF66DA7AB1467FE48F1679C13DD43BFDB29FA2E9FC40D3B"))); // Faucet account
	auto burned_balance ((node.balance_pending (nano::account{}, false)).second); // Burning 0 account
	auto available (nano::dev::constants.genesis_amount - genesis_balance - landing_balance - faucet_balance - burned_balance);
	response_l.put ("available", available.convert_to<std::string> ());
	response_errors ();
}

void nano::json_handler::block_info ()
{
	auto hash (hash_impl ());
	if (!ec)
	{
		auto transaction (node.store.tx_begin_read ());
		auto block (node.ledger.any ().block_get (*transaction, hash));
		if (block != nullptr)
		{
			auto account = block->account ();
			response_l.put ("block_account", account.to_account ());
			auto amount = node.ledger.any ().block_amount (*transaction, hash);
			if (amount)
			{
				response_l.put ("amount", amount.value ().number ().convert_to<std::string> ());
			}
			auto balance = node.ledger.any ().block_balance (*transaction, hash);
			response_l.put ("balance", balance.value ().number ().convert_to<std::string> ());
			response_l.put ("height", std::to_string (block->sideband ().height ()));
			response_l.put ("local_timestamp", std::to_string (block->sideband ().timestamp ()));
			response_l.put ("successor", block->sideband ().successor ().to_string ());
			auto confirmed (node.ledger.confirmed ().block_exists_or_pruned (*transaction, hash));
			response_l.put ("confirmed", confirmed);

			bool json_block_l = request.get<bool> ("json_block", false);
			if (json_block_l)
			{
				boost::property_tree::ptree block_node_l;
				block->serialize_json (block_node_l);
				response_l.add_child ("contents", block_node_l);
			}
			else
			{
				std::string contents;
				block->serialize_json (contents);
				response_l.put ("contents", contents);
			}
			if (block->type () == nano::block_type::state)
			{
				auto subtype (nano::state_subtype (block->sideband ().details ()));
				response_l.put ("subtype", subtype);
			}
		}
		else
		{
			ec = nano::error_blocks::not_found;
		}
	}
	response_errors ();
}

void nano::json_handler::block_confirm ()
{
	auto hash (hash_impl ());
	if (!ec)
	{
		auto transaction (node.store.tx_begin_read ());
		auto block_l (node.ledger.any ().block_get (*transaction, hash));
		if (block_l != nullptr)
		{
			if (!node.ledger.confirmed ().block_exists_or_pruned (*transaction, hash))
			{
				// Start new confirmation for unconfirmed (or not being confirmed) block
				if (!node.confirming_set.exists (hash))
				{
					node.start_election (std::move (block_l));
				}
			}
			else
			{
				// Add record in confirmation history for confirmed block
				nano::election_status status{};
				status.set_winner (block_l);
				status.set_election_end (std::chrono::duration_cast<std::chrono::milliseconds> (std::chrono::system_clock::now ().time_since_epoch ()));
				status.set_block_count (1);
				status.set_election_status_type (nano::election_status_type::active_confirmation_height);
				node.active.insert_recently_cemented (status);
			}
			response_l.put ("started", "1");
		}
		else
		{
			ec = nano::error_blocks::not_found;
		}
	}
	response_errors ();
}

void nano::json_handler::blocks ()
{
	bool const json_block_l = request.get<bool> ("json_block", false);
	boost::property_tree::ptree blocks;
	auto transaction (node.store.tx_begin_read ());
	for (boost::property_tree::ptree::value_type & hashes : request.get_child ("hashes"))
	{
		if (!ec)
		{
			std::string hash_text = hashes.second.data ();
			nano::block_hash hash;
			if (!hash.decode_hex (hash_text))
			{
				auto block (node.ledger.any ().block_get (*transaction, hash));
				if (block != nullptr)
				{
					if (json_block_l)
					{
						boost::property_tree::ptree block_node_l;
						block->serialize_json (block_node_l);
						blocks.add_child (hash_text, block_node_l);
					}
					else
					{
						std::string contents;
						block->serialize_json (contents);
						blocks.put (hash_text, contents);
					}
				}
				else
				{
					ec = nano::error_blocks::not_found;
				}
			}
			else
			{
				ec = nano::error_blocks::bad_hash_number;
			}
		}
	}
	response_l.add_child ("blocks", blocks);
	response_errors ();
}

void nano::json_handler::blocks_info ()
{
	bool const pending = request.get<bool> ("pending", false);
	bool const receivable = request.get<bool> ("receivable", pending);
	bool const receive_hash = request.get<bool> ("receive_hash", false);
	bool const source = request.get<bool> ("source", false);
	bool const json_block_l = request.get<bool> ("json_block", false);
	bool const include_not_found = request.get<bool> ("include_not_found", false);

	boost::property_tree::ptree blocks;
	boost::property_tree::ptree blocks_not_found;
	auto transaction (node.store.tx_begin_read ());
	for (boost::property_tree::ptree::value_type & hashes : request.get_child ("hashes"))
	{
		if (!ec)
		{
			std::string hash_text = hashes.second.data ();
			nano::block_hash hash;
			if (!hash.decode_hex (hash_text))
			{
				auto block (node.ledger.any ().block_get (*transaction, hash));
				if (block != nullptr)
				{
					boost::property_tree::ptree entry;
					auto account = block->account ();
					entry.put ("block_account", account.to_account ());
					auto amount (node.ledger.any ().block_amount (*transaction, hash));
					if (amount)
					{
						entry.put ("amount", amount.value ().number ().convert_to<std::string> ());
					}
					auto balance = block->balance ();
					entry.put ("balance", balance.number ().convert_to<std::string> ());
					entry.put ("height", std::to_string (block->sideband ().height ()));
					entry.put ("local_timestamp", std::to_string (block->sideband ().timestamp ()));
					entry.put ("successor", block->sideband ().successor ().to_string ());
					auto confirmed (node.ledger.confirmed ().block_exists_or_pruned (*transaction, hash));
					entry.put ("confirmed", confirmed);

					if (json_block_l)
					{
						boost::property_tree::ptree block_node_l;
						block->serialize_json (block_node_l);
						entry.add_child ("contents", block_node_l);
					}
					else
					{
						std::string contents;
						block->serialize_json (contents);
						entry.put ("contents", contents);
					}
					if (block->type () == nano::block_type::state)
					{
						auto subtype (nano::state_subtype (block->sideband ().details ()));
						entry.put ("subtype", subtype);
					}
					if (receivable || receive_hash)
					{
						if (!block->is_send ())
						{
							if (receivable)
							{
								entry.put ("pending", "0");
								entry.put ("receivable", "0");
							}
							if (receive_hash)
							{
								entry.put ("receive_hash", nano::block_hash (0).to_string ());
							}
						}
						else if (node.ledger.any ().pending_get (*transaction, nano::pending_key{ block->destination (), hash }))
						{
							if (receivable)
							{
								entry.put ("pending", "1");
								entry.put ("receivable", "1");
							}
							if (receive_hash)
							{
								entry.put ("receive_hash", nano::block_hash (0).to_string ());
							}
						}
						else
						{
							if (receivable)
							{
								entry.put ("pending", "0");
								entry.put ("receivable", "0");
							}
							if (receive_hash)
							{
								std::shared_ptr<nano::block> receive_block = node.ledger.find_receive_block_by_send_hash (*transaction, block->destination (), hash);
								std::string receive_hash = receive_block ? receive_block->hash ().to_string () : nano::block_hash (0).to_string ();
								entry.put ("receive_hash", receive_hash);
							}
						}
					}
					if (source)
					{
						if (!block->is_receive () || !node.ledger.any ().block_exists (*transaction, block->source ()))
						{
							entry.put ("source_account", "0");
						}
						else
						{
							auto block_a = node.ledger.any ().block_get (*transaction, block->source ());
							release_assert (block_a);
							entry.put ("source_account", block_a->account ().to_account ());
						}
					}
					blocks.push_back (std::make_pair (hash_text, entry));
				}
				else if (include_not_found)
				{
					boost::property_tree::ptree entry;
					entry.put ("", hash_text);
					blocks_not_found.push_back (std::make_pair ("", entry));
				}
				else
				{
					ec = nano::error_blocks::not_found;
				}
			}
			else
			{
				ec = nano::error_blocks::bad_hash_number;
			}
		}
	}
	if (!ec)
	{
		response_l.add_child ("blocks", blocks);
		if (include_not_found)
		{
			response_l.add_child ("blocks_not_found", blocks_not_found);
		}
	}
	response_errors ();
}

void nano::json_handler::block_account ()
{
	auto hash (hash_impl ());
	if (!ec)
	{
		auto transaction (node.store.tx_begin_read ());
		auto block = node.ledger.any ().block_get (*transaction, hash);
		if (block)
		{
			response_l.put ("account", block->account ().to_account ());
		}
		else
		{
			ec = nano::error_blocks::not_found;
		}
	}
	response_errors ();
}

void nano::json_handler::block_count ()
{
	response_l.put ("count", std::to_string (node.ledger.block_count ()));
	response_l.put ("unchecked", std::to_string (node.unchecked.count ()));
	response_l.put ("cemented", std::to_string (node.ledger.cemented_count ()));
	if (node.flags.enable_pruning ())
	{
		response_l.put ("full", std::to_string (node.ledger.block_count () - node.ledger.pruned_count ()));
		response_l.put ("pruned", std::to_string (node.ledger.pruned_count ()));
	}
	response_errors ();
}

void nano::json_handler::set_error (nano::wallets_error const & error)
{
	switch (error)
	{
		case nano::wallets_error::none:
			break;
		case nano::wallets_error::wallet_not_found:
			ec = nano::error_common::wallet_not_found;
			break;
		case nano::wallets_error::wallet_locked:
			ec = nano::error_common::wallet_locked;
			break;
		case nano::wallets_error::account_not_found:
			ec = nano::error_common::account_not_found_wallet;
			break;
		case nano::wallets_error::bad_public_key:
			ec = nano::error_common::bad_public_key;
			break;
		default:
			ec = nano::error_common::generic;
			break;
	}
}

void nano::json_handler::block_create ()
{
	std::string type (request.get<std::string> ("type"));
	nano::wallet_id wallet_id (0);
	// Default to work_1 if not specified
	auto work_version (work_version_optional_impl (nano::work_version::work_1));
	auto difficulty_l (difficulty_optional_impl (work_version));
	boost::optional<std::string> wallet_text (request.get_optional<std::string> ("wallet"));
	if (!ec && wallet_text.is_initialized ())
	{
		if (wallet_id.decode_hex (wallet_text.get ()))
		{
			ec = nano::error_common::bad_wallet_number;
		}
	}
	nano::account account{};
	boost::optional<std::string> account_text (request.get_optional<std::string> ("account"));
	if (!ec && account_text.is_initialized ())
	{
		account = account_impl (account_text.get ());
	}
	nano::account representative{};
	boost::optional<std::string> representative_text (request.get_optional<std::string> ("representative"));
	if (!ec && representative_text.is_initialized ())
	{
		representative = account_impl (representative_text.get (), nano::error_rpc::bad_representative_number);
	}
	nano::account destination{};
	boost::optional<std::string> destination_text (request.get_optional<std::string> ("destination"));
	if (!ec && destination_text.is_initialized ())
	{
		destination = account_impl (destination_text.get (), nano::error_rpc::bad_destination);
	}
	nano::block_hash source (0);
	boost::optional<std::string> source_text (request.get_optional<std::string> ("source"));
	if (!ec && source_text.is_initialized ())
	{
		if (source.decode_hex (source_text.get ()))
		{
			ec = nano::error_rpc::bad_source;
		}
	}
	nano::amount amount (0);
	boost::optional<std::string> amount_text (request.get_optional<std::string> ("amount"));
	if (!ec && amount_text.is_initialized ())
	{
		if (amount.decode_dec (amount_text.get ()))
		{
			ec = nano::error_common::invalid_amount;
		}
	}
	auto work (work_optional_impl ());
	nano::raw_key prv;
	prv.clear ();
	nano::block_hash previous (0);
	nano::amount balance (0);
	if (work == 0 && !node.work_generation_enabled ())
	{
		ec = nano::error_common::disabled_work_generation;
	}
	if (!ec && wallet_id != 0 && account != 0)
	{
		auto error = node.wallets.fetch (wallet_id, account, prv);
		if (error == nano::wallets_error::none)
		{
			auto block_transaction (node.store.tx_begin_read ());
			previous = node.ledger.any ().account_head (*block_transaction, account);
			balance = node.ledger.any ().account_balance (*block_transaction, account).value_or (0);
		}
		set_error (error);
	}
	boost::optional<std::string> key_text (request.get_optional<std::string> ("key"));
	if (!ec && key_text.is_initialized ())
	{
		if (prv.decode_hex (key_text.get ()))
		{
			ec = nano::error_common::bad_private_key;
		}
	}
	boost::optional<std::string> previous_text (request.get_optional<std::string> ("previous"));
	if (!ec && previous_text.is_initialized ())
	{
		if (previous.decode_hex (previous_text.get ()))
		{
			ec = nano::error_rpc::bad_previous;
		}
	}
	boost::optional<std::string> balance_text (request.get_optional<std::string> ("balance"));
	if (!ec && balance_text.is_initialized ())
	{
		if (balance.decode_dec (balance_text.get ()))
		{
			ec = nano::error_rpc::invalid_balance;
		}
	}
	nano::link link (0);
	boost::optional<std::string> link_text (request.get_optional<std::string> ("link"));
	if (!ec && link_text.is_initialized ())
	{
		if (link.decode_account (link_text.get ()))
		{
			if (link.decode_hex (link_text.get ()))
			{
				ec = nano::error_rpc::bad_link;
			}
		}
	}
	else
	{
		// Retrieve link from source or destination
		if (source.is_zero ())
		{
			link = destination;
		}
		else
		{
			link = source;
		}
	}
	if (!ec)
	{
		auto rpc_l (shared_from_this ());
		// Serializes the block contents to the RPC response
		auto block_response_put_l = [rpc_l, this] (nano::block const & block_a) {
			boost::property_tree::ptree response_l;
			response_l.put ("hash", block_a.hash ().to_string ());
			response_l.put ("difficulty", nano::to_string_hex (rpc_l->node.network_params.work.difficulty (block_a)));
			bool json_block_l = request.get<bool> ("json_block", false);
			if (json_block_l)
			{
				boost::property_tree::ptree block_node_l;
				block_a.serialize_json (block_node_l);
				response_l.add_child ("block", block_node_l);
			}
			else
			{
				std::string contents;
				block_a.serialize_json (contents);
				response_l.put ("block", contents);
			}
			std::stringstream ostream;
			boost::property_tree::write_json (ostream, response_l);
			rpc_l->response (ostream.str ());
		};
		// Wrapper from argument to lambda capture, to extend the block's scope
		auto get_callback_l = [rpc_l, block_response_put_l] (std::shared_ptr<nano::block> const & block_a) {
			// Callback upon work generation success or failure
			return [block_a, rpc_l, block_response_put_l] (std::optional<uint64_t> const & work_a) {
				if (block_a != nullptr)
				{
					if (work_a.has_value ())
					{
						block_a->block_work_set (*work_a);
						block_response_put_l (*block_a);
					}
					else
					{
						rpc_l->ec = nano::error_common::failure_work_generation;
					}
				}
				else
				{
					rpc_l->ec = nano::error_common::generic;
				}
				if (rpc_l->ec)
				{
					rpc_l->response_errors ();
				}
			};
		};
		if (prv != 0)
		{
			nano::account pub (nano::pub_key (prv));
			// Fetching account balance & previous for send blocks (if aren't given directly)
			if (!previous_text.is_initialized () && !balance_text.is_initialized ())
			{
				auto transaction (node.store.tx_begin_read ());
				previous = node.ledger.any ().account_head (*transaction, pub);
				balance = node.ledger.any ().account_balance (*transaction, pub).value_or (0);
			}
			// Double check current balance if previous block is specified
			else if (previous_text.is_initialized () && balance_text.is_initialized () && type == "send")
			{
				auto transaction (node.store.tx_begin_read ());
				if (node.ledger.any ().block_exists (*transaction, previous) && node.ledger.any ().block_balance (*transaction, previous) != balance.number ())
				{
					ec = nano::error_rpc::block_create_balance_mismatch;
				}
			}
			// Check for incorrect account key
			if (!ec && account_text.is_initialized ())
			{
				if (account != pub)
				{
					ec = nano::error_rpc::block_create_public_key_mismatch;
				}
			}
			nano::block_builder builder_l;
			std::shared_ptr<nano::block> block_l{ nullptr };
			nano::root root_l;
			std::error_code ec_build;
			if (type == "state")
			{
				if (previous_text.is_initialized () && !representative.is_zero () && (!link.is_zero () || link_text.is_initialized ()))
				{
					block_l = builder_l.state ()
							  .account (pub)
							  .previous (previous)
							  .representative (representative)
							  .balance (balance)
							  .link (link)
							  .sign (prv, pub)
							  .build (ec_build);
					if (previous.is_zero ())
					{
						root_l = pub;
					}
					else
					{
						root_l = previous;
					}
				}
				else
				{
					ec = nano::error_rpc::block_create_requirements_state;
				}
			}
			else if (type == "open")
			{
				if (representative != 0 && source != 0)
				{
					block_l = builder_l.open ()
							  .account (pub)
							  .source (source)
							  .representative (representative)
							  .sign (prv, pub)
							  .build (ec_build);
					root_l = pub;
				}
				else
				{
					ec = nano::error_rpc::block_create_requirements_open;
				}
			}
			else if (type == "receive")
			{
				if (source != 0 && previous != 0)
				{
					block_l = builder_l.receive ()
							  .previous (previous)
							  .source (source)
							  .sign (prv, pub)
							  .build (ec_build);
					root_l = previous;
				}
				else
				{
					ec = nano::error_rpc::block_create_requirements_receive;
				}
			}
			else if (type == "change")
			{
				if (representative != 0 && previous != 0)
				{
					block_l = builder_l.change ()
							  .previous (previous)
							  .representative (representative)
							  .sign (prv, pub)
							  .build (ec_build);
					root_l = previous;
				}
				else
				{
					ec = nano::error_rpc::block_create_requirements_change;
				}
			}
			else if (type == "send")
			{
				if (destination != 0 && previous != 0 && balance != 0 && amount != 0)
				{
					if (balance.number () >= amount.number ())
					{
						block_l = builder_l.send ()
								  .previous (previous)
								  .destination (destination)
								  .balance (balance.number () - amount.number ())
								  .sign (prv, pub)
								  .build (ec_build);
						root_l = previous;
					}
					else
					{
						ec = nano::error_common::insufficient_balance;
					}
				}
				else
				{
					ec = nano::error_rpc::block_create_requirements_send;
				}
			}
			else
			{
				ec = nano::error_blocks::invalid_type;
			}
			if (!ec && (!ec_build || ec_build == nano::error_common::missing_work))
			{
				if (work == 0)
				{
					// Difficulty calculation
					if (request.count ("difficulty") == 0)
					{
						difficulty_l = difficulty_ledger (*block_l);
					}
					node.work_generate (work_version, root_l, difficulty_l, get_callback_l (block_l), nano::account (pub));
				}
				else
				{
					block_l->block_work_set (work);
					block_response_put_l (*block_l);
				}
			}
		}
		else
		{
			ec = nano::error_rpc::block_create_key_required;
		}
	}
	// Because of callback
	if (ec)
	{
		response_errors ();
	}
}

void nano::json_handler::block_hash ()
{
	auto block (block_impl (true));

	if (!ec)
	{
		response_l.put ("hash", block->hash ().to_string ());
	}
	response_errors ();
}

void nano::json_handler::bootstrap ()
{
	std::string address_text = request.get<std::string> ("address");
	std::string port_text = request.get<std::string> ("port");
	boost::system::error_code address_ec;
	auto address (boost::asio::ip::make_address_v6 (address_text, address_ec));
	if (!address_ec)
	{
		uint16_t port;
		if (!nano::parse_port (port_text, port))
		{
			if (!node.flags.disable_legacy_bootstrap ())
			{
				std::string bootstrap_id (request.get<std::string> ("id", ""));
				node.bootstrap_initiator.bootstrap (nano::endpoint (address, port), true, bootstrap_id);
				response_l.put ("success", "");
			}
			else
			{
				ec = nano::error_rpc::disabled_bootstrap_legacy;
			}
		}
		else
		{
			ec = nano::error_common::invalid_port;
		}
	}
	else
	{
		ec = nano::error_common::invalid_ip_address;
	}
	response_errors ();
}

void nano::json_handler::bootstrap_any ()
{
	bool const force = request.get<bool> ("force", false);
	if (!node.flags.disable_legacy_bootstrap ())
	{
		nano::account start_account{};
		boost::optional<std::string> account_text (request.get_optional<std::string> ("account"));
		if (account_text.is_initialized ())
		{
			start_account = account_impl (account_text.get ());
		}
		std::string bootstrap_id (request.get<std::string> ("id", ""));
		node.bootstrap_initiator.bootstrap (force, bootstrap_id, std::numeric_limits<uint32_t>::max (), start_account);
		response_l.put ("success", "");
	}
	else
	{
		ec = nano::error_rpc::disabled_bootstrap_legacy;
	}
	response_errors ();
}

void nano::json_handler::bootstrap_lazy ()
{
	auto hash (hash_impl ());
	bool const force = request.get<bool> ("force", false);
	if (!ec)
	{
		if (!node.flags.disable_lazy_bootstrap ())
		{
			auto existed (node.bootstrap_initiator.current_lazy_attempt () != nullptr);
			std::string bootstrap_id (request.get<std::string> ("id", ""));
			auto key_inserted (node.bootstrap_initiator.bootstrap_lazy (hash, force, bootstrap_id));
			bool started = !existed && key_inserted;
			response_l.put ("started", started ? "1" : "0");
			response_l.put ("key_inserted", key_inserted ? "1" : "0");
		}
		else
		{
			ec = nano::error_rpc::disabled_bootstrap_lazy;
		}
	}
	response_errors ();
}

/*
 * @warning This is an internal/diagnostic RPC, do not rely on its interface being stable
 */
void nano::json_handler::bootstrap_status ()
{
	auto attempts_count (node.bootstrap_initiator.attempts.size ());
	response_l.put ("bootstrap_threads", std::to_string (node.config->bootstrap_initiator_threads));
	response_l.put ("running_attempts_count", std::to_string (attempts_count));
	response_l.put ("total_attempts_count", std::to_string (node.bootstrap_initiator.attempts.total_attempts ()));
	boost::property_tree::ptree connections;
	node.bootstrap_initiator.connections->bootstrap_status (connections, attempts_count);
	response_l.add_child ("connections", connections);
	response_l.add_child ("attempts", node.bootstrap_initiator.attempts.attempts_information ());
	response_errors ();
}

void nano::json_handler::chain (bool successors)
{
	successors = successors != request.get<bool> ("reverse", false);
	auto hash (hash_impl ("block"));
	auto count (count_impl ());
	auto offset (offset_optional_impl (0));
	if (!ec)
	{
		boost::property_tree::ptree blocks;
		auto transaction (node.store.tx_begin_read ());
		while (!hash.is_zero () && blocks.size () < count)
		{
			auto block_l (node.ledger.any ().block_get (*transaction, hash));
			if (block_l != nullptr)
			{
				if (offset > 0)
				{
					--offset;
				}
				else
				{
					boost::property_tree::ptree entry;
					entry.put ("", hash.to_string ());
					blocks.push_back (std::make_pair ("", entry));
				}
				hash = successors ? node.ledger.any ().block_successor (*transaction, hash).value_or (0) : block_l->previous ();
			}
			else
			{
				hash.clear ();
			}
		}
		response_l.add_child ("blocks", blocks);
	}
	response_errors ();
}

void nano::json_handler::confirmation_active ()
{
	uint64_t announcements (0);
	uint64_t confirmed (0);
	boost::optional<std::string> announcements_text (request.get_optional<std::string> ("announcements"));
	if (announcements_text.is_initialized ())
	{
		announcements = strtoul (announcements_text.get ().c_str (), NULL, 10);
	}
	boost::property_tree::ptree elections;
	auto active_elections = node.active.list_active ();
	for (auto const & election : active_elections)
	{
		if (election->get_confirmation_request_count () >= announcements)
		{
			if (!node.active.confirmed (*election))
			{
				boost::property_tree::ptree entry;
				entry.put ("", election->qualified_root ().to_string ());
				elections.push_back (std::make_pair ("", entry));
			}
			else
			{
				++confirmed;
			}
		}
	}
	response_l.add_child ("confirmations", elections);
	response_l.put ("unconfirmed", elections.size ());
	response_l.put ("confirmed", confirmed);
	response_errors ();
}

void nano::json_handler::election_statistics ()
{
	auto active_elections = node.active.list_active ();
	unsigned normal_count = 0;
	unsigned hinted_count = 0;
	unsigned optimistic_count = 0;
	unsigned total_count = 0;
	std::chrono::milliseconds total_age{ 0 };
	std::chrono::milliseconds max_age{ 0 };

	for (auto const & election : active_elections)
	{
		total_count++;
		auto age = election->age ();
		total_age += age;
		if (age > max_age)
		{
			max_age = age;
		}
		switch (election->behavior ())
		{
			case election_behavior::normal:
				normal_count++;
				break;
			case election_behavior::hinted:
				hinted_count++;
				break;
			case election_behavior::optimistic:
				optimistic_count++;
				break;
		}
	}
	auto average_election_age = std::chrono::milliseconds{ total_count ? total_age.count () / total_count : 0 };

	auto utilization_percentage = (static_cast<double> (total_count * 100) / node.config->active_elections_size);
	std::stringstream stream_utilization, stream_average_age;
	stream_utilization << std::fixed << std::setprecision (2) << utilization_percentage;

	response_l.put ("normal", normal_count);
	response_l.put ("hinted", hinted_count);
	response_l.put ("optimistic", optimistic_count);
	response_l.put ("total", total_count);
	response_l.put ("aec_utilization_percentage", stream_utilization.str ());
	response_l.put ("max_election_age", max_age.count ());
	response_l.put ("average_election_age", average_election_age.count ());

	response_errors ();
}

void nano::json_handler::confirmation_history ()
{
	boost::property_tree::ptree elections;
	boost::property_tree::ptree confirmation_stats;
	std::chrono::milliseconds running_total (0);
	nano::block_hash hash (0);
	boost::optional<std::string> hash_text (request.get_optional<std::string> ("hash"));
	if (hash_text.is_initialized ())
	{
		hash = hash_impl ();
	}
	if (!ec)
	{
		for (auto const & status : node.active.recently_cemented_list ())
		{
			if (hash.is_zero () || status.get_winner ()->hash () == hash)
			{
				boost::property_tree::ptree election;
				election.put ("hash", status.get_winner ()->hash ().to_string ());
				election.put ("duration", status.get_election_duration ().count ());
				election.put ("time", status.get_election_end ().count ());
				election.put ("tally", status.get_tally ().to_string_dec ());
				election.add ("final", status.get_final_tally ().to_string_dec ());
				election.put ("blocks", std::to_string (status.get_block_count ()));
				election.put ("voters", std::to_string (status.get_voter_count ()));
				election.put ("request_count", std::to_string (status.get_confirmation_request_count ()));
				elections.push_back (std::make_pair ("", election));
			}
			running_total += status.get_election_duration ();
		}
	}
	confirmation_stats.put ("count", elections.size ());
	if (elections.size () >= 1)
	{
		confirmation_stats.put ("average", (running_total.count ()) / elections.size ());
	}
	response_l.add_child ("confirmation_stats", confirmation_stats);
	response_l.add_child ("confirmations", elections);
	response_errors ();
}

void nano::json_handler::confirmation_info ()
{
	bool const representatives = request.get<bool> ("representatives", false);
	bool const contents = request.get<bool> ("contents", true);
	bool const json_block_l = request.get<bool> ("json_block", false);
	std::string root_text (request.get<std::string> ("root"));
	nano::qualified_root root;
	if (!root.decode_hex (root_text))
	{
		auto election (node.active.election (root));
		if (election != nullptr && !node.active.confirmed (*election))
		{
			auto info = node.active.current_status (*election);
			response_l.put ("announcements", std::to_string (info.status.get_confirmation_request_count ()));
			response_l.put ("voters", std::to_string (info.votes.size ()));
			response_l.put ("last_winner", info.status.get_winner ()->hash ().to_string ());
			nano::uint128_t total (0);
			boost::property_tree::ptree blocks;
			for (auto const & [tally, block] : info.tally)
			{
				boost::property_tree::ptree entry;
				entry.put ("tally", tally.convert_to<std::string> ());
				total += tally;
				if (contents)
				{
					if (json_block_l)
					{
						boost::property_tree::ptree block_node_l;
						block->serialize_json (block_node_l);
						entry.add_child ("contents", block_node_l);
					}
					else
					{
						std::string contents;
						block->serialize_json (contents);
						entry.put ("contents", contents);
					}
				}
				if (representatives)
				{
					std::multimap<nano::uint128_t, nano::account, std::greater<nano::uint128_t>> representatives;
					for (auto const & [representative, vote] : info.votes)
					{
						if (block->hash () == vote.get_hash ())
						{
							auto amount (node.ledger.cache.rep_weights ().representation_get (representative));
							representatives.emplace (std::move (amount), representative);
						}
					}
					boost::property_tree::ptree representatives_list;
					for (auto const & [amount, representative] : representatives)
					{
						representatives_list.put (representative.to_account (), amount.convert_to<std::string> ());
					}
					entry.add_child ("representatives", representatives_list);
				}
				blocks.add_child ((block->hash ()).to_string (), entry);
			}
			response_l.put ("total_tally", total.convert_to<std::string> ());
			response_l.put ("final_tally", info.status.get_final_tally ().to_string_dec ());
			response_l.add_child ("blocks", blocks);
		}
		else
		{
			ec = nano::error_rpc::confirmation_not_found;
		}
	}
	else
	{
		ec = nano::error_rpc::invalid_root;
	}
	response_errors ();
}

void nano::json_handler::confirmation_quorum ()
{
	response_l.put ("quorum_delta", node.online_reps.delta ().convert_to<std::string> ());
	response_l.put ("online_weight_quorum_percent", std::to_string (nano::online_reps::online_weight_quorum ()));
	response_l.put ("online_weight_minimum", node.config->online_weight_minimum.to_string_dec ());
	response_l.put ("online_stake_total", node.online_reps.online ().convert_to<std::string> ());
	response_l.put ("trended_stake_total", node.online_reps.trended ().convert_to<std::string> ());
	response_l.put ("peers_stake_total", node.representative_register.total_weight ().convert_to<std::string> ());
	if (request.get<bool> ("peer_details", false))
	{
		boost::property_tree::ptree peers;
		for (auto & peer : node.representative_register.representatives ())
		{
			boost::property_tree::ptree peer_node;
			peer_node.put ("account", peer.get_account ().to_account ());
			peer_node.put ("ip", peer.get_channel ()->to_string ());
			peer_node.put ("weight", nano::amount{ node.ledger.weight (peer.get_account ()) }.to_string_dec ());
			peers.push_back (std::make_pair ("", peer_node));
		}
		response_l.add_child ("peers", peers);
	}
	response_errors ();
}

void nano::json_handler::database_txn_tracker ()
{
	boost::property_tree::ptree json;

	if (node.config->diagnostics_config.txn_tracking.enable)
	{
		unsigned min_read_time_milliseconds = 0;
		boost::optional<std::string> min_read_time_text (request.get_optional<std::string> ("min_read_time"));
		if (min_read_time_text.is_initialized ())
		{
			auto success = boost::conversion::try_lexical_convert<unsigned> (*min_read_time_text, min_read_time_milliseconds);
			if (!success)
			{
				ec = nano::error_common::invalid_amount;
			}
		}

		unsigned min_write_time_milliseconds = 0;
		if (!ec)
		{
			boost::optional<std::string> min_write_time_text (request.get_optional<std::string> ("min_write_time"));
			if (min_write_time_text.is_initialized ())
			{
				auto success = boost::conversion::try_lexical_convert<unsigned> (*min_write_time_text, min_write_time_milliseconds);
				if (!success)
				{
					ec = nano::error_common::invalid_amount;
				}
			}
		}

		if (!ec)
		{
			node.store.serialize_mdb_tracker (json, std::chrono::milliseconds (min_read_time_milliseconds), std::chrono::milliseconds (min_write_time_milliseconds));
			response_l.put_child ("txn_tracking", json);
		}
	}
	else
	{
		ec = nano::error_common::tracking_not_enabled;
	}

	response_errors ();
}

void nano::json_handler::delegators ()
{
	auto representative (account_impl ());
	auto count (count_optional_impl (1024));
	auto threshold (threshold_optional_impl ());
	auto start_account_text (request.get_optional<std::string> ("start"));

	nano::account start_account{};
	if (!ec && start_account_text.is_initialized ())
	{
		start_account = account_impl (start_account_text.get ());
	}

	if (!ec)
	{
		auto transaction (node.store.tx_begin_read ());
		boost::property_tree::ptree delegators;
		for (auto i (node.store.account ().begin (*transaction, start_account.number () + 1)), n (node.store.account ().end ()); i != n && delegators.size () < count; ++i)
		{
			nano::account_info const & info (i->second);
			if (info.representative () == representative)
			{
				if (info.balance ().number () >= threshold.number ())
				{
					std::string balance;
					nano::uint128_union (info.balance ()).encode_dec (balance);
					nano::account const & delegator (i->first);
					delegators.put (delegator.to_account (), balance);
				}
			}
		}
		response_l.add_child ("delegators", delegators);
	}
	response_errors ();
}

void nano::json_handler::delegators_count ()
{
	auto account (account_impl ());
	if (!ec)
	{
		uint64_t count (0);
		auto transaction (node.store.tx_begin_read ());
		for (auto i (node.store.account ().begin (*transaction)), n (node.store.account ().end ()); i != n; ++i)
		{
			nano::account_info const & info (i->second);
			if (info.representative () == account)
			{
				++count;
			}
		}
		response_l.put ("count", std::to_string (count));
	}
	response_errors ();
}

void nano::json_handler::deterministic_key ()
{
	std::string seed_text (request.get<std::string> ("seed"));
	std::string index_text (request.get<std::string> ("index"));
	nano::raw_key seed;
	if (!seed.decode_hex (seed_text))
	{
		try
		{
			uint32_t index (std::stoul (index_text));
			nano::raw_key prv = nano::deterministic_key (seed, index);
			nano::public_key pub (nano::pub_key (prv));
			response_l.put ("private", prv.to_string ());
			response_l.put ("public", pub.to_string ());
			response_l.put ("account", pub.to_account ());
		}
		catch (std::logic_error const &)
		{
			ec = nano::error_common::invalid_index;
		}
	}
	else
	{
		ec = nano::error_common::bad_seed;
	}
	response_errors ();
}

void nano::json_handler::frontiers ()
{
	auto start (account_impl ());
	auto count (count_impl ());
	if (!ec)
	{
		boost::property_tree::ptree frontiers;
		auto transaction (node.store.tx_begin_read ());
		for (auto i (node.store.account ().begin (*transaction, start)), n (node.store.account ().end ()); i != n && frontiers.size () < count; ++i)
		{
			frontiers.put (i->first.to_account (), i->second.head ().to_string ());
		}
		response_l.add_child ("frontiers", frontiers);
	}
	response_errors ();
}

void nano::json_handler::account_count ()
{
	auto size (node.ledger.account_count ());
	response_l.put ("count", std::to_string (size));
	response_errors ();
}

namespace
{
class history_visitor : public nano::block_visitor
{
public:
	history_visitor (nano::json_handler & handler_a, bool raw_a, nano::store::transaction & transaction_a, boost::property_tree::ptree & tree_a, nano::block_hash const & hash_a, std::vector<nano::public_key> const & accounts_filter_a) :
		handler (handler_a),
		raw (raw_a),
		transaction (transaction_a),
		tree (tree_a),
		hash (hash_a),
		accounts_filter (accounts_filter_a)
	{
	}
	virtual ~history_visitor () = default;
	void send_block (nano::send_block const & block_a)
	{
		if (should_ignore_account (block_a.destination_field ().value ()))
		{
			return;
		}
		tree.put ("type", "send");
		auto account (block_a.destination_field ().value ().to_account ());
		tree.put ("account", account);
		auto amount = handler.node.ledger.any ().block_amount (transaction, hash);
		if (amount)
		{
			tree.put ("amount", amount.value ().number ().convert_to<std::string> ());
		}
		if (raw)
		{
			tree.put ("destination", account);
			tree.put ("balance", block_a.balance ().to_string_dec ());
			tree.put ("previous", block_a.previous ().to_string ());
		}
	}
	void receive_block (nano::receive_block const & block_a)
	{
		tree.put ("type", "receive");
		auto amount = handler.node.ledger.any ().block_amount (transaction, hash);
		if (amount)
		{
			auto source_account = handler.node.ledger.any ().block_account (transaction, block_a.source_field ().value ());
			if (source_account)
			{
				tree.put ("account", source_account.value ().to_account ());
			}
			tree.put ("amount", amount.value ().number ().convert_to<std::string> ());
		}
		if (raw)
		{
			tree.put ("source", block_a.source_field ().value ().to_string ());
			tree.put ("previous", block_a.previous ().to_string ());
		}
	}
	void open_block (nano::open_block const & block_a)
	{
		if (raw)
		{
			tree.put ("type", "open");
			tree.put ("representative", block_a.representative_field ().value ().to_account ());
			tree.put ("source", block_a.source_field ().value ().to_string ());
			tree.put ("opened", block_a.account ().to_account ());
		}
		else
		{
			// Report opens as a receive
			tree.put ("type", "receive");
		}
		if (block_a.source () != handler.node.ledger.constants.genesis->account_field ())
		{
			auto amount = handler.node.ledger.any ().block_amount (transaction, hash);
			if (amount)
			{
				auto source_account (handler.node.ledger.any ().block_account (transaction, block_a.source_field ().value ()));
				if (source_account)
				{
					tree.put ("account", source_account.value ().to_account ());
				}
				tree.put ("amount", amount.value ().number ().convert_to<std::string> ());
			}
		}
		else
		{
			tree.put ("account", handler.node.ledger.constants.genesis->account_field ().value ().to_account ());
			tree.put ("amount", nano::dev::constants.genesis_amount.convert_to<std::string> ());
		}
	}
	void change_block (nano::change_block const & block_a)
	{
		if (raw && accounts_filter.empty ())
		{
			tree.put ("type", "change");
			tree.put ("representative", block_a.representative_field ().value ().to_account ());
			tree.put ("previous", block_a.previous ().to_string ());
		}
	}
	void state_block (nano::state_block const & block_a)
	{
		if (raw)
		{
			tree.put ("type", "state");
			tree.put ("representative", block_a.representative_field ().value ().to_account ());
			tree.put ("link", block_a.link_field ().value ().to_string ());
			tree.put ("balance", block_a.balance ().to_string_dec ());
			tree.put ("previous", block_a.previous ().to_string ());
		}
		auto balance (block_a.balance ().number ());
		auto previous_balance = handler.node.ledger.any ().block_balance (transaction, block_a.previous ());
		if (!previous_balance)
		{
			if (raw)
			{
				tree.put ("subtype", "unknown");
			}
			else
			{
				tree.put ("type", "unknown");
			}
		}
		else if (balance < previous_balance.value ().number ())
		{
			if (should_ignore_account (block_a.link_field ().value ().as_account ()))
			{
				tree.clear ();
				return;
			}
			if (raw)
			{
				tree.put ("subtype", "send");
			}
			else
			{
				tree.put ("type", "send");
			}
			tree.put ("account", block_a.link_field ().value ().to_account ());
			tree.put ("amount", (previous_balance.value ().number () - balance).convert_to<std::string> ());
		}
		else
		{
			if (block_a.link_field ().value ().is_zero ())
			{
				if (raw && accounts_filter.empty ())
				{
					tree.put ("subtype", "change");
				}
			}
			else if (balance == previous_balance.value ().number () && handler.node.ledger.is_epoch_link (block_a.link_field ().value ()))
			{
				if (raw && accounts_filter.empty ())
				{
					tree.put ("subtype", "epoch");
					tree.put ("account", handler.node.ledger.epoch_signer (block_a.link_field ().value ()).to_account ());
				}
			}
			else
			{
				auto source_account = handler.node.ledger.any ().block_account (transaction, block_a.link_field ().value ().as_block_hash ());
				if (source_account && should_ignore_account (source_account.value ()))
				{
					tree.clear ();
					return;
				}
				if (raw)
				{
					tree.put ("subtype", "receive");
				}
				else
				{
					tree.put ("type", "receive");
				}
				if (source_account)
				{
					tree.put ("account", source_account.value ().to_account ());
				}
				tree.put ("amount", (balance - previous_balance.value ().number ()).convert_to<std::string> ());
			}
		}
	}
	bool should_ignore_account (nano::public_key const & account)
	{
		bool ignore (false);
		if (!accounts_filter.empty ())
		{
			if (std::find (accounts_filter.begin (), accounts_filter.end (), account) == accounts_filter.end ())
			{
				ignore = true;
			}
		}
		return ignore;
	}
	nano::json_handler & handler;
	bool raw;
	nano::store::transaction & transaction;
	boost::property_tree::ptree & tree;
	nano::block_hash const & hash;
	std::vector<nano::public_key> const & accounts_filter;
};
}

void nano::json_handler::account_history ()
{
	std::vector<nano::public_key> accounts_to_filter;
	auto const accounts_filter_node = request.get_child_optional ("account_filter");
	if (accounts_filter_node.is_initialized ())
	{
		for (auto & a : (*accounts_filter_node))
		{
			auto account (account_impl (a.second.get<std::string> ("")));
			if (!ec)
			{
				accounts_to_filter.push_back (account);
			}
			else
			{
				break;
			}
		}
	}
	nano::account account;
	nano::block_hash hash;
	bool reverse (request.get_optional<bool> ("reverse") == true);
	auto head_str (request.get_optional<std::string> ("head"));
	auto transaction (node.store.tx_begin_read ());
	auto count (count_impl ());
	auto offset (offset_optional_impl (0));
	if (head_str)
	{
		if (!hash.decode_hex (*head_str))
		{
			if (node.ledger.any ().block_exists (*transaction, hash))
			{
				account = node.ledger.any ().block_account (*transaction, hash).value ();
			}
			else
			{
				ec = nano::error_blocks::not_found;
			}
		}
		else
		{
			ec = nano::error_blocks::bad_hash_number;
		}
	}
	else
	{
		account = account_impl ();
		if (!ec)
		{
			if (reverse)
			{
				auto info (account_info_impl (*transaction, account));
				if (!ec)
				{
					hash = info.open_block ();
				}
			}
			else
			{
				hash = node.ledger.any ().account_head (*transaction, account);
			}
		}
	}
	if (!ec)
	{
		boost::property_tree::ptree history;
		bool output_raw (request.get_optional<bool> ("raw") == true);
		response_l.put ("account", account.to_account ());
		auto block (node.ledger.any ().block_get (*transaction, hash));
		while (block != nullptr && count > 0)
		{
			if (offset > 0)
			{
				--offset;
			}
			else
			{
				boost::property_tree::ptree entry;
				history_visitor visitor (*this, output_raw, *transaction, entry, hash, accounts_to_filter);
				block->visit (visitor);
				if (!entry.empty ())
				{
					entry.put ("local_timestamp", std::to_string (block->sideband ().timestamp ()));
					entry.put ("height", std::to_string (block->sideband ().height ()));
					entry.put ("hash", hash.to_string ());
					entry.put ("confirmed", node.ledger.confirmed ().block_exists_or_pruned (*transaction, hash));
					if (output_raw)
					{
						entry.put ("work", nano::to_string_hex (block->block_work ()));
						entry.put ("signature", block->block_signature ().to_string ());
					}
					history.push_back (std::make_pair ("", entry));
					--count;
				}
			}
			hash = reverse ? node.ledger.any ().block_successor (*transaction, hash).value_or (0) : block->previous ();
			block = node.ledger.any ().block_get (*transaction, hash);
		}
		response_l.add_child ("history", history);
		if (!hash.is_zero ())
		{
			response_l.put (reverse ? "next" : "previous", hash.to_string ());
		}
	}
	response_errors ();
}

void nano::json_handler::keepalive ()
{
	if (!ec)
	{
		std::string address_text (request.get<std::string> ("address"));
		std::string port_text (request.get<std::string> ("port"));
		uint16_t port;
		if (!nano::parse_port (port_text, port))
		{
			node.keepalive (address_text, port);
			response_l.put ("started", "1");
		}
		else
		{
			ec = nano::error_common::invalid_port;
		}
	}
	response_errors ();
}

void nano::json_handler::key_create ()
{
	nano::keypair pair;
	response_l.put ("private", pair.prv.to_string ());
	response_l.put ("public", pair.pub.to_string ());
	response_l.put ("account", pair.pub.to_account ());
	response_errors ();
}

void nano::json_handler::key_expand ()
{
	std::string key_text (request.get<std::string> ("key"));
	nano::raw_key prv;
	if (!prv.decode_hex (key_text))
	{
		nano::public_key pub (nano::pub_key (prv));
		response_l.put ("private", prv.to_string ());
		response_l.put ("public", pub.to_string ());
		response_l.put ("account", pub.to_account ());
	}
	else
	{
		ec = nano::error_common::bad_private_key;
	}
	response_errors ();
}

void nano::json_handler::ledger ()
{
	auto count (count_optional_impl ());
	auto threshold (threshold_optional_impl ());
	if (!ec)
	{
		nano::account start{};
		boost::optional<std::string> account_text (request.get_optional<std::string> ("account"));
		if (account_text.is_initialized ())
		{
			start = account_impl (account_text.get ());
		}
		uint64_t modified_since (0);
		boost::optional<std::string> modified_since_text (request.get_optional<std::string> ("modified_since"));
		if (modified_since_text.is_initialized ())
		{
			if (decode_unsigned (modified_since_text.get (), modified_since))
			{
				ec = nano::error_rpc::invalid_timestamp;
			}
		}
		bool const sorting = request.get<bool> ("sorting", false);
		bool const representative = request.get<bool> ("representative", false);
		bool const weight = request.get<bool> ("weight", false);
		bool const pending = request.get<bool> ("pending", false);
		bool const receivable = request.get<bool> ("receivable", pending);
		boost::property_tree::ptree accounts;
		auto transaction (node.store.tx_begin_read ());
		if (!ec && !sorting) // Simple
		{
			for (auto i (node.store.account ().begin (*transaction, start)), n (node.store.account ().end ()); i != n && accounts.size () < count; ++i)
			{
				nano::account_info const & info (i->second);
				if (info.modified () >= modified_since && (receivable || info.balance ().number () >= threshold.number ()))
				{
					nano::account const & account (i->first);
					boost::property_tree::ptree response_a;
					if (receivable)
					{
						auto account_receivable = node.ledger.account_receivable (*transaction, account);
						if (info.balance ().number () + account_receivable < threshold.number ())
						{
							continue;
						}
						response_a.put ("pending", account_receivable.convert_to<std::string> ());
						response_a.put ("receivable", account_receivable.convert_to<std::string> ());
					}
					response_a.put ("frontier", info.head ().to_string ());
					response_a.put ("open_block", info.open_block ().to_string ());
					response_a.put ("representative_block", node.ledger.representative (*transaction, info.head ()).to_string ());
					std::string balance;
					nano::uint128_union (info.balance ()).encode_dec (balance);
					response_a.put ("balance", balance);
					response_a.put ("modified_timestamp", std::to_string (info.modified ()));
					response_a.put ("block_count", std::to_string (info.block_count ()));
					if (representative)
					{
						response_a.put ("representative", info.representative ().to_account ());
					}
					if (weight)
					{
						auto account_weight (node.ledger.weight_exact (*transaction, account));
						response_a.put ("weight", account_weight.convert_to<std::string> ());
					}
					accounts.push_back (std::make_pair (account.to_account (), response_a));
				}
			}
		}
		else if (!ec) // Sorting
		{
			std::vector<std::pair<nano::uint128_union, nano::account>> ledger_l;
			for (auto i (node.store.account ().begin (*transaction, start)), n (node.store.account ().end ()); i != n; ++i)
			{
				nano::account_info const & info (i->second);
				nano::uint128_union balance (info.balance ());
				if (info.modified () >= modified_since)
				{
					ledger_l.emplace_back (balance, i->first);
				}
			}
			std::sort (ledger_l.begin (), ledger_l.end ());
			std::reverse (ledger_l.begin (), ledger_l.end ());
			nano::account_info info;
			for (auto i (ledger_l.begin ()), n (ledger_l.end ()); i != n && accounts.size () < count; ++i)
			{
				node.store.account ().get (*transaction, i->second, info);
				if (receivable || info.balance ().number () >= threshold.number ())
				{
					nano::account const & account (i->second);
					boost::property_tree::ptree response_a;
					if (receivable)
					{
						auto account_receivable = node.ledger.account_receivable (*transaction, account);
						if (info.balance ().number () + account_receivable < threshold.number ())
						{
							continue;
						}
						response_a.put ("pending", account_receivable.convert_to<std::string> ());
						response_a.put ("receivable", account_receivable.convert_to<std::string> ());
					}
					response_a.put ("frontier", info.head ().to_string ());
					response_a.put ("open_block", info.open_block ().to_string ());
					response_a.put ("representative_block", node.ledger.representative (*transaction, info.head ()).to_string ());
					std::string balance;
					(i->first).encode_dec (balance);
					response_a.put ("balance", balance);
					response_a.put ("modified_timestamp", std::to_string (info.modified ()));
					response_a.put ("block_count", std::to_string (info.block_count ()));
					if (representative)
					{
						response_a.put ("representative", info.representative ().to_account ());
					}
					if (weight)
					{
						auto account_weight (node.ledger.weight_exact (*transaction, account));
						response_a.put ("weight", account_weight.convert_to<std::string> ());
					}
					accounts.push_back (std::make_pair (account.to_account (), response_a));
				}
			}
		}
		response_l.add_child ("accounts", accounts);
	}
	response_errors ();
}

void nano::json_handler::mnano_from_raw (nano::uint128_t ratio)
{
	auto amount (amount_impl ());
	response_l.put ("deprecated", "1");
	if (!ec)
	{
		auto result (amount.number () / ratio);
		response_l.put ("amount", result.convert_to<std::string> ());
	}
	response_errors ();
}

void nano::json_handler::mnano_to_raw (nano::uint128_t ratio)
{
	auto amount (amount_impl ());
	response_l.put ("deprecated", "1");
	if (!ec)
	{
		auto result (amount.number () * ratio);
		if (result > amount.number ())
		{
			response_l.put ("amount", result.convert_to<std::string> ());
		}
		else
		{
			ec = nano::error_common::invalid_amount_big;
		}
	}
	response_errors ();
}

void nano::json_handler::nano_to_raw ()
{
	auto amount (amount_impl ());
	if (!ec)
	{
		auto result (amount.number () * nano::Mxrb_ratio);
		if (result > amount.number ())
		{
			response_l.put ("amount", result.convert_to<std::string> ());
		}
		else
		{
			ec = nano::error_common::invalid_amount_big;
		}
	}
	response_errors ();
}

void nano::json_handler::raw_to_nano ()
{
	auto amount (amount_impl ());
	if (!ec)
	{
		auto result (amount.number () / nano::Mxrb_ratio);
		response_l.put ("amount", result.convert_to<std::string> ());
	}
	response_errors ();
}

/*
 * @warning This is an internal/diagnostic RPC, do not rely on its interface being stable
 */
void nano::json_handler::node_id ()
{
	if (!ec)
	{
		response_l.put ("public", node.node_id.pub.to_string ());
		response_l.put ("as_account", node.node_id.pub.to_account ());
		response_l.put ("node_id", node.node_id.pub.to_node_id ());
	}
	response_errors ();
}

/*
 * @warning This is an internal/diagnostic RPC, do not rely on its interface being stable
 */
void nano::json_handler::node_id_delete ()
{
	response_l.put ("deprecated", "1");
	response_errors ();
}

void nano::json_handler::password_change ()
{
	node.workers->push_task (create_worker_task ([] (std::shared_ptr<nano::json_handler> const & rpc_l) {
		auto wallet_id (rpc_l->get_wallet_id ());
		if (!rpc_l->ec)
		{
			std::string password_text (rpc_l->request.get<std::string> ("password"));

			auto error = rpc_l->node.wallets.rekey (wallet_id, password_text);
			rpc_l->response_l.put ("changed", error == nano::wallets_error::none ? "1" : "0");
			rpc_l->set_error (error);
			if (error == nano::wallets_error::none)
			{
				rpc_l->node.logger->warn (nano::log::type::rpc, "Wallet password changed");
			}
		}
		rpc_l->response_errors ();
	}));
}

void nano::json_handler::password_enter ()
{
	node.workers->push_task (create_worker_task ([&wallets = node.wallets] (std::shared_ptr<nano::json_handler> const & rpc_l) {
		auto wallet_id{ rpc_l->get_wallet_id () };
		if (!rpc_l->ec)
		{
			std::string password_text (rpc_l->request.get<std::string> ("password"));
			auto error = wallets.enter_password (wallet_id, password_text);
			if (error == nano::wallets_error::none)
			{
				rpc_l->response_l.put ("valid", "1");
			}
			else if (error == nano::wallets_error::invalid_password)
			{
				rpc_l->response_l.put ("valid", "0");
			}
			else
			{
				rpc_l->set_error (error);
			}
		}
		rpc_l->response_errors ();
	}));
}

void nano::json_handler::password_valid (bool wallet_locked)
{
	auto wallet_id (get_wallet_id ());
	if (!ec)
	{
		bool valid = false;
		auto error = node.wallets.valid_password (wallet_id, valid);
		if (error == nano::wallets_error::none)
		{
			if (!wallet_locked)
			{
				response_l.put ("valid", valid ? "1" : "0");
			}
			else
			{
				response_l.put ("locked", valid ? "0" : "1");
			}
		}
		else
		{
			set_error (error);
		}
	}
	response_errors ();
}

void nano::json_handler::peers ()
{
	boost::property_tree::ptree peers_l;
	bool const peer_details = request.get<bool> ("peer_details", false);
	auto peers_list (node.network->tcp_channels->list (std::numeric_limits<std::size_t>::max ()));
	std::sort (peers_list.begin (), peers_list.end (), [] (auto const & lhs, auto const & rhs) {
		return lhs->get_remote_endpoint () < rhs->get_remote_endpoint ();
	});
	for (auto i (peers_list.begin ()), n (peers_list.end ()); i != n; ++i)
	{
		std::stringstream text;
		auto channel (*i);
		text << channel->to_string ();
		if (peer_details)
		{
			boost::property_tree::ptree pending_tree;
			pending_tree.put ("protocol_version", std::to_string (channel->get_network_version ()));
			auto node_id_l (channel->get_node_id_optional ());
			if (node_id_l.is_initialized ())
			{
				pending_tree.put ("node_id", node_id_l.get ().to_node_id ());
			}
			else
			{
				pending_tree.put ("node_id", "");
			}
			debug_assert (channel->get_type () == nano::transport::transport_type::tcp);
			pending_tree.put ("type", "tcp");
			peers_l.push_back (boost::property_tree::ptree::value_type (text.str (), pending_tree));
		}
		else
		{
			peers_l.push_back (boost::property_tree::ptree::value_type (text.str (), boost::property_tree::ptree (std::to_string (channel->get_network_version ()))));
		}
	}
	response_l.add_child ("peers", peers_l);
	response_errors ();
}

void nano::json_handler::pending ()
{
	response_l.put ("deprecated", "1");
	receivable ();
}

void nano::json_handler::receivable ()
{
	auto account (account_impl ());
	auto count (count_optional_impl ());
	auto offset (offset_optional_impl (0));
	auto threshold (threshold_optional_impl ());
	bool const source = request.get<bool> ("source", false);
	bool const min_version = request.get<bool> ("min_version", false);
	bool const include_active = request.get<bool> ("include_active", false);
	bool const include_only_confirmed = request.get<bool> ("include_only_confirmed", true);
	bool const sorting = request.get<bool> ("sorting", false);
	auto simple (threshold.is_zero () && !source && !min_version && !sorting); // if simple, response is a list of hashes
	bool const should_sort = sorting && !simple;
	if (!ec)
	{
		auto offset_counter = offset;
		boost::property_tree::ptree peers_l;
		auto transaction = node.store.tx_begin_read ();
		// The ptree container is used if there are any children nodes (e.g source/min_version) otherwise the amount container is used.
		std::vector<std::pair<std::string, boost::property_tree::ptree>> hash_ptree_pairs;
		std::vector<std::pair<std::string, nano::uint128_t>> hash_amount_pairs;
<<<<<<< HEAD
		for (auto current = node.ledger.receivable_upper_bound (*transaction, account, 0); !current.is_end () && (should_sort || peers_l.size () < count); ++current)
=======
		for (auto current = node.ledger.any.receivable_upper_bound (transaction, account, 0), end = node.ledger.any.receivable_end (); current != end && (should_sort || peers_l.size () < count); ++current)
>>>>>>> 1455d49f
		{
			auto const & [key, info] = *current;
			if (include_only_confirmed && !node.ledger.confirmed ().block_exists_or_pruned (*transaction, key.hash))
			{
				continue;
			}
			if (!should_sort && offset_counter > 0)
			{
				--offset_counter;
				continue;
			}

			if (simple)
			{
				boost::property_tree::ptree entry;
				entry.put ("", key.hash.to_string ());
				peers_l.push_back (std::make_pair ("", entry));
				continue;
			}
			if (info.amount.number () < threshold.number ())
			{
				continue;
			}
			if (source || min_version)
			{
				boost::property_tree::ptree pending_tree;
				pending_tree.put ("amount", info.amount.number ().convert_to<std::string> ());
				if (source)
				{
					pending_tree.put ("source", info.source.to_account ());
				}
				if (min_version)
				{
					pending_tree.put ("min_version", epoch_as_string (info.epoch));
				}

				if (should_sort)
				{
					hash_ptree_pairs.emplace_back (key.hash.to_string (), pending_tree);
				}
				else
				{
					peers_l.add_child (key.hash.to_string (), pending_tree);
				}
			}
			else
			{
				if (should_sort)
				{
					hash_amount_pairs.emplace_back (key.hash.to_string (), info.amount.number ());
				}
				else
				{
					peers_l.put (key.hash.to_string (), info.amount.number ().convert_to<std::string> ());
				}
			}
		}
		if (should_sort)
		{
			if (source || min_version)
			{
				std::stable_sort (hash_ptree_pairs.begin (), hash_ptree_pairs.end (), [] (auto const & lhs, auto const & rhs) {
					return lhs.second.template get<nano::uint128_t> ("amount") > rhs.second.template get<nano::uint128_t> ("amount");
				});
				for (auto i = offset, j = offset + count; i < hash_ptree_pairs.size () && i < j; ++i)
				{
					peers_l.add_child (hash_ptree_pairs[i].first, hash_ptree_pairs[i].second);
				}
			}
			else
			{
				std::stable_sort (hash_amount_pairs.begin (), hash_amount_pairs.end (), [] (auto const & lhs, auto const & rhs) {
					return lhs.second > rhs.second;
				});

				for (auto i = offset, j = offset + count; i < hash_amount_pairs.size () && i < j; ++i)
				{
					peers_l.put (hash_amount_pairs[i].first, hash_amount_pairs[i].second.convert_to<std::string> ());
				}
			}
		}
		response_l.add_child ("blocks", peers_l);
	}
	response_errors ();
}

void nano::json_handler::pending_exists ()
{
	response_l.put ("deprecated", "1");
	receivable_exists ();
}

void nano::json_handler::receivable_exists ()
{
	auto hash (hash_impl ());
	bool const include_active = request.get<bool> ("include_active", false);
	bool const include_only_confirmed = request.get<bool> ("include_only_confirmed", true);
	if (!ec)
	{
		auto transaction (node.store.tx_begin_read ());
		auto block (node.ledger.any ().block_get (*transaction, hash));
		if (block != nullptr)
		{
			auto exists (false);
			if (block->is_send ())
			{
				exists = node.ledger.any ().pending_get (*transaction, nano::pending_key{ block->destination (), hash }).has_value ();
			}
			exists = exists && (block_confirmed (node, *transaction, block->hash (), include_active, include_only_confirmed));
			response_l.put ("exists", exists ? "1" : "0");
		}
		else
		{
			ec = nano::error_blocks::not_found;
		}
	}
	response_errors ();
}

void nano::json_handler::process ()
{
	node.workers->push_task (create_worker_task ([] (std::shared_ptr<nano::json_handler> const & rpc_l) {
		bool const is_async = rpc_l->request.get<bool> ("async", false);
		auto block (rpc_l->block_impl (true));

		// State blocks subtype check
		if (!rpc_l->ec && block->type () == nano::block_type::state)
		{
			std::string subtype_text (rpc_l->request.get<std::string> ("subtype", ""));
			if (!subtype_text.empty ())
			{
				std::shared_ptr<nano::state_block> block_state (std::static_pointer_cast<nano::state_block> (block));
				auto transaction (rpc_l->node.store.tx_begin_read ());
				if (!block_state->previous ().is_zero () && !rpc_l->node.ledger.any ().block_exists (*transaction, block_state->previous ()))
				{
					rpc_l->ec = nano::error_process::gap_previous;
				}
				else
				{
					auto balance (rpc_l->node.ledger.any ().account_balance (*transaction, block_state->account_field ().value ()).value_or (0).number ());
					if (subtype_text == "send")
					{
						if (balance <= block_state->balance_field ().value ().number ())
						{
							rpc_l->ec = nano::error_rpc::invalid_subtype_balance;
						}
						// Send with previous == 0 fails balance check. No previous != 0 check required
					}
					else if (subtype_text == "receive")
					{
						if (balance > block_state->balance_field ().value ().number ())
						{
							rpc_l->ec = nano::error_rpc::invalid_subtype_balance;
						}
						// Receive can be point to open block. No previous != 0 check required
					}
					else if (subtype_text == "open")
					{
						if (!block_state->previous ().is_zero ())
						{
							rpc_l->ec = nano::error_rpc::invalid_subtype_previous;
						}
					}
					else if (subtype_text == "change")
					{
						if (balance != block_state->balance_field ().value ().number ())
						{
							rpc_l->ec = nano::error_rpc::invalid_subtype_balance;
						}
						else if (block_state->previous ().is_zero ())
						{
							rpc_l->ec = nano::error_rpc::invalid_subtype_previous;
						}
					}
					else if (subtype_text == "epoch")
					{
						if (balance != block_state->balance_field ().value ().number ())
						{
							rpc_l->ec = nano::error_rpc::invalid_subtype_balance;
						}
						else if (!rpc_l->node.ledger.is_epoch_link (block_state->link_field ().value ()))
						{
							rpc_l->ec = nano::error_rpc::invalid_subtype_epoch_link;
						}
					}
					else
					{
						rpc_l->ec = nano::error_rpc::invalid_subtype;
					}
				}
			}
		}
		if (!rpc_l->ec)
		{
			if (!rpc_l->node.network_params.work.validate_entry (*block))
			{
				if (!is_async)
				{
					auto result_maybe = rpc_l->node.process_local (block);
					if (!result_maybe)
					{
						rpc_l->ec = nano::error_rpc::stopped;
					}
					else
					{
						auto const & result = result_maybe.value ();
						switch (result)
						{
							case nano::block_status::progress:
							{
								rpc_l->response_l.put ("hash", block->hash ().to_string ());
								break;
							}
							case nano::block_status::gap_previous:
							{
								rpc_l->ec = nano::error_process::gap_previous;
								break;
							}
							case nano::block_status::gap_source:
							{
								rpc_l->ec = nano::error_process::gap_source;
								break;
							}
							case nano::block_status::old:
							{
								rpc_l->ec = nano::error_process::old;
								break;
							}
							case nano::block_status::bad_signature:
							{
								rpc_l->ec = nano::error_process::bad_signature;
								break;
							}
							case nano::block_status::negative_spend:
							{
								// TODO once we get RPC versioning, this should be changed to "negative spend"
								rpc_l->ec = nano::error_process::negative_spend;
								break;
							}
							case nano::block_status::balance_mismatch:
							{
								rpc_l->ec = nano::error_process::balance_mismatch;
								break;
							}
							case nano::block_status::unreceivable:
							{
								rpc_l->ec = nano::error_process::unreceivable;
								break;
							}
							case nano::block_status::block_position:
							{
								rpc_l->ec = nano::error_process::block_position;
								break;
							}
							case nano::block_status::gap_epoch_open_pending:
							{
								rpc_l->ec = nano::error_process::gap_epoch_open_pending;
								break;
							}
							case nano::block_status::fork:
							{
								bool const force = rpc_l->request.get<bool> ("force", false);
								if (force)
								{
									rpc_l->node.active.erase (*block);
									rpc_l->node.block_processor.force (block);
									rpc_l->response_l.put ("hash", block->hash ().to_string ());
								}
								else
								{
									rpc_l->ec = nano::error_process::fork;
								}
								break;
							}
							case nano::block_status::insufficient_work:
							{
								rpc_l->ec = nano::error_process::insufficient_work;
								break;
							}
							case nano::block_status::opened_burn_account:
								rpc_l->ec = nano::error_process::opened_burn_account;
								break;
							default:
							{
								rpc_l->ec = nano::error_process::other;
								break;
							}
						}
					}
				}
				else
				{
					if (block->type () == nano::block_type::state)
					{
						rpc_l->node.process_local_async (block);
						rpc_l->response_l.put ("started", "1");
					}
					else
					{
						rpc_l->ec = nano::error_common::is_not_state_block;
					}
				}
			}
			else
			{
				rpc_l->ec = nano::error_blocks::work_low;
			}
		}
		rpc_l->response_errors ();
	}));
}

void nano::json_handler::pruned_exists ()
{
	auto hash (hash_impl ());
	if (!ec)
	{
		auto transaction (node.store.tx_begin_read ());
		if (node.ledger.pruning_enabled ())
		{
			auto exists (node.store.pruned ().exists (*transaction, hash));
			response_l.put ("exists", exists ? "1" : "0");
		}
		else
		{
			ec = nano::error_rpc::pruning_disabled;
		}
	}
	response_errors ();
}

void nano::json_handler::receive ()
{
	auto wallet_id{ get_wallet_id () };
	auto account (account_impl ());
	auto hash (hash_impl ("block"));
	if (!ec)
	{
		auto block_transaction (node.store.tx_begin_read ());
		if (node.ledger.confirmed ().block_exists_or_pruned (*block_transaction, hash))
		{
			auto pending_info = node.ledger.any ().pending_get (*block_transaction, nano::pending_key (account, hash));
			if (pending_info)
			{
				auto work (work_optional_impl ());
				if (!ec && work)
				{
					nano::root head;
					nano::epoch epoch = pending_info->epoch;
					auto info = node.ledger.any ().account_get (*block_transaction, account);
					if (info)
					{
						head = info->head ();
						// When receiving, epoch version is the higher between the previous and the source blocks
						epoch = std::max (info->epoch (), epoch);
					}
					else
					{
						head = account;
					}
					nano::block_details details (epoch, false, true, false);
					if (node.network_params.work.difficulty (nano::work_version::work_1, head, work) < node.network_params.work.threshold (nano::work_version::work_1, details))
					{
						ec = nano::error_common::invalid_work;
					}
				}
				else if (!ec) // && work == 0
				{
					if (!node.work_generation_enabled ())
					{
						ec = nano::error_common::disabled_work_generation;
					}
				}
				if (!ec)
				{
					// Representative is only used by receive_action when opening accounts
					// Set a wallet default representative for new accounts
					nano::account representative;
					auto error = node.wallets.get_representative (wallet_id, representative);
					set_error (error);
					if (error == nano::wallets_error::none)
					{
						bool generate_work (work == 0); // Disable work generation if "work" option is provided
						auto response_a (response);
						error = node.wallets.receive_async (
						wallet_id,
						hash, representative, nano::dev::constants.genesis_amount, account, [response_a] (std::shared_ptr<nano::block> const & block_a) {
							if (block_a != nullptr)
							{
								boost::property_tree::ptree response_l;
								response_l.put ("block", block_a->hash ().to_string ());
								std::stringstream ostream;
								boost::property_tree::write_json (ostream, response_l);
								response_a (ostream.str ());
							}
							else
							{
								json_error_response (response_a, "Error generating block");
							}
						},
						work, generate_work);
					}
				}
			}
			else
			{
				ec = nano::error_process::unreceivable;
			}
		}
		else
		{
			ec = nano::error_blocks::not_found;
		}
	}
	// Because of receive_async
	if (ec)
	{
		response_errors ();
	}
}

void nano::json_handler::receive_minimum ()
{
	if (!ec)
	{
		response_l.put ("amount", node.config->receive_minimum.to_string_dec ());
	}
	response_errors ();
}

void nano::json_handler::receive_minimum_set ()
{
	auto amount (amount_impl ());
	if (!ec)
	{
		node.config->receive_minimum = amount;
		response_l.put ("success", "");
	}
	response_errors ();
}

void nano::json_handler::representatives ()
{
	auto count (count_optional_impl ());
	if (!ec)
	{
		bool const sorting = request.get<bool> ("sorting", false);
		boost::property_tree::ptree representatives;
		auto rep_amounts = node.ledger.cache.rep_weights ().get_rep_amounts ();
		if (!sorting) // Simple
		{
			std::map<nano::account, nano::uint128_t> ordered (rep_amounts.begin (), rep_amounts.end ());
			for (auto & rep_amount : rep_amounts)
			{
				auto const & account (rep_amount.first);
				auto const & amount (rep_amount.second);
				representatives.put (account.to_account (), amount.convert_to<std::string> ());

				if (representatives.size () > count)
				{
					break;
				}
			}
		}
		else // Sorting
		{
			std::vector<std::pair<nano::uint128_t, std::string>> representation;

			for (auto & rep_amount : rep_amounts)
			{
				auto const & account (rep_amount.first);
				auto const & amount (rep_amount.second);
				representation.emplace_back (amount, account.to_account ());
			}
			std::sort (representation.begin (), representation.end ());
			std::reverse (representation.begin (), representation.end ());
			for (auto i (representation.begin ()), n (representation.end ()); i != n && representatives.size () < count; ++i)
			{
				representatives.put (i->second, (i->first).convert_to<std::string> ());
			}
		}
		response_l.add_child ("representatives", representatives);
	}
	response_errors ();
}

void nano::json_handler::representatives_online ()
{
	auto const accounts_node = request.get_child_optional ("accounts");
	bool const weight = request.get<bool> ("weight", false);
	std::vector<nano::public_key> accounts_to_filter;
	if (accounts_node.is_initialized ())
	{
		for (auto & a : (*accounts_node))
		{
			auto account (account_impl (a.second.get<std::string> ("")));
			if (!ec)
			{
				accounts_to_filter.push_back (account);
			}
			else
			{
				break;
			}
		}
	}
	if (!ec)
	{
		boost::property_tree::ptree representatives;
		auto reps (node.online_reps.list ());
		for (auto & i : reps)
		{
			if (accounts_node.is_initialized ())
			{
				if (accounts_to_filter.empty ())
				{
					break;
				}
				auto found_acc = std::find (accounts_to_filter.begin (), accounts_to_filter.end (), i);
				if (found_acc == accounts_to_filter.end ())
				{
					continue;
				}
				else
				{
					accounts_to_filter.erase (found_acc);
				}
			}
			if (weight)
			{
				boost::property_tree::ptree weight_node;
				auto account_weight (node.ledger.weight (i));
				weight_node.put ("weight", account_weight.convert_to<std::string> ());
				representatives.add_child (i.to_account (), weight_node);
			}
			else
			{
				boost::property_tree::ptree entry;
				entry.put ("", i.to_account ());
				representatives.push_back (std::make_pair ("", entry));
			}
		}
		response_l.add_child ("representatives", representatives);
	}
	response_errors ();
}

void nano::json_handler::republish ()
{
	auto count (count_optional_impl (1024U));
	uint64_t sources (0);
	uint64_t destinations (0);
	boost::optional<std::string> sources_text (request.get_optional<std::string> ("sources"));
	if (!ec && sources_text.is_initialized ())
	{
		if (decode_unsigned (sources_text.get (), sources))
		{
			ec = nano::error_rpc::invalid_sources;
		}
	}
	boost::optional<std::string> destinations_text (request.get_optional<std::string> ("destinations"));
	if (!ec && destinations_text.is_initialized ())
	{
		if (decode_unsigned (destinations_text.get (), destinations))
		{
			ec = nano::error_rpc::invalid_destinations;
		}
	}
	auto hash (hash_impl ());
	if (!ec)
	{
		boost::property_tree::ptree blocks;
		auto transaction (node.store.tx_begin_read ());
		auto block (node.ledger.any ().block_get (*transaction, hash));
		if (block != nullptr)
		{
			std::deque<std::shared_ptr<nano::block>> republish_bundle;
			for (auto i (0); !hash.is_zero () && i < count; ++i)
			{
				block = node.ledger.any ().block_get (*transaction, hash);
				if (sources != 0) // Republish source chain
				{
					nano::block_hash source = block->source_field ().value_or (block->link_field ().value_or (0).as_block_hash ());
					auto block_a (node.ledger.any ().block_get (*transaction, source));
					std::vector<nano::block_hash> hashes;
					while (block_a != nullptr && hashes.size () < sources)
					{
						hashes.push_back (source);
						source = block_a->previous ();
						block_a = node.ledger.any ().block_get (*transaction, source);
					}
					std::reverse (hashes.begin (), hashes.end ());
					for (auto & hash_l : hashes)
					{
						block_a = node.ledger.any ().block_get (*transaction, hash_l);
						republish_bundle.push_back (std::move (block_a));
						boost::property_tree::ptree entry_l;
						entry_l.put ("", hash_l.to_string ());
						blocks.push_back (std::make_pair ("", entry_l));
					}
				}
				republish_bundle.push_back (std::move (block)); // Republish block
				boost::property_tree::ptree entry;
				entry.put ("", hash.to_string ());
				blocks.push_back (std::make_pair ("", entry));
				if (destinations != 0) // Republish destination chain
				{
					auto block_b (node.ledger.any ().block_get (*transaction, hash));
					auto destination = block_b->destination ();
					if (!destination.is_zero ())
					{
						if (!node.ledger.any ().pending_get (*transaction, nano::pending_key{ destination, hash }))
						{
							nano::block_hash previous (node.ledger.any ().account_head (*transaction, destination));
							auto block_d (node.ledger.any ().block_get (*transaction, previous));
							nano::block_hash source;
							std::vector<nano::block_hash> hashes;
							while (block_d != nullptr && hash != source)
							{
								hashes.push_back (previous);
								source = block_d->source_field ().value_or (block_d->is_send () ? 0 : block_d->link_field ().value_or (0).as_block_hash ());
								previous = block_d->previous ();
								block_d = node.ledger.any ().block_get (*transaction, previous);
							}
							std::reverse (hashes.begin (), hashes.end ());
							if (hashes.size () > destinations)
							{
								hashes.resize (destinations);
							}
							for (auto & hash_l : hashes)
							{
								block_d = node.ledger.any ().block_get (*transaction, hash_l);
								republish_bundle.push_back (std::move (block_d));
								boost::property_tree::ptree entry_l;
								entry_l.put ("", hash_l.to_string ());
								blocks.push_back (std::make_pair ("", entry_l));
							}
						}
					}
				}
				hash = node.ledger.any ().block_successor (*transaction, hash).value_or (0);
			}
			node.network->flood_block_many (std::move (republish_bundle), nullptr, 25);
			response_l.put ("success", ""); // obsolete
			response_l.add_child ("blocks", blocks);
		}
		else
		{
			ec = nano::error_blocks::not_found;
		}
	}
	response_errors ();
}

void nano::json_handler::search_pending ()
{
	response_l.put ("deprecated", "1");
	search_receivable ();
}

void nano::json_handler::search_receivable ()
{
	auto wallet_id (get_wallet_id ());
	if (!ec)
	{
		auto error = node.wallets.search_receivable (wallet_id);
		if (error == wallets_error::none)
		{
			response_l.put ("started", true);
		}
		else if (error == wallets_error::wallet_locked)
		{
			response_l.put ("started", false);
		}
		else
		{
			set_error (error);
		}
	}
	response_errors ();
}

void nano::json_handler::search_pending_all ()
{
	response_l.put ("deprecated", "1");
	search_receivable_all ();
}

void nano::json_handler::search_receivable_all ()
{
	if (!ec)
	{
		node.wallets.search_receivable_all ();
		response_l.put ("success", "");
	}
	response_errors ();
}

void nano::json_handler::send ()
{
	auto wallet_id (get_wallet_id ());
	auto amount (amount_impl ());
	// Sending 0 amount is invalid with state blocks
	if (!ec && amount.is_zero ())
	{
		ec = nano::error_common::invalid_amount;
	}
	std::string source_text (request.get<std::string> ("source"));
	auto source (account_impl (source_text, nano::error_rpc::bad_source));
	std::string destination_text (request.get<std::string> ("destination"));
	auto destination (account_impl (destination_text, nano::error_rpc::bad_destination));
	if (!ec)
	{
		auto work (work_optional_impl ());
		nano::uint128_t balance (0);
		if (!ec && work == 0 && !node.work_generation_enabled ())
		{
			ec = nano::error_common::disabled_work_generation;
		}
		if (!ec)
		{
			auto block_transaction (node.store.tx_begin_read ());
			auto info (account_info_impl (*block_transaction, source));
			if (!ec)
			{
				balance = (info.balance ()).number ();
			}
			if (!ec && work)
			{
				nano::block_details details (info.epoch (), true, false, false);
				if (node.network_params.work.difficulty (nano::work_version::work_1, info.head (), work) < node.network_params.work.threshold (nano::work_version::work_1, details))
				{
					ec = nano::error_common::invalid_work;
				}
			}
		}
		if (!ec)
		{
			bool generate_work (work == 0); // Disable work generation if "work" option is provided
			boost::optional<std::string> send_id (request.get_optional<std::string> ("id"));
			auto response_a (response);
			auto response_data (std::make_shared<boost::property_tree::ptree> (response_l));
			auto error = node.wallets.send_async (
			wallet_id, source, destination, amount.number (), [balance, amount, response_a, response_data] (std::shared_ptr<nano::block> const & block_a) {
				if (block_a != nullptr)
				{
					response_data->put ("block", block_a->hash ().to_string ());
					std::stringstream ostream;
					boost::property_tree::write_json (ostream, *response_data);
					response_a (ostream.str ());
				}
				else
				{
					if (balance >= amount.number ())
					{
						json_error_response (response_a, "Error generating block");
					}
					else
					{
						std::error_code ec (nano::error_common::insufficient_balance);
						json_error_response (response_a, ec.message ());
					}
				}
			},
			work, generate_work, send_id);

			set_error (error);
		}
	}
	// Because of send_async
	if (ec)
	{
		response_errors ();
	}
}

void nano::json_handler::sign ()
{
	bool const json_block_l = request.get<bool> ("json_block", false);
	// Retrieving hash
	nano::block_hash hash (0);
	boost::optional<std::string> hash_text (request.get_optional<std::string> ("hash"));
	if (hash_text.is_initialized ())
	{
		hash = hash_impl ();
	}
	// Retrieving block
	std::shared_ptr<nano::block> block;
	if (!ec && request.count ("block"))
	{
		block = block_impl (true);
		if (block != nullptr)
		{
			hash = block->hash ();
		}
	}

	// Hash or block are not initialized
	if (!ec && hash.is_zero ())
	{
		ec = nano::error_blocks::invalid_block;
	}
	// Hash is initialized without config permission
	else if (!ec && !hash.is_zero () && block == nullptr && !node_rpc_config.enable_sign_hash)
	{
		ec = nano::error_rpc::sign_hash_disabled;
	}
	if (!ec)
	{
		nano::raw_key prv;
		prv.clear ();
		// Retrieving private key from request
		boost::optional<std::string> key_text (request.get_optional<std::string> ("key"));
		if (key_text.is_initialized ())
		{
			if (prv.decode_hex (key_text.get ()))
			{
				ec = nano::error_common::bad_private_key;
			}
		}
		else
		{
			// Retrieving private key from wallet
			boost::optional<std::string> account_text (request.get_optional<std::string> ("account"));
			boost::optional<std::string> wallet_text (request.get_optional<std::string> ("wallet"));
			if (wallet_text.is_initialized () && account_text.is_initialized ())
			{
				auto account (account_impl ());
				auto wallet_id (get_wallet_id ());
				if (!ec)
				{
					auto error = node.wallets.fetch (wallet_id, account, prv);
					set_error (error);
				}
			}
		}
		// Signing
		if (prv != 0)
		{
			nano::public_key pub (nano::pub_key (prv));
			nano::signature signature (nano::sign_message (prv, pub, hash));
			response_l.put ("signature", signature.to_string ());
			if (block != nullptr)
			{
				block->signature_set (signature);

				if (json_block_l)
				{
					boost::property_tree::ptree block_node_l;
					block->serialize_json (block_node_l);
					response_l.add_child ("block", block_node_l);
				}
				else
				{
					std::string contents;
					block->serialize_json (contents);
					response_l.put ("block", contents);
				}
			}
		}
		else
		{
			ec = nano::error_rpc::block_create_key_required;
		}
	}
	response_errors ();
}

void nano::json_handler::stats ()
{
	auto sink = node.stats->log_sink_json ();
	std::string type (request.get<std::string> ("type", ""));
	bool use_sink = false;
	if (type == "counters")
	{
		node.stats->log_counters (*sink);
		use_sink = true;
	}
	else if (type == "objects")
	{
		construct_json (collect_container_info (node, "node").get (), response_l);
	}
	else if (type == "samples")
	{
		node.stats->log_samples (*sink);
		use_sink = true;
	}
	else if (type == "database")
	{
		node.store.serialize_memory_stats (response_l);
	}
	else
	{
		ec = nano::error_rpc::invalid_missing_type;
	}
	if (!ec && use_sink)
	{
		auto stat_tree_l (*static_cast<boost::property_tree::ptree *> (sink->to_object ()));
		stat_tree_l.put ("stat_duration_seconds", node.stats->last_reset ().count ());
		std::stringstream ostream;
		boost::property_tree::write_json (ostream, stat_tree_l);
		response (ostream.str ());
	}
	else
	{
		response_errors ();
	}
}

void nano::json_handler::stats_clear ()
{
	node.stats->clear ();
	response_l.put ("success", "");
	std::stringstream ostream;
	boost::property_tree::write_json (ostream, response_l);
	response (ostream.str ());
}

void nano::json_handler::stop ()
{
	response_l.put ("success", "");
	response_errors ();
	if (!ec)
	{
		stop_callback ();
	}
}

void nano::json_handler::telemetry ()
{
	auto address_text (request.get_optional<std::string> ("address"));
	auto port_text (request.get_optional<std::string> ("port"));

	if (address_text.is_initialized () || port_text.is_initialized ())
	{
		// Check both are specified
		nano::endpoint endpoint{};
		if (address_text.is_initialized () && port_text.is_initialized ())
		{
			uint16_t port;
			if (!nano::parse_port (*port_text, port))
			{
				boost::asio::ip::address address;
				if (!nano::parse_address (*address_text, address))
				{
					endpoint = { address, port };

					if (address.is_loopback () && port == node.network->endpoint ().port ())
					{
						// Requesting telemetry metrics locally
						auto telemetry_data = node.local_telemetry ();

						nano::jsonconfig config_l;
						auto const should_ignore_identification_metrics = false;
						auto err = telemetry_data.serialize_json (config_l, should_ignore_identification_metrics);
						auto const & ptree = config_l.get_tree ();

						if (!err)
						{
							response_l.insert (response_l.begin (), ptree.begin (), ptree.end ());
						}

						response_errors ();
						return;
					}
				}
				else
				{
					ec = nano::error_common::invalid_ip_address;
				}
			}
			else
			{
				ec = nano::error_common::invalid_port;
			}
		}
		else
		{
			ec = nano::error_rpc::requires_port_and_address;
		}

		if (!ec)
		{
			auto maybe_telemetry = node.telemetry->get_telemetry (nano::transport::map_endpoint_to_v6 (endpoint));
			if (maybe_telemetry)
			{
				auto telemetry = *maybe_telemetry;
				nano::jsonconfig config_l;
				auto const should_ignore_identification_metrics = false;
				auto err = telemetry.serialize_json (config_l, should_ignore_identification_metrics);
				auto const & ptree = config_l.get_tree ();

				if (!err)
				{
					response_l.insert (response_l.begin (), ptree.begin (), ptree.end ());
				}
				else
				{
					ec = nano::error_rpc::generic;
				}
			}
			else
			{
				ec = nano::error_rpc::peer_not_found;
			}

			response_errors ();
		}
		else
		{
			response_errors ();
		}
	}
	else
	{
		// By default, consolidated (average or mode) telemetry metrics are returned,
		// setting "raw" to true returns metrics from all nodes requested.
		auto raw = request.get_optional<bool> ("raw");
		auto output_raw = raw.value_or (false);

		auto telemetry_responses = node.telemetry->get_all_telemetries ();
		if (output_raw)
		{
			boost::property_tree::ptree metrics;
			for (auto & telemetry_metrics : telemetry_responses)
			{
				nano::jsonconfig config_l;
				auto const should_ignore_identification_metrics = false;
				auto err = telemetry_metrics.second.serialize_json (config_l, should_ignore_identification_metrics);
				config_l.put ("address", telemetry_metrics.first.address ());
				config_l.put ("port", telemetry_metrics.first.port ());
				if (!err)
				{
					metrics.push_back (std::make_pair ("", config_l.get_tree ()));
				}
				else
				{
					ec = nano::error_rpc::generic;
				}
			}

			response_l.put_child ("metrics", metrics);
		}
		else
		{
			nano::jsonconfig config_l;
			std::vector<nano::telemetry_data> telemetry_datas;
			telemetry_datas.reserve (telemetry_responses.size ());
			std::transform (telemetry_responses.begin (), telemetry_responses.end (), std::back_inserter (telemetry_datas), [] (auto const & endpoint_telemetry_data) {
				return endpoint_telemetry_data.second;
			});

			auto average_telemetry_metrics = nano::consolidate_telemetry_data (telemetry_datas);
			// Don't add node_id/signature in consolidated metrics
			auto const should_ignore_identification_metrics = true;
			auto err = average_telemetry_metrics.serialize_json (config_l, should_ignore_identification_metrics);
			auto const & ptree = config_l.get_tree ();

			if (!err)
			{
				response_l.insert (response_l.begin (), ptree.begin (), ptree.end ());
			}
			else
			{
				ec = nano::error_rpc::generic;
			}
		}

		response_errors ();
	}
}

void nano::json_handler::unchecked ()
{
	bool const json_block_l = request.get<bool> ("json_block", false);
	auto count (count_optional_impl ());
	if (!ec)
	{
		boost::property_tree::ptree unchecked;
		node.unchecked.for_each (
		[&unchecked, &json_block_l] (nano::unchecked_key const & key, nano::unchecked_info const & info) {
			auto block = info.get_block ();
			if (json_block_l)
			{
				boost::property_tree::ptree block_node_l;
				block->serialize_json (block_node_l);
				unchecked.add_child (block->hash ().to_string (), block_node_l);
			}
			else
			{
				std::string contents;
				block->serialize_json (contents);
				unchecked.put (block->hash ().to_string (), contents);
			} }, [iterations = 0, count = count] () mutable { return iterations++ < count; });
		response_l.add_child ("blocks", unchecked);
	}
	response_errors ();
}

void nano::json_handler::unchecked_clear ()
{
	node.workers->push_task (create_worker_task ([] (std::shared_ptr<nano::json_handler> const & rpc_l) {
		rpc_l->node.unchecked.clear ();
		rpc_l->response_l.put ("success", "");
		rpc_l->response_errors ();
	}));
}

void nano::json_handler::unchecked_get ()
{
	bool const json_block_l = request.get<bool> ("json_block", false);
	auto hash (hash_impl ());
	if (!ec)
	{
		bool done = false;
		node.unchecked.for_each (
		[&] (nano::unchecked_key const & key, nano::unchecked_info const & info) {
			if (key.hash == hash)
			{
				response_l.put ("modified_timestamp", std::to_string (info.modified ()));

				auto block = info.get_block ();
				if (json_block_l)
				{
					boost::property_tree::ptree block_node_l;
					block->serialize_json (block_node_l);
					response_l.add_child ("contents", block_node_l);
				}
				else
				{
					std::string contents;
					block->serialize_json (contents);
					response_l.put ("contents", contents);
				}
				done = true;
			} }, [&] () { return !done; });
		if (response_l.empty ())
		{
			ec = nano::error_blocks::not_found;
		}
	}
	response_errors ();
}

void nano::json_handler::unchecked_keys ()
{
	bool const json_block_l = request.get<bool> ("json_block", false);
	auto count (count_optional_impl ());
	nano::block_hash key (0);
	boost::optional<std::string> hash_text (request.get_optional<std::string> ("key"));
	if (!ec && hash_text.is_initialized ())
	{
		if (key.decode_hex (hash_text.get ()))
		{
			ec = nano::error_rpc::bad_key;
		}
	}
	if (!ec)
	{
		boost::property_tree::ptree unchecked;
		node.unchecked.for_each (
		key,
		[&unchecked, json_block_l] (nano::unchecked_key const & key, nano::unchecked_info const & info) {
			boost::property_tree::ptree entry;
			auto block = info.get_block ();
			entry.put ("key", key.key ().to_string ());
			entry.put ("hash", block->hash ().to_string ());
			entry.put ("modified_timestamp", std::to_string (info.modified ()));
			if (json_block_l)
			{
				boost::property_tree::ptree block_node_l;
				block->serialize_json (block_node_l);
				entry.add_child ("contents", block_node_l);
			}
			else
			{
				std::string contents;
				block->serialize_json (contents);
				entry.put ("contents", contents);
			}
			unchecked.push_back (std::make_pair ("", entry)); }, [&unchecked, &count] () { return unchecked.size () < count; });
		response_l.add_child ("unchecked", unchecked);
	}
	response_errors ();
}

void nano::json_handler::unopened ()
{
	auto count (count_optional_impl ());
	auto threshold (threshold_optional_impl ());
	nano::account start{ 1 }; // exclude burn account by default
	boost::optional<std::string> account_text (request.get_optional<std::string> ("account"));
	if (account_text.is_initialized ())
	{
		start = account_impl (account_text.get ());
	}
	if (!ec)
	{
		auto transaction = node.store.tx_begin_read ();
		auto & ledger = node.ledger;
		boost::property_tree::ptree accounts;
<<<<<<< HEAD
		for (auto iterator = ledger.receivable_lower_bound (*transaction, start); !iterator.is_end () && accounts.size () < count;)
=======
		for (auto iterator = ledger.any.receivable_upper_bound (transaction, start, 0), end = ledger.any.receivable_end (); iterator != end && accounts.size () < count;)
>>>>>>> 1455d49f
		{
			auto const & [key, info] = *iterator;
			nano::account account = key.account;
			if (!node.store.account ().exists (*transaction, account))
			{
				nano::uint128_t current_account_sum{ 0 };
				while (!iterator.is_end ())
				{
					auto const & [key, info] = *iterator;
					current_account_sum += info.amount.number ();
					++iterator;
				}
				if (current_account_sum >= threshold.number ())
				{
					accounts.put (account.to_account (), current_account_sum.convert_to<std::string> ());
				}
			}
<<<<<<< HEAD
			iterator = ledger.receivable_upper_bound (*transaction, account);
=======
			iterator = ledger.any.receivable_upper_bound (transaction, account);
>>>>>>> 1455d49f
		}
		response_l.add_child ("accounts", accounts);
	}
	response_errors ();
}

void nano::json_handler::uptime ()
{
	response_l.put ("seconds", std::chrono::duration_cast<std::chrono::seconds> (std::chrono::steady_clock::now () - node.startup_time).count ());
	response_errors ();
}

void nano::json_handler::version ()
{
	response_l.put ("rpc_version", "1");
	response_l.put ("store_version", std::to_string (node.store_version ()));
	response_l.put ("protocol_version", std::to_string (node.network_params.network.protocol_version));
	response_l.put ("node_vendor", boost::str (boost::format ("RsNano %1%") % NANO_VERSION_STRING));
	response_l.put ("store_vendor", node.store.vendor_get ());
	response_l.put ("network", node.network_params.network.get_current_network_as_string ());
	response_l.put ("network_identifier", node.network_params.ledger.genesis->hash ().to_string ());
	response_l.put ("build_info", BUILD_INFO);
	response_errors ();
}

void nano::json_handler::validate_account_number ()
{
	auto account (account_impl ());
	(void)account;
	response_l.put ("valid", ec ? "0" : "1");
	ec = std::error_code (); // error is just invalid account
	response_errors ();
}

void nano::json_handler::wallet_add ()
{
	node.workers->push_task (create_worker_task ([] (std::shared_ptr<nano::json_handler> const & rpc_l) {
		auto wallet_id (rpc_l->get_wallet_id ());
		if (!rpc_l->ec)
		{
			std::string key_text (rpc_l->request.get<std::string> ("key"));
			nano::raw_key key;
			if (!key.decode_hex (key_text))
			{
				bool const generate_work = rpc_l->request.get<bool> ("work", true);
				nano::public_key pub;
				auto error = rpc_l->node.wallets.insert_adhoc (wallet_id, key, generate_work, pub);
				if (error == nano::wallets_error::none)
				{
					rpc_l->response_l.put ("account", pub.to_account ());
				}
				else
				{
					rpc_l->set_error (error);
				}
			}
			else
			{
				rpc_l->ec = nano::error_common::bad_private_key;
			}
		}
		rpc_l->response_errors ();
	}));
}

void nano::json_handler::wallet_add_watch ()
{
	node.workers->push_task (create_worker_task ([] (std::shared_ptr<nano::json_handler> const & rpc_l) {
		auto wallet_id (rpc_l->get_wallet_id ());
		if (!rpc_l->ec)
		{
			std::vector<nano::account> accounts;
			for (auto & accs : rpc_l->request.get_child ("accounts"))
			{
				auto account (rpc_l->account_impl (accs.second.data ()));
				if (!rpc_l->ec)
				{
					accounts.push_back (account);
				}
			}

			if (!rpc_l->ec)
			{
				auto error = rpc_l->node.wallets.insert_watch (wallet_id, accounts);
				if (error == nano::wallets_error::none)
				{
					rpc_l->response_l.put ("success", "");
				}
				else
				{
					rpc_l->set_error (error);
				}
			}
		}
		rpc_l->response_errors ();
	}));
}

void nano::json_handler::wallet_info ()
{
	auto wallet_id (get_wallet_id ());
	if (!ec)
	{
		std::vector<std::pair<nano::account, nano::raw_key>> accounts;
		auto error = node.wallets.decrypt (wallet_id, accounts);
		set_error (error);
		if (error == nano::wallets_error::none)
		{
			nano::uint128_t balance (0);
			nano::uint128_t receivable (0);
			uint64_t count (0);
			uint64_t block_count (0);
			uint64_t cemented_block_count (0);
			uint64_t deterministic_count (0);
			uint64_t adhoc_count (0);
			auto block_transaction (node.store.tx_begin_read ());

			for (const auto & [account, priv] : accounts)
			{
				auto account_info = node.ledger.any ().account_get (*block_transaction, account);
				if (account_info)
				{
					block_count += account_info->block_count ();
					balance += account_info->balance ().number ();
				}

				nano::confirmation_height_info confirmation_info{};
				if (!node.store.confirmation_height ().get (*block_transaction, account, confirmation_info))
				{
					cemented_block_count += confirmation_info.height ();
				}

				receivable += node.ledger.account_receivable (*block_transaction, account);

				nano::key_type key_type = node.wallets.key_type (wallet_id, account);
				if (key_type == nano::key_type::deterministic)
				{
					deterministic_count++;
				}
				else if (key_type == nano::key_type::adhoc)
				{
					adhoc_count++;
				}

				++count;
			}

			uint32_t deterministic_index;
			(void)node.wallets.deterministic_index_get (wallet_id, deterministic_index);
			response_l.put ("balance", balance.convert_to<std::string> ());
			response_l.put ("pending", receivable.convert_to<std::string> ());
			response_l.put ("receivable", receivable.convert_to<std::string> ());
			response_l.put ("accounts_count", std::to_string (count));
			response_l.put ("accounts_block_count", std::to_string (block_count));
			response_l.put ("accounts_cemented_block_count", std::to_string (cemented_block_count));
			response_l.put ("deterministic_count", std::to_string (deterministic_count));
			response_l.put ("adhoc_count", std::to_string (adhoc_count));
			response_l.put ("deterministic_index", std::to_string (deterministic_index));
		}
	}

	response_errors ();
}

void nano::json_handler::wallet_balances ()
{
	auto wallet_id (get_wallet_id ());
	auto threshold (threshold_optional_impl ());
	if (!ec)
	{
		boost::property_tree::ptree balances;
		auto block_transaction (node.store.tx_begin_read ());
		std::vector<nano::account> accounts;
		auto error = node.wallets.get_accounts (wallet_id, accounts);
		if (error == nano::wallets_error::none)
		{
			for (const auto & account : accounts)
			{
				nano::uint128_t balance = node.ledger.any ().account_balance (*block_transaction, account).value_or (0).number ();
				if (balance >= threshold.number ())
				{
					boost::property_tree::ptree entry;
					nano::uint128_t receivable = node.ledger.account_receivable (*block_transaction, account);
					entry.put ("balance", balance.convert_to<std::string> ());
					entry.put ("pending", receivable.convert_to<std::string> ());
					entry.put ("receivable", receivable.convert_to<std::string> ());
					balances.push_back (std::make_pair (account.to_account (), entry));
				}
			}
			response_l.add_child ("balances", balances);
		}
		else
		{
			set_error (error);
		}
	}
	response_errors ();
}

void nano::json_handler::wallet_change_seed ()
{
	node.workers->push_task (create_worker_task ([] (std::shared_ptr<nano::json_handler> const & rpc_l) {
		auto wallet_id (rpc_l->get_wallet_id ());
		if (!rpc_l->ec)
		{
			std::string seed_text (rpc_l->request.get<std::string> ("seed"));
			nano::raw_key seed;
			if (!seed.decode_hex (seed_text))
			{
				auto count (static_cast<uint32_t> (rpc_l->count_optional_impl (0)));

				uint32_t restored_count = 0;
				nano::account first_account;

				auto error = rpc_l->node.wallets.change_seed (wallet_id, seed, count, first_account, restored_count);
				if (error == nano::wallets_error::none)
				{
					rpc_l->response_l.put ("success", "");
					rpc_l->response_l.put ("last_restored_account", first_account.to_account ());
					debug_assert (restored_count > 0);
					rpc_l->response_l.put ("restored_count", std::to_string (restored_count));
				}
				else
				{
					rpc_l->set_error (error);
				}
			}
			else
			{
				rpc_l->ec = nano::error_common::bad_seed;
			}
		}
		rpc_l->response_errors ();
	}));
}

void nano::json_handler::wallet_contains ()
{
	auto account (account_impl ());
	auto wallet_id (get_wallet_id ());
	if (!ec)
	{
		std::vector<nano::account> accounts;
		auto error = node.wallets.get_accounts (wallet_id, accounts);
		if (error == nano::wallets_error::none)
		{
			bool exists = std::find (accounts.begin (), accounts.end (), account) != accounts.end ();
			response_l.put ("exists", exists ? "1" : "0");
		}
	}
	response_errors ();
}

void nano::json_handler::wallet_create ()
{
	node.workers->push_task (create_worker_task ([] (std::shared_ptr<nano::json_handler> const & rpc_l) {
		nano::raw_key seed;
		auto seed_text (rpc_l->request.get_optional<std::string> ("seed"));
		if (seed_text.is_initialized () && seed.decode_hex (seed_text.get ()))
		{
			rpc_l->ec = nano::error_common::bad_seed;
		}
		if (!rpc_l->ec)
		{
			auto wallet_id = random_wallet_id ();
			rpc_l->node.wallets.create (wallet_id);
			if (rpc_l->node.wallets.wallet_exists (wallet_id))
			{
				rpc_l->response_l.put ("wallet", wallet_id.to_string ());
			}
			else
			{
				rpc_l->ec = nano::error_common::wallet_lmdb_max_dbs;
			}
			if (!rpc_l->ec && seed_text.is_initialized ())
			{
				nano::account first_account;
				uint32_t restored_count;
				auto error = rpc_l->node.wallets.change_seed (wallet_id, seed, 0, first_account, restored_count);
				rpc_l->response_l.put ("last_restored_account", first_account.to_account ());
				debug_assert (restored_count > 0);
				rpc_l->response_l.put ("restored_count", std::to_string (restored_count));
			}
		}
		rpc_l->response_errors ();
	}));
}

void nano::json_handler::wallet_destroy ()
{
	node.workers->push_task (create_worker_task ([] (std::shared_ptr<nano::json_handler> const & rpc_l) {
		std::string wallet_text (rpc_l->request.get<std::string> ("wallet"));
		nano::wallet_id wallet;
		if (!wallet.decode_hex (wallet_text))
		{
			if (rpc_l->node.wallets.wallet_exists (wallet))
			{
				rpc_l->node.wallets.destroy (wallet);
				bool destroyed (!rpc_l->node.wallets.wallet_exists (wallet));
				rpc_l->response_l.put ("destroyed", destroyed ? "1" : "0");
			}
			else
			{
				rpc_l->ec = nano::error_common::wallet_not_found;
			}
		}
		else
		{
			rpc_l->ec = nano::error_common::bad_wallet_number;
		}
		rpc_l->response_errors ();
	}));
}

void nano::json_handler::wallet_export ()
{
	auto wallet_id (get_wallet_id ());
	if (!ec)
	{
		std::string json;
		auto error = node.wallets.serialize (wallet_id, json);
		if (error == nano::wallets_error::none)
		{
			response_l.put ("json", json);
		}
		else
		{
			set_error (error);
		}
	}
	response_errors ();
}

void nano::json_handler::wallet_frontiers ()
{
	auto wallet_id (get_wallet_id ());
	if (!ec)
	{
		boost::property_tree::ptree frontiers;
		auto block_transaction (node.store.tx_begin_read ());
		std::vector<nano::account> accounts;
		auto error = node.wallets.get_accounts (wallet_id, accounts);
		if (error == nano::wallets_error::none)
		{
			for (const auto & account : accounts)
			{
				auto latest (node.ledger.any ().account_head (*block_transaction, account));
				if (!latest.is_zero ())
				{
					frontiers.put (account.to_account (), latest.to_string ());
				}
			}
			response_l.add_child ("frontiers", frontiers);
		}
		else
		{
			set_error (error);
		}
	}
	response_errors ();
}

void nano::json_handler::wallet_history ()
{
	uint64_t modified_since (1);
	boost::optional<std::string> modified_since_text (request.get_optional<std::string> ("modified_since"));
	if (modified_since_text.is_initialized ())
	{
		if (decode_unsigned (modified_since_text.get (), modified_since))
		{
			ec = nano::error_rpc::invalid_timestamp;
		}
	}
	auto wallet_id (get_wallet_id ());
	if (!ec)
	{
		std::vector<nano::account> accounts;
		auto error = node.wallets.get_accounts (wallet_id, accounts);
		if (error == nano::wallets_error::none)
		{
			std::multimap<uint64_t, boost::property_tree::ptree, std::greater<uint64_t>> entries;
			auto block_transaction (node.store.tx_begin_read ());
			for (const auto & account : accounts)
			{
				auto info = node.ledger.any ().account_get (*block_transaction, account);
				if (info)
				{
					auto timestamp (info->modified ());
					auto hash (info->head ());
					while (timestamp >= modified_since && !hash.is_zero ())
					{
						auto block (node.ledger.any ().block_get (*block_transaction, hash));
						timestamp = block->sideband ().timestamp ();
						if (block != nullptr && timestamp >= modified_since)
						{
							boost::property_tree::ptree entry;
							std::vector<nano::public_key> no_filter;
							history_visitor visitor (*this, false, *block_transaction, entry, hash, no_filter);
							block->visit (visitor);
							if (!entry.empty ())
							{
								entry.put ("block_account", account.to_account ());
								entry.put ("hash", hash.to_string ());
								entry.put ("local_timestamp", std::to_string (timestamp));
								entries.insert (std::make_pair (timestamp, entry));
							}
							hash = block->previous ();
						}
						else
						{
							hash.clear ();
						}
					}
				}
			}
			boost::property_tree::ptree history;
			for (auto i (entries.begin ()), n (entries.end ()); i != n; ++i)
			{
				history.push_back (std::make_pair ("", i->second));
			}
			response_l.add_child ("history", history);
		}
		else
		{
			set_error (error);
		}
	}
	response_errors ();
}

void nano::json_handler::wallet_key_valid ()
{
	auto wallet_id (get_wallet_id ());
	if (!ec)
	{
		bool valid = false;
		auto error = node.wallets.valid_password (wallet_id, valid);
		if (error == nano::wallets_error::none)
		{
			response_l.put ("valid", valid ? "1" : "0");
		}
		else
		{
			set_error (error);
		}
	}
	response_errors ();
}

void nano::json_handler::wallet_ledger ()
{
	bool const representative = request.get<bool> ("representative", false);
	bool const weight = request.get<bool> ("weight", false);
	bool const pending = request.get<bool> ("pending", false);
	bool const receivable = request.get<bool> ("receivable", pending);
	uint64_t modified_since (0);
	boost::optional<std::string> modified_since_text (request.get_optional<std::string> ("modified_since"));
	if (modified_since_text.is_initialized ())
	{
		modified_since = strtoul (modified_since_text.get ().c_str (), NULL, 10);
	}
	auto wallet_id (get_wallet_id ());
	if (!ec)
	{
		std::vector<nano::account> accounts;
		auto error = node.wallets.get_accounts (wallet_id, accounts);
		if (error == nano::wallets_error::none)
		{
			boost::property_tree::ptree accounts_json;
			auto block_transaction (node.store.tx_begin_read ());
			for (const auto & account : accounts)
			{
				auto info = node.ledger.any ().account_get (*block_transaction, account);
				if (info)
				{
					if (info->modified () >= modified_since)
					{
						boost::property_tree::ptree entry;
						entry.put ("frontier", info->head ().to_string ());
						entry.put ("open_block", info->open_block ().to_string ());
						entry.put ("representative_block", node.ledger.representative (*block_transaction, info->head ()).to_string ());
						std::string balance;
						nano::uint128_union (info->balance ()).encode_dec (balance);
						entry.put ("balance", balance);
						entry.put ("modified_timestamp", std::to_string (info->modified ()));
						entry.put ("block_count", std::to_string (info->block_count ()));
						if (representative)
						{
							entry.put ("representative", info->representative ().to_account ());
						}
						if (weight)
						{
							auto account_weight (node.ledger.weight_exact (*block_transaction, account));
							entry.put ("weight", account_weight.convert_to<std::string> ());
						}
						if (receivable)
						{
							auto account_receivable (node.ledger.account_receivable (*block_transaction, account));
							entry.put ("pending", account_receivable.convert_to<std::string> ());
							entry.put ("receivable", account_receivable.convert_to<std::string> ());
						}
						accounts_json.push_back (std::make_pair (account.to_account (), entry));
					}
				}
			}
			response_l.add_child ("accounts", accounts_json);
		}
		else
		{
			set_error (error);
		}
	}
	response_errors ();
}

void nano::json_handler::wallet_lock ()
{
	auto wallet_id (get_wallet_id ());
	if (!ec)
	{
		auto error = node.wallets.lock (wallet_id);
		if (error == nano::wallets_error::none)
		{
			response_l.put ("locked", "1");

			node.logger->warn (nano::log::type::rpc, "Wallet locked");
		}
		else
		{
			set_error (error);
		}
	}
	response_errors ();
}

void nano::json_handler::wallet_pending ()
{
	response_l.put ("deprecated", "1");
	wallet_receivable ();
}

void nano::json_handler::wallet_receivable ()
{
	auto wallet_id (get_wallet_id ());
	auto count (count_optional_impl ());
	auto threshold (threshold_optional_impl ());
	bool const source = request.get<bool> ("source", false);
	bool const min_version = request.get<bool> ("min_version", false);
	bool const include_active = request.get<bool> ("include_active", false);
	bool const include_only_confirmed = request.get<bool> ("include_only_confirmed", true);
	if (!ec)
	{
		std::vector<nano::account> accounts;
		auto error = node.wallets.get_accounts (wallet_id, accounts);
		if (error == nano::wallets_error::none)
		{
<<<<<<< HEAD
			boost::property_tree::ptree pending;
			auto block_transaction = node.store.tx_begin_read ();
			for (const auto & account : accounts)
=======
			nano::account const & account (i->first);
			boost::property_tree::ptree peers_l;
			for (auto current = node.ledger.any.receivable_upper_bound (block_transaction, account, 0), end = node.ledger.any.receivable_end (); current != end && (peers_l.size () < count); ++current)
>>>>>>> 1455d49f
			{
				boost::property_tree::ptree peers_l;
				for (auto current = node.ledger.receivable_upper_bound (*block_transaction, account, 0); !current.is_end () && peers_l.size () < count; ++current)
				{
					auto const & [key, info] = *current;
					if (include_only_confirmed && !node.ledger.confirmed ().block_exists_or_pruned (*block_transaction, key.hash))
					{
						continue;
					}
					if (threshold.is_zero () && !source)
					{
						boost::property_tree::ptree entry;
						entry.put ("", key.hash.to_string ());
						peers_l.push_back (std::make_pair ("", entry));
						continue;
					}
					if (info.amount.number () < threshold.number ())
					{
						continue;
					}
					if (source || min_version)
					{
						boost::property_tree::ptree pending_tree;
						pending_tree.put ("amount", info.amount.number ().template convert_to<std::string> ());
						if (source)
						{
							pending_tree.put ("source", info.source.to_account ());
						}
						if (min_version)
						{
							pending_tree.put ("min_version", epoch_as_string (info.epoch));
						}
						peers_l.add_child (key.hash.to_string (), pending_tree);
					}
					else
					{
						peers_l.put (key.hash.to_string (), info.amount.number ().template convert_to<std::string> ());
					}
				}
				if (!peers_l.empty ())
				{
					pending.add_child (account.to_account (), peers_l);
				}
			}
			response_l.add_child ("blocks", pending);
		}
		else
		{
			set_error (error);
		}
	}
	response_errors ();
}

void nano::json_handler::wallet_representative ()
{
	auto wallet_id (get_wallet_id ());
	if (!ec)
	{
		nano::account representative;
		auto error = node.wallets.get_representative (wallet_id, representative);
		if (error == nano::wallets_error::none)
		{
			response_l.put ("representative", representative.to_account ());
		}
		else
		{
			set_error (error);
		}
	}
	response_errors ();
}

void nano::json_handler::wallet_representative_set ()
{
	node.workers->push_task (create_worker_task ([] (std::shared_ptr<nano::json_handler> const & rpc_l) {
		auto wallet_id (rpc_l->get_wallet_id ());
		std::string representative_text (rpc_l->request.get<std::string> ("representative"));
		auto representative (rpc_l->account_impl (representative_text, nano::error_rpc::bad_representative_number));
		if (!rpc_l->ec)
		{
			bool update_existing_accounts (rpc_l->request.get<bool> ("update_existing_accounts", false));
			auto error = rpc_l->node.wallets.set_representative (wallet_id, representative, update_existing_accounts);
			if (error == nano::wallets_error::none)
			{
				rpc_l->response_l.put ("set", "1");
			}
			else
			{
				rpc_l->set_error (error);
			}
		}
		rpc_l->response_errors ();
	}));
}

void nano::json_handler::wallet_republish ()
{
	auto wallet_id (get_wallet_id ());
	auto count (count_impl ());
	if (!ec)
	{
		std::vector<nano::account> accounts;
		auto error = node.wallets.get_accounts (wallet_id, accounts);
		if (error == nano::wallets_error::none)
		{
			boost::property_tree::ptree blocks;
			std::deque<std::shared_ptr<nano::block>> republish_bundle;
			auto block_transaction (node.store.tx_begin_read ());
			for (const auto & account : accounts)
			{
				auto latest (node.ledger.any ().account_head (*block_transaction, account));
				std::shared_ptr<nano::block> block;
				std::vector<nano::block_hash> hashes;
				while (!latest.is_zero () && hashes.size () < count)
				{
					hashes.push_back (latest);
					block = node.ledger.any ().block_get (*block_transaction, latest);
					if (block != nullptr)
					{
						latest = block->previous ();
					}
					else
					{
						latest.clear ();
					}
				}
				std::reverse (hashes.begin (), hashes.end ());
				for (auto & hash : hashes)
				{
					block = node.ledger.any ().block_get (*block_transaction, hash);
					republish_bundle.push_back (std::move (block));
					boost::property_tree::ptree entry;
					entry.put ("", hash.to_string ());
					blocks.push_back (std::make_pair ("", entry));
				}
			}
			node.network->flood_block_many (std::move (republish_bundle), nullptr, 25);
			response_l.add_child ("blocks", blocks);
		}
		else
		{
			set_error (error);
		}
	}
	response_errors ();
}

void nano::json_handler::wallet_seed ()
{
	auto wallet_id (get_wallet_id ());
	if (!ec)
	{
		nano::raw_key seed;
		auto error = node.wallets.get_seed (wallet_id, seed);
		if (error == nano::wallets_error::none)
		{
			response_l.put ("seed", seed.to_string ());
		}
		else
		{
			set_error (error);
		}
	}
	response_errors ();
}

void nano::json_handler::wallet_work_get ()
{
	auto wallet_id (get_wallet_id ());
	if (!ec)
	{
		std::vector<nano::account> accounts;
		auto error = node.wallets.get_accounts (wallet_id, accounts);
		if (error == nano::wallets_error::none)
		{
			boost::property_tree::ptree works;
			for (const auto & account : accounts)
			{
				uint64_t work = node.wallets.work_get (wallet_id, account);
				works.put (account.to_account (), nano::to_string_hex (work));
			}
			response_l.add_child ("works", works);
		}
		else
		{
			set_error (error);
		}
	}
	response_errors ();
}

void nano::json_handler::work_generate ()
{
	std::optional<nano::account> account;
	auto account_opt (request.get_optional<std::string> ("account"));
	// Default to work_1 if not specified
	auto work_version (work_version_optional_impl (nano::work_version::work_1));
	if (!ec && account_opt.is_initialized ())
	{
		account = account_impl (account_opt.get ());
	}
	if (!ec)
	{
		auto hash (hash_impl ());
		auto difficulty (difficulty_optional_impl (work_version));
		multiplier_optional_impl (work_version, difficulty);
		if (!ec && (difficulty > node.max_work_generate_difficulty (work_version) || difficulty < node.network_params.work.threshold_entry (work_version, nano::block_type::state)))
		{
			ec = nano::error_rpc::difficulty_limit;
		}
		// Retrieving optional block
		std::shared_ptr<nano::block> block;
		if (!ec && request.count ("block"))
		{
			block = block_impl (true);
			if (block != nullptr)
			{
				if (hash != block->root ().as_block_hash ())
				{
					ec = nano::error_rpc::block_root_mismatch;
				}
				if (request.count ("version") == 0)
				{
					work_version = block->work_version ();
				}
				else if (!ec && work_version != block->work_version ())
				{
					ec = nano::error_rpc::block_work_version_mismatch;
				}
				// Difficulty calculation
				if (!ec && request.count ("difficulty") == 0 && request.count ("multiplier") == 0)
				{
					difficulty = difficulty_ledger (*block);
				}
				// If optional block difficulty is higher than requested difficulty, send error
				if (!ec && node.network_params.work.difficulty (*block) >= difficulty)
				{
					ec = nano::error_rpc::block_work_enough;
				}
			}
		}
		if (!ec && response_l.empty ())
		{
			auto use_peers (request.get<bool> ("use_peers", false));
			auto rpc_l (shared_from_this ());
			auto callback = [rpc_l, hash, work_version, this] (std::optional<uint64_t> const & work_a) {
				if (work_a)
				{
					boost::property_tree::ptree response_l;
					response_l.put ("hash", hash.to_string ());
					uint64_t work (work_a.value ());
					response_l.put ("work", nano::to_string_hex (work));
					std::stringstream ostream;
					auto result_difficulty (rpc_l->node.network_params.work.difficulty (work_version, hash, work));
					response_l.put ("difficulty", nano::to_string_hex (result_difficulty));
					auto result_multiplier = nano::difficulty::to_multiplier (result_difficulty, node.default_difficulty (work_version));
					response_l.put ("multiplier", nano::to_string (result_multiplier));
					boost::property_tree::write_json (ostream, response_l);
					rpc_l->response (ostream.str ());
				}
				else
				{
					json_error_response (rpc_l->response, "Cancelled");
				}
			};
			if (!use_peers)
			{
				if (node.local_work_generation_enabled ())
				{
					node.distributed_work.make (work_version, hash, {}, difficulty, callback, {});
				}
				else
				{
					ec = nano::error_common::disabled_local_work_generation;
				}
			}
			else
			{
				if (!account_opt.is_initialized ())
				{
					// Fetch account from block if not given
					auto transaction_l (node.store.tx_begin_read ());
					if (node.ledger.any ().block_exists (*transaction_l, hash))
					{
						account = node.ledger.any ().block_account (*transaction_l, hash).value ();
					}
				}
				auto secondary_work_peers_l (request.get<bool> ("secondary_work_peers", false));
				if (node.distributed_work.work_generation_enabled (secondary_work_peers_l))
				{
					node.work_generate (work_version, hash, difficulty, callback, account, secondary_work_peers_l);
				}
				else
				{
					ec = nano::error_common::disabled_work_generation;
				}
			}
		}
	}
	// Because of callback
	if (ec)
	{
		response_errors ();
	}
}

void nano::json_handler::work_cancel ()
{
	auto hash (hash_impl ());
	if (!ec)
	{
		node.distributed_work.cancel (hash);
		response_l.put ("success", "");
	}
	response_errors ();
}

void nano::json_handler::work_get ()
{
	auto wallet_id (get_wallet_id ());
	auto account (account_impl ());
	if (!ec)
	{
		uint64_t work (0);
		auto error = node.wallets.work_get (wallet_id, account, work);
		if (error == nano::wallets_error::none)
		{
			response_l.put ("work", nano::to_string_hex (work));
		}
		else
		{
			set_error (error);
		}
	}
	response_errors ();
}

void nano::json_handler::work_set ()
{
	node.workers->push_task (create_worker_task ([] (std::shared_ptr<nano::json_handler> const & rpc_l) {
		auto wallet_id (rpc_l->get_wallet_id ());
		auto account (rpc_l->account_impl ());
		auto work (rpc_l->work_optional_impl ());
		if (!rpc_l->ec)
		{
			auto error = rpc_l->node.wallets.work_set (wallet_id, account, work);
			if (error == nano::wallets_error::none)
			{
				rpc_l->response_l.put ("success", "");
			}
			else
			{
				rpc_l->set_error (error);
			}
		}
		rpc_l->response_errors ();
	}));
}

void nano::json_handler::work_validate ()
{
	auto hash (hash_impl ());
	auto work (work_optional_impl ());
	// Default to work_1 if not specified
	auto work_version (work_version_optional_impl (nano::work_version::work_1));
	auto difficulty (difficulty_optional_impl (work_version));
	multiplier_optional_impl (work_version, difficulty);
	if (!ec)
	{
		/* Transition to epoch_2 difficulty levels breaks previous behavior.
		 * When difficulty is not given, the default difficulty to validate changes when the first epoch_2 block is seen, breaking previous behavior.
		 * For this reason, when difficulty is not given, the "valid" field is no longer included in the response to break loudly any client expecting it.
		 * Instead, use the new fields:
		 * * valid_all: the work is valid at the current highest difficulty threshold
		 * * valid_receive: the work is valid for a receive block in an epoch_2 upgraded account
		 */

		auto result_difficulty (node.network_params.work.difficulty (work_version, hash, work));
		if (request.count ("difficulty"))
		{
			response_l.put ("valid", (result_difficulty >= difficulty) ? "1" : "0");
		}
		response_l.put ("valid_all", (result_difficulty >= node.default_difficulty (work_version)) ? "1" : "0");
		response_l.put ("valid_receive", (result_difficulty >= node.network_params.work.threshold (work_version, nano::block_details (nano::epoch::epoch_2, false, true, false))) ? "1" : "0");
		response_l.put ("difficulty", nano::to_string_hex (result_difficulty));
		auto result_multiplier = nano::difficulty::to_multiplier (result_difficulty, node.default_difficulty (work_version));
		response_l.put ("multiplier", nano::to_string (result_multiplier));
	}
	response_errors ();
}

void nano::json_handler::work_peer_add ()
{
	std::string address_text = request.get<std::string> ("address");
	std::string port_text = request.get<std::string> ("port");
	uint16_t port;
	if (!nano::parse_port (port_text, port))
	{
		node.config->work_peers.push_back (std::make_pair (address_text, port));
		response_l.put ("success", "");
	}
	else
	{
		ec = nano::error_common::invalid_port;
	}
	response_errors ();
}

void nano::json_handler::work_peers ()
{
	boost::property_tree::ptree work_peers_l;
	for (auto i (node.config->work_peers.begin ()), n (node.config->work_peers.end ()); i != n; ++i)
	{
		boost::property_tree::ptree entry;
		entry.put ("", boost::str (boost::format ("%1%:%2%") % i->first % i->second));
		work_peers_l.push_back (std::make_pair ("", entry));
	}
	response_l.add_child ("work_peers", work_peers_l);
	response_errors ();
}

void nano::json_handler::work_peers_clear ()
{
	node.config->work_peers.clear ();
	response_l.put ("success", "");
	response_errors ();
}

void nano::json_handler::populate_backlog ()
{
	node.backlog.trigger ();
	response_l.put ("success", "");
	response_errors ();
}

void nano::inprocess_rpc_handler::process_request (std::string const &, std::string const & body_a, std::function<void (std::string const &)> response_a)
{
	// Note that if the rpc action is async, the shared_ptr<json_handler> lifetime will be extended by the action handler
	auto handler (std::make_shared<nano::json_handler> (node, node_rpc_config, body_a, response_a, [this] () {
		this->stop_callback ();
		this->stop ();
	}));
	handler->process_request ();
}

void nano::inprocess_rpc_handler::process_request_v2 (rpc_handler_request_params const & params_a, std::string const & body_a, std::function<void (std::shared_ptr<std::string> const &)> response_a)
{
	std::string body_l = params_a.json_envelope (body_a);
	auto handler (std::make_shared<nano::ipc::flatbuffers_handler> (node, ipc_server, nullptr, node.config->ipc_config));
	handler->process_json (reinterpret_cast<uint8_t const *> (body_l.data ()), body_l.size (), response_a);
}

namespace
{
void construct_json (nano::container_info_component * component, boost::property_tree::ptree & parent)
{
	// We are a leaf node, print name and exit
	if (!component->is_composite ())
	{
		auto & leaf_info = static_cast<nano::container_info_leaf *> (component)->get_info ();
		boost::property_tree::ptree child;
		child.put ("count", leaf_info.count);
		child.put ("size", leaf_info.count * leaf_info.sizeof_element);
		parent.add_child (leaf_info.name, child);
		return;
	}

	auto composite = static_cast<nano::container_info_composite *> (component);

	boost::property_tree::ptree current;
	for (auto & child : composite->get_children ())
	{
		construct_json (child.get (), current);
	}

	parent.add_child (composite->get_name (), current);
}

// Any RPC handlers which require no arguments (excl default arguments) should go here.
// This is to prevent large if/else chains which compilers can have limits for (MSVC for instance has 128).
ipc_json_handler_no_arg_func_map create_ipc_json_handler_no_arg_func_map ()
{
	ipc_json_handler_no_arg_func_map no_arg_funcs;
	no_arg_funcs.emplace ("account_balance", &nano::json_handler::account_balance);
	no_arg_funcs.emplace ("account_block_count", &nano::json_handler::account_block_count);
	no_arg_funcs.emplace ("account_count", &nano::json_handler::account_count);
	no_arg_funcs.emplace ("account_create", &nano::json_handler::account_create);
	no_arg_funcs.emplace ("account_get", &nano::json_handler::account_get);
	no_arg_funcs.emplace ("account_history", &nano::json_handler::account_history);
	no_arg_funcs.emplace ("account_info", &nano::json_handler::account_info);
	no_arg_funcs.emplace ("account_key", &nano::json_handler::account_key);
	no_arg_funcs.emplace ("account_list", &nano::json_handler::account_list);
	no_arg_funcs.emplace ("account_move", &nano::json_handler::account_move);
	no_arg_funcs.emplace ("account_remove", &nano::json_handler::account_remove);
	no_arg_funcs.emplace ("account_representative", &nano::json_handler::account_representative);
	no_arg_funcs.emplace ("account_representative_set", &nano::json_handler::account_representative_set);
	no_arg_funcs.emplace ("account_weight", &nano::json_handler::account_weight);
	no_arg_funcs.emplace ("accounts_balances", &nano::json_handler::accounts_balances);
	no_arg_funcs.emplace ("accounts_representatives", &nano::json_handler::accounts_representatives);
	no_arg_funcs.emplace ("accounts_create", &nano::json_handler::accounts_create);
	no_arg_funcs.emplace ("accounts_frontiers", &nano::json_handler::accounts_frontiers);
	no_arg_funcs.emplace ("accounts_pending", &nano::json_handler::accounts_pending);
	no_arg_funcs.emplace ("accounts_receivable", &nano::json_handler::accounts_receivable);
	no_arg_funcs.emplace ("active_difficulty", &nano::json_handler::active_difficulty);
	no_arg_funcs.emplace ("available_supply", &nano::json_handler::available_supply);
	no_arg_funcs.emplace ("block_info", &nano::json_handler::block_info);
	no_arg_funcs.emplace ("block", &nano::json_handler::block_info);
	no_arg_funcs.emplace ("block_confirm", &nano::json_handler::block_confirm);
	no_arg_funcs.emplace ("blocks", &nano::json_handler::blocks);
	no_arg_funcs.emplace ("blocks_info", &nano::json_handler::blocks_info);
	no_arg_funcs.emplace ("block_account", &nano::json_handler::block_account);
	no_arg_funcs.emplace ("block_count", &nano::json_handler::block_count);
	no_arg_funcs.emplace ("block_create", &nano::json_handler::block_create);
	no_arg_funcs.emplace ("block_hash", &nano::json_handler::block_hash);
	no_arg_funcs.emplace ("bootstrap", &nano::json_handler::bootstrap);
	no_arg_funcs.emplace ("bootstrap_any", &nano::json_handler::bootstrap_any);
	no_arg_funcs.emplace ("bootstrap_lazy", &nano::json_handler::bootstrap_lazy);
	no_arg_funcs.emplace ("bootstrap_status", &nano::json_handler::bootstrap_status);
	no_arg_funcs.emplace ("confirmation_active", &nano::json_handler::confirmation_active);
	no_arg_funcs.emplace ("confirmation_history", &nano::json_handler::confirmation_history);
	no_arg_funcs.emplace ("confirmation_info", &nano::json_handler::confirmation_info);
	no_arg_funcs.emplace ("confirmation_quorum", &nano::json_handler::confirmation_quorum);
	no_arg_funcs.emplace ("database_txn_tracker", &nano::json_handler::database_txn_tracker);
	no_arg_funcs.emplace ("delegators", &nano::json_handler::delegators);
	no_arg_funcs.emplace ("delegators_count", &nano::json_handler::delegators_count);
	no_arg_funcs.emplace ("deterministic_key", &nano::json_handler::deterministic_key);
	no_arg_funcs.emplace ("election_statistics", &nano::json_handler::election_statistics);
	no_arg_funcs.emplace ("frontiers", &nano::json_handler::frontiers);
	no_arg_funcs.emplace ("frontier_count", &nano::json_handler::account_count);
	no_arg_funcs.emplace ("keepalive", &nano::json_handler::keepalive);
	no_arg_funcs.emplace ("key_create", &nano::json_handler::key_create);
	no_arg_funcs.emplace ("key_expand", &nano::json_handler::key_expand);
	no_arg_funcs.emplace ("ledger", &nano::json_handler::ledger);
	no_arg_funcs.emplace ("node_id", &nano::json_handler::node_id);
	no_arg_funcs.emplace ("node_id_delete", &nano::json_handler::node_id_delete);
	no_arg_funcs.emplace ("password_change", &nano::json_handler::password_change);
	no_arg_funcs.emplace ("password_enter", &nano::json_handler::password_enter);
	no_arg_funcs.emplace ("wallet_unlock", &nano::json_handler::password_enter);
	no_arg_funcs.emplace ("peers", &nano::json_handler::peers);
	no_arg_funcs.emplace ("pending", &nano::json_handler::pending);
	no_arg_funcs.emplace ("pending_exists", &nano::json_handler::pending_exists);
	no_arg_funcs.emplace ("receivable", &nano::json_handler::receivable);
	no_arg_funcs.emplace ("receivable_exists", &nano::json_handler::receivable_exists);
	no_arg_funcs.emplace ("process", &nano::json_handler::process);
	no_arg_funcs.emplace ("pruned_exists", &nano::json_handler::pruned_exists);
	no_arg_funcs.emplace ("receive", &nano::json_handler::receive);
	no_arg_funcs.emplace ("receive_minimum", &nano::json_handler::receive_minimum);
	no_arg_funcs.emplace ("receive_minimum_set", &nano::json_handler::receive_minimum_set);
	no_arg_funcs.emplace ("representatives", &nano::json_handler::representatives);
	no_arg_funcs.emplace ("representatives_online", &nano::json_handler::representatives_online);
	no_arg_funcs.emplace ("republish", &nano::json_handler::republish);
	no_arg_funcs.emplace ("search_pending", &nano::json_handler::search_pending);
	no_arg_funcs.emplace ("search_receivable", &nano::json_handler::search_receivable);
	no_arg_funcs.emplace ("search_pending_all", &nano::json_handler::search_pending_all);
	no_arg_funcs.emplace ("search_receivable_all", &nano::json_handler::search_receivable_all);
	no_arg_funcs.emplace ("send", &nano::json_handler::send);
	no_arg_funcs.emplace ("sign", &nano::json_handler::sign);
	no_arg_funcs.emplace ("stats", &nano::json_handler::stats);
	no_arg_funcs.emplace ("stats_clear", &nano::json_handler::stats_clear);
	no_arg_funcs.emplace ("stop", &nano::json_handler::stop);
	no_arg_funcs.emplace ("telemetry", &nano::json_handler::telemetry);
	no_arg_funcs.emplace ("unchecked", &nano::json_handler::unchecked);
	no_arg_funcs.emplace ("unchecked_clear", &nano::json_handler::unchecked_clear);
	no_arg_funcs.emplace ("unchecked_get", &nano::json_handler::unchecked_get);
	no_arg_funcs.emplace ("unchecked_keys", &nano::json_handler::unchecked_keys);
	no_arg_funcs.emplace ("unopened", &nano::json_handler::unopened);
	no_arg_funcs.emplace ("uptime", &nano::json_handler::uptime);
	no_arg_funcs.emplace ("validate_account_number", &nano::json_handler::validate_account_number);
	no_arg_funcs.emplace ("version", &nano::json_handler::version);
	no_arg_funcs.emplace ("wallet_add", &nano::json_handler::wallet_add);
	no_arg_funcs.emplace ("wallet_add_watch", &nano::json_handler::wallet_add_watch);
	no_arg_funcs.emplace ("wallet_balances", &nano::json_handler::wallet_balances);
	no_arg_funcs.emplace ("wallet_change_seed", &nano::json_handler::wallet_change_seed);
	no_arg_funcs.emplace ("wallet_contains", &nano::json_handler::wallet_contains);
	no_arg_funcs.emplace ("wallet_create", &nano::json_handler::wallet_create);
	no_arg_funcs.emplace ("wallet_destroy", &nano::json_handler::wallet_destroy);
	no_arg_funcs.emplace ("wallet_export", &nano::json_handler::wallet_export);
	no_arg_funcs.emplace ("wallet_frontiers", &nano::json_handler::wallet_frontiers);
	no_arg_funcs.emplace ("wallet_history", &nano::json_handler::wallet_history);
	no_arg_funcs.emplace ("wallet_info", &nano::json_handler::wallet_info);
	no_arg_funcs.emplace ("wallet_balance_total", &nano::json_handler::wallet_info);
	no_arg_funcs.emplace ("wallet_key_valid", &nano::json_handler::wallet_key_valid);
	no_arg_funcs.emplace ("wallet_ledger", &nano::json_handler::wallet_ledger);
	no_arg_funcs.emplace ("wallet_lock", &nano::json_handler::wallet_lock);
	no_arg_funcs.emplace ("wallet_pending", &nano::json_handler::wallet_pending);
	no_arg_funcs.emplace ("wallet_receivable", &nano::json_handler::wallet_receivable);
	no_arg_funcs.emplace ("wallet_representative", &nano::json_handler::wallet_representative);
	no_arg_funcs.emplace ("wallet_representative_set", &nano::json_handler::wallet_representative_set);
	no_arg_funcs.emplace ("wallet_republish", &nano::json_handler::wallet_republish);
	no_arg_funcs.emplace ("wallet_work_get", &nano::json_handler::wallet_work_get);
	no_arg_funcs.emplace ("work_generate", &nano::json_handler::work_generate);
	no_arg_funcs.emplace ("work_cancel", &nano::json_handler::work_cancel);
	no_arg_funcs.emplace ("work_get", &nano::json_handler::work_get);
	no_arg_funcs.emplace ("work_set", &nano::json_handler::work_set);
	no_arg_funcs.emplace ("work_validate", &nano::json_handler::work_validate);
	no_arg_funcs.emplace ("work_peer_add", &nano::json_handler::work_peer_add);
	no_arg_funcs.emplace ("work_peers", &nano::json_handler::work_peers);
	no_arg_funcs.emplace ("work_peers_clear", &nano::json_handler::work_peers_clear);
	no_arg_funcs.emplace ("populate_backlog", &nano::json_handler::populate_backlog);
	return no_arg_funcs;
}

/** Due to the asynchronous nature of updating confirmation heights, it can also be necessary to check active roots */
bool block_confirmed (nano::node & node, nano::store::transaction & transaction, nano::block_hash const & hash, bool include_active, bool include_only_confirmed)
{
	bool is_confirmed = false;
	if (include_active && !include_only_confirmed)
	{
		is_confirmed = true;
	}
	// Check whether the confirmation height is set
	else if (node.ledger.confirmed ().block_exists_or_pruned (transaction, hash))
	{
		is_confirmed = true;
	}
	// This just checks it's not currently undergoing an active transaction
	else if (!include_only_confirmed)
	{
		auto block (node.ledger.any ().block_get (transaction, hash));
		is_confirmed = (block != nullptr && !node.active.active (*block));
	}

	return is_confirmed;
}

char const * epoch_as_string (nano::epoch epoch)
{
	switch (epoch)
	{
		case nano::epoch::epoch_2:
			return "2";
		case nano::epoch::epoch_1:
			return "1";
		default:
			return "0";
	}
}
}<|MERGE_RESOLUTION|>--- conflicted
+++ resolved
@@ -1020,11 +1020,7 @@
 		if (!ec)
 		{
 			boost::property_tree::ptree peers_l;
-<<<<<<< HEAD
-			for (auto current = node.ledger.receivable_upper_bound (*transaction, account, 0); !current.is_end () && peers_l.size () < count; ++current)
-=======
-			for (auto current = node.ledger.any.receivable_upper_bound (transaction, account, 0), end = node.ledger.any.receivable_end (); current != end && peers_l.size () < count; ++current)
->>>>>>> 1455d49f
+			for (auto current = node.ledger.any ().receivable_upper_bound (*transaction, account, 0); !current.is_end () && peers_l.size () < count; ++current)
 			{
 				auto const & [key, info] = *current;
 				if (include_only_confirmed && !node.ledger.confirmed ().block_exists_or_pruned (*transaction, key.hash))
@@ -2997,11 +2993,7 @@
 		// The ptree container is used if there are any children nodes (e.g source/min_version) otherwise the amount container is used.
 		std::vector<std::pair<std::string, boost::property_tree::ptree>> hash_ptree_pairs;
 		std::vector<std::pair<std::string, nano::uint128_t>> hash_amount_pairs;
-<<<<<<< HEAD
-		for (auto current = node.ledger.receivable_upper_bound (*transaction, account, 0); !current.is_end () && (should_sort || peers_l.size () < count); ++current)
-=======
-		for (auto current = node.ledger.any.receivable_upper_bound (transaction, account, 0), end = node.ledger.any.receivable_end (); current != end && (should_sort || peers_l.size () < count); ++current)
->>>>>>> 1455d49f
+		for (auto current = node.ledger.any ().receivable_upper_bound (*transaction, account, 0); !current.is_end () && (should_sort || peers_l.size () < count); ++current)
 		{
 			auto const & [key, info] = *current;
 			if (include_only_confirmed && !node.ledger.confirmed ().block_exists_or_pruned (*transaction, key.hash))
@@ -4203,11 +4195,7 @@
 		auto transaction = node.store.tx_begin_read ();
 		auto & ledger = node.ledger;
 		boost::property_tree::ptree accounts;
-<<<<<<< HEAD
-		for (auto iterator = ledger.receivable_lower_bound (*transaction, start); !iterator.is_end () && accounts.size () < count;)
-=======
-		for (auto iterator = ledger.any.receivable_upper_bound (transaction, start, 0), end = ledger.any.receivable_end (); iterator != end && accounts.size () < count;)
->>>>>>> 1455d49f
+		for (auto iterator = ledger.any ().receivable_upper_bound (*transaction, start, 0); !iterator.is_end () && accounts.size () < count;)
 		{
 			auto const & [key, info] = *iterator;
 			nano::account account = key.account;
@@ -4225,11 +4213,7 @@
 					accounts.put (account.to_account (), current_account_sum.convert_to<std::string> ());
 				}
 			}
-<<<<<<< HEAD
-			iterator = ledger.receivable_upper_bound (*transaction, account);
-=======
-			iterator = ledger.any.receivable_upper_bound (transaction, account);
->>>>>>> 1455d49f
+			iterator = ledger.any ().receivable_upper_bound (*transaction, account);
 		}
 		response_l.add_child ("accounts", accounts);
 	}
@@ -4786,18 +4770,12 @@
 		auto error = node.wallets.get_accounts (wallet_id, accounts);
 		if (error == nano::wallets_error::none)
 		{
-<<<<<<< HEAD
 			boost::property_tree::ptree pending;
 			auto block_transaction = node.store.tx_begin_read ();
 			for (const auto & account : accounts)
-=======
-			nano::account const & account (i->first);
-			boost::property_tree::ptree peers_l;
-			for (auto current = node.ledger.any.receivable_upper_bound (block_transaction, account, 0), end = node.ledger.any.receivable_end (); current != end && (peers_l.size () < count); ++current)
->>>>>>> 1455d49f
 			{
 				boost::property_tree::ptree peers_l;
-				for (auto current = node.ledger.receivable_upper_bound (*block_transaction, account, 0); !current.is_end () && peers_l.size () < count; ++current)
+				for (auto current = node.ledger.any ().receivable_upper_bound (*block_transaction, account, 0); !current.is_end () && peers_l.size () < count; ++current)
 				{
 					auto const & [key, info] = *current;
 					if (include_only_confirmed && !node.ledger.confirmed ().block_exists_or_pruned (*block_transaction, key.hash))
