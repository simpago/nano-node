#include <nano/lib/config.hpp>
#include <nano/lib/json_error_response.hpp>
#include <nano/lib/timer.hpp>
#include <nano/node/bootstrap/bootstrap_lazy.hpp>
#include <nano/node/common.hpp>
#include <nano/node/election.hpp>
#include <nano/node/json_handler.hpp>
#include <nano/node/node.hpp>
#include <nano/node/node_rpc_config.hpp>
#include <nano/node/telemetry.hpp>

#include <boost/property_tree/json_parser.hpp>
#include <boost/property_tree/ptree.hpp>

#include <algorithm>
#include <chrono>
#include <vector>

namespace
{
void construct_json (nano::container_info_component * component, boost::property_tree::ptree & parent);
using ipc_json_handler_no_arg_func_map = std::unordered_map<std::string, std::function<void (nano::json_handler *)>>;
ipc_json_handler_no_arg_func_map create_ipc_json_handler_no_arg_func_map ();
auto ipc_json_handler_no_arg_funcs = create_ipc_json_handler_no_arg_func_map ();
bool block_confirmed (nano::node & node, nano::transaction & transaction, nano::block_hash const & hash, bool include_active, bool include_only_confirmed);
char const * epoch_as_string (nano::epoch);
}

nano::json_handler::json_handler (nano::node & node_a, nano::node_rpc_config const & node_rpc_config_a, std::string const & body_a, std::function<void (std::string const &)> const & response_a, std::function<void ()> stop_callback_a) :
	body (body_a),
	node (node_a),
	response (response_a),
	stop_callback (stop_callback_a),
	node_rpc_config (node_rpc_config_a)
{
}

std::function<void ()> nano::json_handler::create_worker_task (std::function<void (std::shared_ptr<nano::json_handler> const &)> const & action_a)
{
	return [rpc_l = shared_from_this (), action_a] () {
		try
		{
			action_a (rpc_l);
		}
		catch (std::runtime_error const &)
		{
			json_error_response (rpc_l->response, "Unable to parse JSON");
		}
		catch (...)
		{
			json_error_response (rpc_l->response, "Internal server error in RPC");
		}
	};
}

void nano::json_handler::process_request (bool unsafe_a)
{
	try
	{
		std::stringstream istream (body);
		boost::property_tree::read_json (istream, request);
		if (node_rpc_config.request_callback)
		{
			debug_assert (node.network_params.network.is_dev_network ());
			node_rpc_config.request_callback (request);
		}
		action = request.get<std::string> ("action");
		auto no_arg_func_iter = ipc_json_handler_no_arg_funcs.find (action);
		if (no_arg_func_iter != ipc_json_handler_no_arg_funcs.cend ())
		{
			// First try the map of options with no arguments
			no_arg_func_iter->second (this);
		}
		else
		{
			// Try the rest of the options
			if (action == "wallet_seed")
			{
				if (unsafe_a || node.network_params.network.is_dev_network ())
				{
					wallet_seed ();
				}
				else
				{
					json_error_response (response, "Unsafe RPC not allowed");
				}
			}
			else if (action == "chain")
			{
				chain ();
			}
			else if (action == "successors")
			{
				chain (true);
			}
			else if (action == "history")
			{
				response_l.put ("deprecated", "1");
				request.put ("head", request.get<std::string> ("hash"));
				account_history ();
			}
			else if (action == "knano_from_raw" || action == "krai_from_raw")
			{
				mnano_from_raw (nano::kxrb_ratio);
			}
			else if (action == "knano_to_raw" || action == "krai_to_raw")
			{
				mnano_to_raw (nano::kxrb_ratio);
			}
			else if (action == "rai_from_raw")
			{
				mnano_from_raw (nano::xrb_ratio);
			}
			else if (action == "rai_to_raw")
			{
				mnano_to_raw (nano::xrb_ratio);
			}
			else if (action == "mnano_from_raw" || action == "mrai_from_raw")
			{
				mnano_from_raw ();
			}
			else if (action == "mnano_to_raw" || action == "mrai_to_raw")
			{
				mnano_to_raw ();
			}
			else if (action == "nano_to_raw")
			{
				nano_to_raw ();
			}
			else if (action == "raw_to_nano")
			{
				raw_to_nano ();
			}
			else if (action == "password_valid")
			{
				password_valid ();
			}
			else if (action == "wallet_locked")
			{
				password_valid (true);
			}
			else
			{
				json_error_response (response, "Unknown command");
			}
		}
	}
	catch (std::runtime_error const &)
	{
		json_error_response (response, "Unable to parse JSON");
	}
	catch (...)
	{
		json_error_response (response, "Internal server error in RPC");
	}
}

void nano::json_handler::response_errors ()
{
	if (!ec && response_l.empty ())
	{
		// Return an error code if no response data was given
		ec = nano::error_rpc::empty_response;
	}
	if (ec)
	{
		boost::property_tree::ptree response_error;
		response_error.put ("error", ec.message ());
		std::stringstream ostream;
		boost::property_tree::write_json (ostream, response_error);
		response (ostream.str ());
	}
	else
	{
		std::stringstream ostream;
		boost::property_tree::write_json (ostream, response_l);
		response (ostream.str ());
	}
}

std::shared_ptr<nano::wallet> nano::json_handler::wallet_impl ()
{
	if (!ec)
	{
		std::string wallet_text (request.get<std::string> ("wallet"));
		nano::wallet_id wallet;
		if (!wallet.decode_hex (wallet_text))
		{
			if (auto existing = node.wallets.open (wallet); existing != nullptr)
			{
				return existing;
			}
			else
			{
				ec = nano::error_common::wallet_not_found;
			}
		}
		else
		{
			ec = nano::error_common::bad_wallet_number;
		}
	}
	return nullptr;
}

bool nano::json_handler::wallet_locked_impl (nano::transaction const & transaction_a, std::shared_ptr<nano::wallet> const & wallet_a)
{
	bool result (false);
	if (!ec)
	{
		if (!wallet_a->store.valid_password (transaction_a))
		{
			ec = nano::error_common::wallet_locked;
			result = true;
		}
	}
	return result;
}

bool nano::json_handler::wallet_account_impl (nano::transaction const & transaction_a, std::shared_ptr<nano::wallet> const & wallet_a, nano::account const & account_a)
{
	bool result (false);
	if (!ec)
	{
		if (wallet_a->store.find (transaction_a, account_a) != wallet_a->store.end ())
		{
			result = true;
		}
		else
		{
			ec = nano::error_common::account_not_found_wallet;
		}
	}
	return result;
}

nano::account nano::json_handler::account_impl (std::string account_text, std::error_code ec_a)
{
	nano::account result{};
	if (!ec)
	{
		if (account_text.empty ())
		{
			account_text = request.get<std::string> ("account");
		}
		if (result.decode_account (account_text))
		{
			ec = ec_a;
		}
		else if (account_text[3] == '-' || account_text[4] == '-')
		{
			// nano- and xrb- prefixes are deprecated
			response_l.put ("deprecated_account_format", "1");
		}
	}
	return result;
}

nano::account_info nano::json_handler::account_info_impl (nano::transaction const & transaction_a, nano::account const & account_a)
{
	nano::account_info result;
	if (!ec)
	{
		if (node.store.account.get (transaction_a, account_a, result))
		{
			ec = nano::error_common::account_not_found;
			node.bootstrap_initiator.bootstrap_lazy (account_a, false, false, account_a.to_account ());
		}
	}
	return result;
}

nano::amount nano::json_handler::amount_impl ()
{
	nano::amount result (0);
	if (!ec)
	{
		std::string amount_text (request.get<std::string> ("amount"));
		if (result.decode_dec (amount_text))
		{
			ec = nano::error_common::invalid_amount;
		}
	}
	return result;
}

std::shared_ptr<nano::block> nano::json_handler::block_impl (bool signature_work_required)
{
	bool const json_block_l = request.get<bool> ("json_block", false);
	std::shared_ptr<nano::block> result{ nullptr };
	if (!ec)
	{
		boost::property_tree::ptree block_l;
		if (json_block_l)
		{
			block_l = request.get_child ("block");
		}
		else
		{
			std::string block_text (request.get<std::string> ("block"));
			std::stringstream block_stream (block_text);
			try
			{
				boost::property_tree::read_json (block_stream, block_l);
			}
			catch (...)
			{
				ec = nano::error_blocks::invalid_block;
			}
		}
		if (!ec)
		{
			if (!signature_work_required)
			{
				block_l.put ("signature", "0");
				block_l.put ("work", "0");
			}
			result = nano::deserialize_block_json (block_l);
			if (result == nullptr)
			{
				ec = nano::error_blocks::invalid_block;
			}
		}
	}
	return result;
}

nano::block_hash nano::json_handler::hash_impl (std::string search_text)
{
	nano::block_hash result (0);
	if (!ec)
	{
		std::string hash_text (request.get<std::string> (search_text));
		if (result.decode_hex (hash_text))
		{
			ec = nano::error_blocks::invalid_block_hash;
		}
	}
	return result;
}

nano::amount nano::json_handler::threshold_optional_impl ()
{
	nano::amount result (0);
	boost::optional<std::string> threshold_text (request.get_optional<std::string> ("threshold"));
	if (!ec && threshold_text.is_initialized ())
	{
		if (result.decode_dec (threshold_text.get ()))
		{
			ec = nano::error_common::bad_threshold;
		}
	}
	return result;
}

uint64_t nano::json_handler::work_optional_impl ()
{
	uint64_t result (0);
	boost::optional<std::string> work_text (request.get_optional<std::string> ("work"));
	if (!ec && work_text.is_initialized ())
	{
		if (nano::from_string_hex (work_text.get (), result))
		{
			ec = nano::error_common::bad_work_format;
		}
	}
	return result;
}

uint64_t nano::json_handler::difficulty_optional_impl (nano::work_version const version_a)
{
	auto difficulty (node.default_difficulty (version_a));
	boost::optional<std::string> difficulty_text (request.get_optional<std::string> ("difficulty"));
	if (!ec && difficulty_text.is_initialized ())
	{
		if (nano::from_string_hex (difficulty_text.get (), difficulty))
		{
			ec = nano::error_rpc::bad_difficulty_format;
		}
	}
	return difficulty;
}

uint64_t nano::json_handler::difficulty_ledger (nano::block const & block_a)
{
	nano::block_details details (nano::epoch::epoch_0, false, false, false);
	bool details_found (false);
	auto transaction (node.store.tx_begin_read ());
	// Previous block find
	std::shared_ptr<nano::block> block_previous (nullptr);
	auto previous (block_a.previous ());
	if (!previous.is_zero ())
	{
		block_previous = node.store.block.get (transaction, previous);
	}
	// Send check
	if (block_previous != nullptr)
	{
		auto is_send = node.store.block.balance (transaction, previous) > block_a.balance ().number ();
		details = nano::block_details (nano::epoch::epoch_0, is_send, false, false);
		details_found = true;
	}
	// Epoch check
	if (block_previous != nullptr)
	{
		auto epoch = block_previous->sideband ().details ().epoch ();
		details = nano::block_details (epoch, details.is_send (), details.is_receive (), details.is_epoch ());
	}
	auto link (block_a.link ());
	if (!link.is_zero () && !details.is_send ())
	{
		auto block_link (node.store.block.get (transaction, link.as_block_hash ()));
		if (block_link != nullptr && node.store.pending.exists (transaction, nano::pending_key (block_a.account (), link.as_block_hash ())))
		{
			auto epoch = std::max (details.epoch (), block_link->sideband ().details ().epoch ());
			details = nano::block_details (epoch, details.is_send (), true, details.is_epoch ());
			details_found = true;
		}
	}
	return details_found ? node.network_params.work.threshold (block_a.work_version (), details) : node.default_difficulty (block_a.work_version ());
}

double nano::json_handler::multiplier_optional_impl (nano::work_version const version_a, uint64_t & difficulty)
{
	double multiplier (1.);
	boost::optional<std::string> multiplier_text (request.get_optional<std::string> ("multiplier"));
	if (!ec && multiplier_text.is_initialized ())
	{
		auto success = boost::conversion::try_lexical_convert<double> (multiplier_text.get (), multiplier);
		if (success && multiplier > 0.)
		{
			difficulty = nano::difficulty::from_multiplier (multiplier, node.default_difficulty (version_a));
		}
		else
		{
			ec = nano::error_rpc::bad_multiplier_format;
		}
	}
	return multiplier;
}

nano::work_version nano::json_handler::work_version_optional_impl (nano::work_version const default_a)
{
	nano::work_version result = default_a;
	boost::optional<std::string> version_text (request.get_optional<std::string> ("version"));
	if (!ec && version_text.is_initialized ())
	{
		if (*version_text == nano::to_string (nano::work_version::work_1))
		{
			result = nano::work_version::work_1;
		}
		else
		{
			ec = nano::error_rpc::bad_work_version;
		}
	}
	return result;
}

namespace
{
bool decode_unsigned (std::string const & text, uint64_t & number)
{
	bool result;
	std::size_t end;
	try
	{
		number = std::stoull (text, &end);
		result = false;
	}
	catch (std::invalid_argument const &)
	{
		result = true;
	}
	catch (std::out_of_range const &)
	{
		result = true;
	}
	result = result || end != text.size ();
	return result;
}
}

uint64_t nano::json_handler::count_impl ()
{
	uint64_t result (0);
	if (!ec)
	{
		std::string count_text (request.get<std::string> ("count"));
		if (decode_unsigned (count_text, result) || result == 0)
		{
			ec = nano::error_common::invalid_count;
		}
	}
	return result;
}

uint64_t nano::json_handler::count_optional_impl (uint64_t result)
{
	boost::optional<std::string> count_text (request.get_optional<std::string> ("count"));
	if (!ec && count_text.is_initialized ())
	{
		if (decode_unsigned (count_text.get (), result))
		{
			ec = nano::error_common::invalid_count;
		}
	}
	return result;
}

uint64_t nano::json_handler::offset_optional_impl (uint64_t result)
{
	boost::optional<std::string> offset_text (request.get_optional<std::string> ("offset"));
	if (!ec && offset_text.is_initialized ())
	{
		if (decode_unsigned (offset_text.get (), result))
		{
			ec = nano::error_rpc::invalid_offset;
		}
	}
	return result;
}

void nano::json_handler::account_balance ()
{
	auto account (account_impl ());
	if (!ec)
	{
		bool const include_only_confirmed = request.get<bool> ("include_only_confirmed", true);
		auto balance (node.balance_pending (account, include_only_confirmed));
		response_l.put ("balance", balance.first.convert_to<std::string> ());
		response_l.put ("pending", balance.second.convert_to<std::string> ());
		response_l.put ("receivable", balance.second.convert_to<std::string> ());
	}
	response_errors ();
}

void nano::json_handler::account_block_count ()
{
	auto account (account_impl ());
	if (!ec)
	{
		auto transaction (node.store.tx_begin_read ());
		auto info (account_info_impl (transaction, account));
		if (!ec)
		{
			response_l.put ("block_count", std::to_string (info.block_count));
		}
	}
	response_errors ();
}

void nano::json_handler::account_create ()
{
	node.workers->push_task (create_worker_task ([] (std::shared_ptr<nano::json_handler> const & rpc_l) {
		auto wallet (rpc_l->wallet_impl ());
		if (!rpc_l->ec)
		{
			bool const generate_work = rpc_l->request.get<bool> ("work", true);
			nano::account new_key;
			auto index_text (rpc_l->request.get_optional<std::string> ("index"));
			if (index_text.is_initialized ())
			{
				uint64_t index;
				if (decode_unsigned (index_text.get (), index) || index > static_cast<uint64_t> (std::numeric_limits<uint32_t>::max ()))
				{
					rpc_l->ec = nano::error_common::invalid_index;
				}
				else
				{
					new_key = wallet->deterministic_insert (static_cast<uint32_t> (index), generate_work);
				}
			}
			else
			{
				new_key = wallet->deterministic_insert (generate_work);
			}

			if (!rpc_l->ec)
			{
				if (!new_key.is_zero ())
				{
					rpc_l->response_l.put ("account", new_key.to_account ());
				}
				else
				{
					rpc_l->ec = nano::error_common::wallet_locked;
				}
			}
		}
		rpc_l->response_errors ();
	}));
}

void nano::json_handler::account_get ()
{
	std::string key_text (request.get<std::string> ("key"));
	nano::public_key pub;
	if (!pub.decode_hex (key_text))
	{
		response_l.put ("account", pub.to_account ());
	}
	else
	{
		ec = nano::error_common::bad_public_key;
	}
	response_errors ();
}

void nano::json_handler::account_info ()
{
	auto account (account_impl ());
	if (!ec)
	{
		bool const representative = request.get<bool> ("representative", false);
		bool const weight = request.get<bool> ("weight", false);
		bool const pending = request.get<bool> ("pending", false);
		bool const receivable = request.get<bool> ("receivable", pending);
		bool const include_confirmed = request.get<bool> ("include_confirmed", false);
		auto transaction (node.store.tx_begin_read ());
		auto info (account_info_impl (transaction, account));
		nano::confirmation_height_info confirmation_height_info;
		node.store.confirmation_height.get (transaction, account, confirmation_height_info);
		if (!ec)
		{
			response_l.put ("frontier", info.head.to_string ());
			response_l.put ("open_block", info.open_block.to_string ());
			response_l.put ("representative_block", node.ledger.representative (transaction, info.head).to_string ());
			nano::amount balance_l (info.balance);
			std::string balance;
			balance_l.encode_dec (balance);

			response_l.put ("balance", balance);

			nano::amount confirmed_balance_l;
			if (include_confirmed)
			{
				if (info.block_count != confirmation_height_info.height)
				{
					confirmed_balance_l = node.ledger.balance (transaction, confirmation_height_info.frontier);
				}
				else
				{
					// block_height and confirmed height are the same, so can just reuse balance
					confirmed_balance_l = balance_l;
				}
				std::string confirmed_balance;
				confirmed_balance_l.encode_dec (confirmed_balance);
				response_l.put ("confirmed_balance", confirmed_balance);
			}

			response_l.put ("modified_timestamp", std::to_string (info.modified));
			response_l.put ("block_count", std::to_string (info.block_count));
			response_l.put ("account_version", epoch_as_string (info.epoch ()));
			auto confirmed_frontier = confirmation_height_info.frontier.to_string ();
			if (include_confirmed)
			{
				response_l.put ("confirmed_height", std::to_string (confirmation_height_info.height));
				response_l.put ("confirmed_frontier", confirmed_frontier);
			}
			else
			{
				// For backwards compatibility purposes
				response_l.put ("confirmation_height", std::to_string (confirmation_height_info.height));
				response_l.put ("confirmation_height_frontier", confirmed_frontier);
			}

			std::shared_ptr<nano::block> confirmed_frontier_block;
			if (include_confirmed && confirmation_height_info.height > 0)
			{
				confirmed_frontier_block = node.store.block.get (transaction, confirmation_height_info.frontier);
			}

			if (representative)
			{
				response_l.put ("representative", info.representative.to_account ());
				if (include_confirmed)
				{
					nano::account confirmed_representative{};
					if (confirmed_frontier_block)
					{
						confirmed_representative = confirmed_frontier_block->representative ();
						if (confirmed_representative.is_zero ())
						{
							confirmed_representative = node.store.block.get (transaction, node.ledger.representative (transaction, confirmation_height_info.frontier))->representative ();
						}
					}

					response_l.put ("confirmed_representative", confirmed_representative.to_account ());
				}
			}
			if (weight)
			{
				auto account_weight (node.ledger.weight (account));
				response_l.put ("weight", account_weight.convert_to<std::string> ());
			}
			if (receivable)
			{
				auto account_receivable = node.ledger.account_receivable (transaction, account);
				response_l.put ("pending", account_receivable.convert_to<std::string> ());
				response_l.put ("receivable", account_receivable.convert_to<std::string> ());

				if (include_confirmed)
				{
					auto account_receivable = node.ledger.account_receivable (transaction, account, true);
					response_l.put ("confirmed_pending", account_receivable.convert_to<std::string> ());
					response_l.put ("confirmed_receivable", account_receivable.convert_to<std::string> ());
				}
			}
		}
	}
	response_errors ();
}

void nano::json_handler::account_key ()
{
	auto account (account_impl ());
	if (!ec)
	{
		response_l.put ("key", account.to_string ());
	}
	response_errors ();
}

void nano::json_handler::account_list ()
{
	auto wallet (wallet_impl ());
	if (!ec)
	{
		boost::property_tree::ptree accounts;
		auto transaction (node.wallets.tx_begin_read ());
		for (auto i (wallet->store.begin (transaction)), j (wallet->store.end ()); i != j; ++i)
		{
			boost::property_tree::ptree entry;
			entry.put ("", nano::account (i->first).to_account ());
			accounts.push_back (std::make_pair ("", entry));
		}
		response_l.add_child ("accounts", accounts);
	}
	response_errors ();
}

void nano::json_handler::account_move ()
{
	node.workers->push_task (create_worker_task ([] (std::shared_ptr<nano::json_handler> const & rpc_l) {
		auto wallet (rpc_l->wallet_impl ());
		if (!rpc_l->ec)
		{
			std::string source_text (rpc_l->request.get<std::string> ("source"));
			auto accounts_text (rpc_l->request.get_child ("accounts"));
			nano::wallet_id source;
			if (!source.decode_hex (source_text))
			{
				auto existing (rpc_l->node.wallets.items.find (source));
				if (existing != rpc_l->node.wallets.items.end ())
				{
					auto source (existing->second);
					std::vector<nano::public_key> accounts;
					for (auto i (accounts_text.begin ()), n (accounts_text.end ()); i != n; ++i)
					{
						auto account (rpc_l->account_impl (i->second.get<std::string> ("")));
						accounts.push_back (account);
					}
					auto transaction (rpc_l->node.wallets.tx_begin_write ());
					auto error (wallet->store.move (transaction, source->store, accounts));
					rpc_l->response_l.put ("moved", error ? "0" : "1");
				}
				else
				{
					rpc_l->ec = nano::error_rpc::source_not_found;
				}
			}
			else
			{
				rpc_l->ec = nano::error_rpc::bad_source;
			}
		}
		rpc_l->response_errors ();
	}));
}

void nano::json_handler::account_remove ()
{
	node.workers->push_task (create_worker_task ([] (std::shared_ptr<nano::json_handler> const & rpc_l) {
		auto wallet (rpc_l->wallet_impl ());
		auto account (rpc_l->account_impl ());
		if (!rpc_l->ec)
		{
			auto transaction (rpc_l->node.wallets.tx_begin_write ());
			rpc_l->wallet_locked_impl (transaction, wallet);
			rpc_l->wallet_account_impl (transaction, wallet, account);
			if (!rpc_l->ec)
			{
				wallet->store.erase (transaction, account);
				rpc_l->response_l.put ("removed", "1");
			}
		}
		rpc_l->response_errors ();
	}));
}

void nano::json_handler::account_representative ()
{
	auto account (account_impl ());
	if (!ec)
	{
		auto transaction (node.store.tx_begin_read ());
		auto info (account_info_impl (transaction, account));
		if (!ec)
		{
			response_l.put ("representative", info.representative.to_account ());
		}
	}
	response_errors ();
}

void nano::json_handler::account_representative_set ()
{
	node.workers->push_task (create_worker_task ([work_generation_enabled = node.work_generation_enabled ()] (std::shared_ptr<nano::json_handler> const & rpc_l) {
		auto wallet (rpc_l->wallet_impl ());
		auto account (rpc_l->account_impl ());
		std::string representative_text (rpc_l->request.get<std::string> ("representative"));
		auto representative (rpc_l->account_impl (representative_text, nano::error_rpc::bad_representative_number));
		if (!rpc_l->ec)
		{
			auto work (rpc_l->work_optional_impl ());
			if (!rpc_l->ec && work)
			{
				auto transaction (rpc_l->node.wallets.tx_begin_write ());
				rpc_l->wallet_locked_impl (transaction, wallet);
				rpc_l->wallet_account_impl (transaction, wallet, account);
				if (!rpc_l->ec)
				{
					auto block_transaction (rpc_l->node.store.tx_begin_read ());
					auto info (rpc_l->account_info_impl (block_transaction, account));
					if (!rpc_l->ec)
					{
						nano::block_details details (info.epoch (), false, false, false);
						if (rpc_l->node.network_params.work.difficulty (nano::work_version::work_1, info.head, work) < rpc_l->node.network_params.work.threshold (nano::work_version::work_1, details))
						{
							rpc_l->ec = nano::error_common::invalid_work;
						}
					}
				}
			}
			else if (!rpc_l->ec) // work == 0
			{
				if (!work_generation_enabled)
				{
					rpc_l->ec = nano::error_common::disabled_work_generation;
				}
			}
			if (!rpc_l->ec)
			{
				bool generate_work (work == 0); // Disable work generation if "work" option is provided
				auto response_a (rpc_l->response);
				auto response_data (std::make_shared<boost::property_tree::ptree> (rpc_l->response_l));
				wallet->change_async (
				account, representative, [response_a, response_data] (std::shared_ptr<nano::block> const & block) {
					if (block != nullptr)
					{
						response_data->put ("block", block->hash ().to_string ());
						std::stringstream ostream;
						boost::property_tree::write_json (ostream, *response_data);
						response_a (ostream.str ());
					}
					else
					{
						json_error_response (response_a, "Error generating block");
					}
				},
				work, generate_work);
			}
		}
		// Because of change_async
		if (rpc_l->ec)
		{
			rpc_l->response_errors ();
		}
	}));
}

void nano::json_handler::account_weight ()
{
	auto account (account_impl ());
	if (!ec)
	{
		auto balance (node.weight (account));
		response_l.put ("weight", balance.convert_to<std::string> ());
	}
	response_errors ();
}

void nano::json_handler::accounts_balances ()
{
	boost::property_tree::ptree balances;
	auto transaction = node.store.tx_begin_read ();
	for (auto & account_from_request : request.get_child ("accounts"))
	{
		boost::property_tree::ptree entry;
		auto account = account_impl (account_from_request.second.data ());
		if (!ec)
		{
			nano::account_info info;
			if (!node.store.account.get (transaction, account, info))
			{
				auto balance = node.balance_pending (account, false);
				entry.put ("balance", balance.first.convert_to<std::string> ());
				entry.put ("pending", balance.second.convert_to<std::string> ());
				entry.put ("receivable", balance.second.convert_to<std::string> ());
				balances.put_child (account_from_request.second.data (), entry);
				continue;
			}
			else
			{
				ec = nano::error_common::account_not_found;
			}
		}
		entry.put ("error", ec.message ());
		balances.put_child (account_from_request.second.data (), entry);
		ec = {};
	}
	response_l.add_child ("balances", balances);
	response_errors ();
}

void nano::json_handler::accounts_representatives ()
{
	boost::property_tree::ptree representatives;
	auto transaction = node.store.tx_begin_read ();
	for (auto & account_from_request : request.get_child ("accounts"))
	{
		auto account = account_impl (account_from_request.second.data ());
		if (!ec)
		{
			auto info = account_info_impl (transaction, account);
			if (!ec)
			{
				representatives.put (account_from_request.second.data (), info.representative.to_account ());
				continue;
			}
		}
		representatives.put (account_from_request.second.data (), boost::format ("error: %1%") % ec.message ());
		ec = {};
	}
	response_l.add_child ("representatives", representatives);
	response_errors ();
}

void nano::json_handler::accounts_create ()
{
	node.workers->push_task (create_worker_task ([] (std::shared_ptr<nano::json_handler> const & rpc_l) {
		auto wallet (rpc_l->wallet_impl ());
		auto count (rpc_l->count_impl ());
		if (!rpc_l->ec)
		{
			bool const generate_work = rpc_l->request.get<bool> ("work", false);
			boost::property_tree::ptree accounts;
			for (auto i (0); accounts.size () < count; ++i)
			{
				nano::account new_key (wallet->deterministic_insert (generate_work));
				if (!new_key.is_zero ())
				{
					boost::property_tree::ptree entry;
					entry.put ("", new_key.to_account ());
					accounts.push_back (std::make_pair ("", entry));
				}
			}
			rpc_l->response_l.add_child ("accounts", accounts);
		}
		rpc_l->response_errors ();
	}));
}

void nano::json_handler::accounts_frontiers ()
{
	boost::property_tree::ptree frontiers;
	auto transaction = node.store.tx_begin_read ();
	for (auto & account_from_request : request.get_child ("accounts"))
	{
		auto account = account_impl (account_from_request.second.data ());
		if (!ec)
		{
			auto latest = node.ledger.latest (transaction, account);
			if (!latest.is_zero ())
			{
				frontiers.put (account.to_account (), latest.to_string ());
				continue;
			}
			else
			{
				ec = nano::error_common::account_not_found;
			}
		}
		frontiers.put (account_from_request.second.data (), boost::str (boost::format ("error: %1%") % ec.message ()));
		ec = {};
	}
	response_l.add_child ("frontiers", frontiers);
	response_errors ();
}

void nano::json_handler::accounts_pending ()
{
	response_l.put ("deprecated", "1");
	accounts_receivable ();
}

void nano::json_handler::accounts_receivable ()
{
	auto count (count_optional_impl ());
	auto threshold (threshold_optional_impl ());
	bool const source = request.get<bool> ("source", false);
	bool const include_active = request.get<bool> ("include_active", false);
	bool const include_only_confirmed = request.get<bool> ("include_only_confirmed", true);
	bool const sorting = request.get<bool> ("sorting", false);
	auto simple (threshold.is_zero () && !source && !sorting); // if simple, response is a list of hashes for each account
	boost::property_tree::ptree pending;
	auto transaction (node.store.tx_begin_read ());
	for (auto & accounts : request.get_child ("accounts"))
	{
		auto account (account_impl (accounts.second.data ()));
		if (!ec)
		{
			boost::property_tree::ptree peers_l;
			for (auto i (node.store.pending.begin (transaction, nano::pending_key (account, 0))), n (node.store.pending.end ()); i != n && nano::pending_key (i->first).account == account && peers_l.size () < count; ++i)
			{
				nano::pending_key const & key (i->first);
				if (block_confirmed (node, transaction, key.hash, include_active, include_only_confirmed))
				{
					if (simple)
					{
						boost::property_tree::ptree entry;
						entry.put ("", key.hash.to_string ());
						peers_l.push_back (std::make_pair ("", entry));
					}
					else
					{
						nano::pending_info const & info (i->second);
						if (info.amount.number () >= threshold.number ())
						{
							if (source)
							{
								boost::property_tree::ptree pending_tree;
								pending_tree.put ("amount", info.amount.number ().convert_to<std::string> ());
								pending_tree.put ("source", info.source.to_account ());
								peers_l.add_child (key.hash.to_string (), pending_tree);
							}
							else
							{
								peers_l.put (key.hash.to_string (), info.amount.number ().convert_to<std::string> ());
							}
						}
					}
				}
			}
			if (sorting && !simple)
			{
				if (source)
				{
					peers_l.sort ([] (auto const & child1, auto const & child2) -> bool {
						return child1.second.template get<nano::uint128_t> ("amount") > child2.second.template get<nano::uint128_t> ("amount");
					});
				}
				else
				{
					peers_l.sort ([] (auto const & child1, auto const & child2) -> bool {
						return child1.second.template get<nano::uint128_t> ("") > child2.second.template get<nano::uint128_t> ("");
					});
				}
			}
			if (!peers_l.empty ())
			{
				pending.add_child (account.to_account (), peers_l);
			}
		}
	}
	response_l.add_child ("blocks", pending);
	response_errors ();
}

void nano::json_handler::active_difficulty ()
{
	auto include_trend (request.get<bool> ("include_trend", false));
	auto const multiplier_active = 1.0;
	auto const default_difficulty (node.default_difficulty (nano::work_version::work_1));
	auto const default_receive_difficulty (node.default_receive_difficulty (nano::work_version::work_1));
	auto const receive_current_denormalized (node.network_params.work.denormalized_multiplier (multiplier_active, node.network_params.work.get_epoch_2_receive ()));
	response_l.put ("deprecated", "1");
	response_l.put ("network_minimum", nano::to_string_hex (default_difficulty));
	response_l.put ("network_receive_minimum", nano::to_string_hex (default_receive_difficulty));
	response_l.put ("network_current", nano::to_string_hex (nano::difficulty::from_multiplier (multiplier_active, default_difficulty)));
	response_l.put ("network_receive_current", nano::to_string_hex (nano::difficulty::from_multiplier (receive_current_denormalized, default_receive_difficulty)));
	response_l.put ("multiplier", 1.0);
	if (include_trend)
	{
		boost::property_tree::ptree difficulty_trend_l;

		// To keep this RPC backwards-compatible
		boost::property_tree::ptree entry;
		entry.put ("", "1.000000000000000");
		difficulty_trend_l.push_back (std::make_pair ("", entry));

		response_l.add_child ("difficulty_trend", difficulty_trend_l);
	}
	response_errors ();
}

void nano::json_handler::available_supply ()
{
	auto genesis_balance (node.balance (node.network_params.ledger.genesis->account ())); // Cold storage genesis
	auto landing_balance (node.balance (nano::account ("059F68AAB29DE0D3A27443625C7EA9CDDB6517A8B76FE37727EF6A4D76832AD5"))); // Active unavailable account
	auto faucet_balance (node.balance (nano::account ("8E319CE6F3025E5B2DF66DA7AB1467FE48F1679C13DD43BFDB29FA2E9FC40D3B"))); // Faucet account
	auto burned_balance ((node.balance_pending (nano::account{}, false)).second); // Burning 0 account
	auto available (nano::dev::constants.genesis_amount - genesis_balance - landing_balance - faucet_balance - burned_balance);
	response_l.put ("available", available.convert_to<std::string> ());
	response_errors ();
}

void nano::json_handler::block_info ()
{
	auto hash (hash_impl ());
	if (!ec)
	{
		auto transaction (node.store.tx_begin_read ());
		auto block (node.store.block.get (transaction, hash));
		if (block != nullptr)
		{
			nano::account account (block->account ().is_zero () ? block->sideband ().account () : block->account ());
			response_l.put ("block_account", account.to_account ());
			bool error_or_pruned (false);
			auto amount (node.ledger.amount_safe (transaction, hash, error_or_pruned));
			if (!error_or_pruned)
			{
				response_l.put ("amount", amount.convert_to<std::string> ());
			}
			auto balance (node.ledger.balance (transaction, hash));
			response_l.put ("balance", balance.convert_to<std::string> ());
			response_l.put ("height", std::to_string (block->sideband ().height ()));
			response_l.put ("local_timestamp", std::to_string (block->sideband ().timestamp ()));
			response_l.put ("successor", block->sideband ().successor ().to_string ());
			auto confirmed (node.ledger.block_confirmed (transaction, hash));
			response_l.put ("confirmed", confirmed);

			bool json_block_l = request.get<bool> ("json_block", false);
			if (json_block_l)
			{
				boost::property_tree::ptree block_node_l;
				block->serialize_json (block_node_l);
				response_l.add_child ("contents", block_node_l);
			}
			else
			{
				std::string contents;
				block->serialize_json (contents);
				response_l.put ("contents", contents);
			}
			if (block->type () == nano::block_type::state)
			{
				auto subtype (nano::state_subtype (block->sideband ().details ()));
				response_l.put ("subtype", subtype);
			}
		}
		else
		{
			ec = nano::error_blocks::not_found;
		}
	}
	response_errors ();
}

void nano::json_handler::block_confirm ()
{
	auto hash (hash_impl ());
	if (!ec)
	{
		auto transaction (node.store.tx_begin_read ());
		auto block_l (node.store.block.get (transaction, hash));
		if (block_l != nullptr)
		{
			if (!node.ledger.block_confirmed (transaction, hash))
			{
				// Start new confirmation for unconfirmed (or not being confirmed) block
				if (!node.confirmation_height_processor.is_processing_block (hash))
				{
					node.block_confirm (std::move (block_l));
				}
			}
			else
			{
				// Add record in confirmation history for confirmed block
				nano::election_status status{ block_l, 0, 0, std::chrono::duration_cast<std::chrono::milliseconds> (std::chrono::system_clock::now ().time_since_epoch ()), std::chrono::duration_values<std::chrono::milliseconds>::zero (), 0, 1, 0, nano::election_status_type::active_confirmation_height };
				node.active.add_recently_cemented (status);
				// Trigger callback for confirmed block
				node.block_arrival.add (hash);
				auto account (node.ledger.account (transaction, hash));
				bool error_or_pruned (false);
				auto amount (node.ledger.amount_safe (transaction, hash, error_or_pruned));
				bool is_state_send (false);
				bool is_state_epoch (false);
				if (!error_or_pruned)
				{
					if (auto state = dynamic_cast<nano::state_block *> (block_l.get ()))
					{
						is_state_send = node.ledger.is_send (transaction, *state);
						is_state_epoch = amount == 0 && node.ledger.is_epoch_link (state->link ());
					}
				}
				node.observers.blocks.notify (status, {}, account, amount, is_state_send, is_state_epoch);
			}
			response_l.put ("started", "1");
		}
		else
		{
			ec = nano::error_blocks::not_found;
		}
	}
	response_errors ();
}

void nano::json_handler::blocks ()
{
	bool const json_block_l = request.get<bool> ("json_block", false);
	boost::property_tree::ptree blocks;
	auto transaction (node.store.tx_begin_read ());
	for (boost::property_tree::ptree::value_type & hashes : request.get_child ("hashes"))
	{
		if (!ec)
		{
			std::string hash_text = hashes.second.data ();
			nano::block_hash hash;
			if (!hash.decode_hex (hash_text))
			{
				auto block (node.store.block.get (transaction, hash));
				if (block != nullptr)
				{
					if (json_block_l)
					{
						boost::property_tree::ptree block_node_l;
						block->serialize_json (block_node_l);
						blocks.add_child (hash_text, block_node_l);
					}
					else
					{
						std::string contents;
						block->serialize_json (contents);
						blocks.put (hash_text, contents);
					}
				}
				else
				{
					ec = nano::error_blocks::not_found;
				}
			}
			else
			{
				ec = nano::error_blocks::bad_hash_number;
			}
		}
	}
	response_l.add_child ("blocks", blocks);
	response_errors ();
}

void nano::json_handler::blocks_info ()
{
	bool const pending = request.get<bool> ("pending", false);
	bool const receivable = request.get<bool> ("receivable", pending);
	bool const receive_hash = request.get<bool> ("receive_hash", false);
	bool const source = request.get<bool> ("source", false);
	bool const json_block_l = request.get<bool> ("json_block", false);
	bool const include_not_found = request.get<bool> ("include_not_found", false);

	boost::property_tree::ptree blocks;
	boost::property_tree::ptree blocks_not_found;
	auto transaction (node.store.tx_begin_read ());
	for (boost::property_tree::ptree::value_type & hashes : request.get_child ("hashes"))
	{
		if (!ec)
		{
			std::string hash_text = hashes.second.data ();
			nano::block_hash hash;
			if (!hash.decode_hex (hash_text))
			{
				auto block (node.store.block.get (transaction, hash));
				if (block != nullptr)
				{
					boost::property_tree::ptree entry;
					nano::account account (block->account ().is_zero () ? block->sideband ().account () : block->account ());
					entry.put ("block_account", account.to_account ());
					bool error_or_pruned (false);
					auto amount (node.ledger.amount_safe (transaction, hash, error_or_pruned));
					if (!error_or_pruned)
					{
						entry.put ("amount", amount.convert_to<std::string> ());
					}
					auto balance (node.ledger.balance (transaction, hash));
					entry.put ("balance", balance.convert_to<std::string> ());
					entry.put ("height", std::to_string (block->sideband ().height ()));
					entry.put ("local_timestamp", std::to_string (block->sideband ().timestamp ()));
					entry.put ("successor", block->sideband ().successor ().to_string ());
					auto confirmed (node.ledger.block_confirmed (transaction, hash));
					entry.put ("confirmed", confirmed);

					if (json_block_l)
					{
						boost::property_tree::ptree block_node_l;
						block->serialize_json (block_node_l);
						entry.add_child ("contents", block_node_l);
					}
					else
					{
						std::string contents;
						block->serialize_json (contents);
						entry.put ("contents", contents);
					}
					if (block->type () == nano::block_type::state)
					{
						auto subtype (nano::state_subtype (block->sideband ().details ()));
						entry.put ("subtype", subtype);
					}
					if (receivable || receive_hash)
					{
						auto destination (node.ledger.block_destination (transaction, *block));
						if (destination.is_zero ())
						{
							if (receivable)
							{
								entry.put ("pending", "0");
								entry.put ("receivable", "0");
							}
							if (receive_hash)
							{
								entry.put ("receive_hash", nano::block_hash (0).to_string ());
							}
						}
						else if (node.store.pending.exists (transaction, nano::pending_key (destination, hash)))
						{
							if (receivable)
							{
								entry.put ("pending", "1");
								entry.put ("receivable", "1");
							}
							if (receive_hash)
							{
								entry.put ("receive_hash", nano::block_hash (0).to_string ());
							}
						}
						else
						{
							if (receivable)
							{
								entry.put ("pending", "0");
								entry.put ("receivable", "0");
							}
							if (receive_hash)
							{
								std::shared_ptr<nano::block> receive_block = node.ledger.find_receive_block_by_send_hash (transaction, destination, hash);
								std::string receive_hash = receive_block ? receive_block->hash ().to_string () : nano::block_hash (0).to_string ();
								entry.put ("receive_hash", receive_hash);
							}
						}
					}
					if (source)
					{
						nano::block_hash source_hash (node.ledger.block_source (transaction, *block));
						auto block_a (node.store.block.get (transaction, source_hash));
						if (block_a != nullptr)
						{
							auto source_account (node.ledger.account (transaction, source_hash));
							entry.put ("source_account", source_account.to_account ());
						}
						else
						{
							entry.put ("source_account", "0");
						}
					}
					blocks.push_back (std::make_pair (hash_text, entry));
				}
				else if (include_not_found)
				{
					boost::property_tree::ptree entry;
					entry.put ("", hash_text);
					blocks_not_found.push_back (std::make_pair ("", entry));
				}
				else
				{
					ec = nano::error_blocks::not_found;
				}
			}
			else
			{
				ec = nano::error_blocks::bad_hash_number;
			}
		}
	}
	if (!ec)
	{
		response_l.add_child ("blocks", blocks);
		if (include_not_found)
		{
			response_l.add_child ("blocks_not_found", blocks_not_found);
		}
	}
	response_errors ();
}

void nano::json_handler::block_account ()
{
	auto hash (hash_impl ());
	if (!ec)
	{
		auto transaction (node.store.tx_begin_read ());
		if (node.store.block.exists (transaction, hash))
		{
			auto account (node.ledger.account (transaction, hash));
			response_l.put ("account", account.to_account ());
		}
		else
		{
			ec = nano::error_blocks::not_found;
		}
	}
	response_errors ();
}

void nano::json_handler::block_count ()
{
	response_l.put ("count", std::to_string (node.ledger.cache.block_count));
	response_l.put ("unchecked", std::to_string (node.unchecked.count (node.store.tx_begin_read ())));
	response_l.put ("cemented", std::to_string (node.ledger.cache.cemented_count));
	if (node.flags.enable_pruning)
	{
		response_l.put ("full", std::to_string (node.ledger.cache.block_count - node.ledger.cache.pruned_count));
		response_l.put ("pruned", std::to_string (node.ledger.cache.pruned_count));
	}
	response_errors ();
}

void nano::json_handler::block_create ()
{
	std::string type (request.get<std::string> ("type"));
	nano::wallet_id wallet (0);
	// Default to work_1 if not specified
	auto work_version (work_version_optional_impl (nano::work_version::work_1));
	auto difficulty_l (difficulty_optional_impl (work_version));
	boost::optional<std::string> wallet_text (request.get_optional<std::string> ("wallet"));
	if (!ec && wallet_text.is_initialized ())
	{
		if (wallet.decode_hex (wallet_text.get ()))
		{
			ec = nano::error_common::bad_wallet_number;
		}
	}
	nano::account account{};
	boost::optional<std::string> account_text (request.get_optional<std::string> ("account"));
	if (!ec && account_text.is_initialized ())
	{
		account = account_impl (account_text.get ());
	}
	nano::account representative{};
	boost::optional<std::string> representative_text (request.get_optional<std::string> ("representative"));
	if (!ec && representative_text.is_initialized ())
	{
		representative = account_impl (representative_text.get (), nano::error_rpc::bad_representative_number);
	}
	nano::account destination{};
	boost::optional<std::string> destination_text (request.get_optional<std::string> ("destination"));
	if (!ec && destination_text.is_initialized ())
	{
		destination = account_impl (destination_text.get (), nano::error_rpc::bad_destination);
	}
	nano::block_hash source (0);
	boost::optional<std::string> source_text (request.get_optional<std::string> ("source"));
	if (!ec && source_text.is_initialized ())
	{
		if (source.decode_hex (source_text.get ()))
		{
			ec = nano::error_rpc::bad_source;
		}
	}
	nano::amount amount (0);
	boost::optional<std::string> amount_text (request.get_optional<std::string> ("amount"));
	if (!ec && amount_text.is_initialized ())
	{
		if (amount.decode_dec (amount_text.get ()))
		{
			ec = nano::error_common::invalid_amount;
		}
	}
	auto work (work_optional_impl ());
	nano::raw_key prv;
	prv.clear ();
	nano::block_hash previous (0);
	nano::amount balance (0);
	if (work == 0 && !node.work_generation_enabled ())
	{
		ec = nano::error_common::disabled_work_generation;
	}
	if (!ec && wallet != 0 && account != 0)
	{
		auto existing (node.wallets.items.find (wallet));
		if (existing != node.wallets.items.end ())
		{
			auto transaction (node.wallets.tx_begin_read ());
			auto block_transaction (node.store.tx_begin_read ());
			wallet_locked_impl (transaction, existing->second);
			wallet_account_impl (transaction, existing->second, account);
			if (!ec)
			{
				existing->second->store.fetch (transaction, account, prv);
				previous = node.ledger.latest (block_transaction, account);
				balance = node.ledger.account_balance (block_transaction, account);
			}
		}
		else
		{
			ec = nano::error_common::wallet_not_found;
		}
	}
	boost::optional<std::string> key_text (request.get_optional<std::string> ("key"));
	if (!ec && key_text.is_initialized ())
	{
		if (prv.decode_hex (key_text.get ()))
		{
			ec = nano::error_common::bad_private_key;
		}
	}
	boost::optional<std::string> previous_text (request.get_optional<std::string> ("previous"));
	if (!ec && previous_text.is_initialized ())
	{
		if (previous.decode_hex (previous_text.get ()))
		{
			ec = nano::error_rpc::bad_previous;
		}
	}
	boost::optional<std::string> balance_text (request.get_optional<std::string> ("balance"));
	if (!ec && balance_text.is_initialized ())
	{
		if (balance.decode_dec (balance_text.get ()))
		{
			ec = nano::error_rpc::invalid_balance;
		}
	}
	nano::link link (0);
	boost::optional<std::string> link_text (request.get_optional<std::string> ("link"));
	if (!ec && link_text.is_initialized ())
	{
		if (link.decode_account (link_text.get ()))
		{
			if (link.decode_hex (link_text.get ()))
			{
				ec = nano::error_rpc::bad_link;
			}
		}
	}
	else
	{
		// Retrieve link from source or destination
		if (source.is_zero ())
		{
			link = destination;
		}
		else
		{
			link = source;
		}
	}
	if (!ec)
	{
		auto rpc_l (shared_from_this ());
		// Serializes the block contents to the RPC response
		auto block_response_put_l = [rpc_l, this] (nano::block const & block_a) {
			boost::property_tree::ptree response_l;
			response_l.put ("hash", block_a.hash ().to_string ());
			response_l.put ("difficulty", nano::to_string_hex (rpc_l->node.network_params.work.difficulty (block_a)));
			bool json_block_l = request.get<bool> ("json_block", false);
			if (json_block_l)
			{
				boost::property_tree::ptree block_node_l;
				block_a.serialize_json (block_node_l);
				response_l.add_child ("block", block_node_l);
			}
			else
			{
				std::string contents;
				block_a.serialize_json (contents);
				response_l.put ("block", contents);
			}
			std::stringstream ostream;
			boost::property_tree::write_json (ostream, response_l);
			rpc_l->response (ostream.str ());
		};
		// Wrapper from argument to lambda capture, to extend the block's scope
		auto get_callback_l = [rpc_l, block_response_put_l] (std::shared_ptr<nano::block> const & block_a) {
			// Callback upon work generation success or failure
			return [block_a, rpc_l, block_response_put_l] (boost::optional<uint64_t> const & work_a) {
				if (block_a != nullptr)
				{
					if (work_a.is_initialized ())
					{
						block_a->block_work_set (*work_a);
						block_response_put_l (*block_a);
					}
					else
					{
						rpc_l->ec = nano::error_common::failure_work_generation;
					}
				}
				else
				{
					rpc_l->ec = nano::error_common::generic;
				}
				if (rpc_l->ec)
				{
					rpc_l->response_errors ();
				}
			};
		};
		if (prv != 0)
		{
			nano::account pub (nano::pub_key (prv));
			// Fetching account balance & previous for send blocks (if aren't given directly)
			if (!previous_text.is_initialized () && !balance_text.is_initialized ())
			{
				auto transaction (node.store.tx_begin_read ());
				previous = node.ledger.latest (transaction, pub);
				balance = node.ledger.account_balance (transaction, pub);
			}
			// Double check current balance if previous block is specified
			else if (previous_text.is_initialized () && balance_text.is_initialized () && type == "send")
			{
				auto transaction (node.store.tx_begin_read ());
				if (node.store.block.exists (transaction, previous) && node.store.block.balance (transaction, previous) != balance.number ())
				{
					ec = nano::error_rpc::block_create_balance_mismatch;
				}
			}
			// Check for incorrect account key
			if (!ec && account_text.is_initialized ())
			{
				if (account != pub)
				{
					ec = nano::error_rpc::block_create_public_key_mismatch;
				}
			}
			nano::block_builder builder_l;
			std::shared_ptr<nano::block> block_l{ nullptr };
			nano::root root_l;
			std::error_code ec_build;
			if (type == "state")
			{
				if (previous_text.is_initialized () && !representative.is_zero () && (!link.is_zero () || link_text.is_initialized ()))
				{
					block_l = builder_l.state ()
							  .account (pub)
							  .previous (previous)
							  .representative (representative)
							  .balance (balance)
							  .link (link)
							  .sign (prv, pub)
							  .build (ec_build);
					if (previous.is_zero ())
					{
						root_l = pub;
					}
					else
					{
						root_l = previous;
					}
				}
				else
				{
					ec = nano::error_rpc::block_create_requirements_state;
				}
			}
			else if (type == "open")
			{
				if (representative != 0 && source != 0)
				{
					block_l = builder_l.open ()
							  .account (pub)
							  .source (source)
							  .representative (representative)
							  .sign (prv, pub)
							  .build (ec_build);
					root_l = pub;
				}
				else
				{
					ec = nano::error_rpc::block_create_requirements_open;
				}
			}
			else if (type == "receive")
			{
				if (source != 0 && previous != 0)
				{
					block_l = builder_l.receive ()
							  .previous (previous)
							  .source (source)
							  .sign (prv, pub)
							  .build (ec_build);
					root_l = previous;
				}
				else
				{
					ec = nano::error_rpc::block_create_requirements_receive;
				}
			}
			else if (type == "change")
			{
				if (representative != 0 && previous != 0)
				{
					block_l = builder_l.change ()
							  .previous (previous)
							  .representative (representative)
							  .sign (prv, pub)
							  .build (ec_build);
					root_l = previous;
				}
				else
				{
					ec = nano::error_rpc::block_create_requirements_change;
				}
			}
			else if (type == "send")
			{
				if (destination != 0 && previous != 0 && balance != 0 && amount != 0)
				{
					if (balance.number () >= amount.number ())
					{
						block_l = builder_l.send ()
								  .previous (previous)
								  .destination (destination)
								  .balance (balance.number () - amount.number ())
								  .sign (prv, pub)
								  .build (ec_build);
						root_l = previous;
					}
					else
					{
						ec = nano::error_common::insufficient_balance;
					}
				}
				else
				{
					ec = nano::error_rpc::block_create_requirements_send;
				}
			}
			else
			{
				ec = nano::error_blocks::invalid_type;
			}
			if (!ec && (!ec_build || ec_build == nano::error_common::missing_work))
			{
				if (work == 0)
				{
					// Difficulty calculation
					if (request.count ("difficulty") == 0)
					{
						difficulty_l = difficulty_ledger (*block_l);
					}
					node.work_generate (work_version, root_l, difficulty_l, get_callback_l (block_l), nano::account (pub));
				}
				else
				{
					block_l->block_work_set (work);
					block_response_put_l (*block_l);
				}
			}
		}
		else
		{
			ec = nano::error_rpc::block_create_key_required;
		}
	}
	// Because of callback
	if (ec)
	{
		response_errors ();
	}
}

void nano::json_handler::block_hash ()
{
	auto block (block_impl (true));

	if (!ec)
	{
		response_l.put ("hash", block->hash ().to_string ());
	}
	response_errors ();
}

void nano::json_handler::bootstrap ()
{
	std::string address_text = request.get<std::string> ("address");
	std::string port_text = request.get<std::string> ("port");
	boost::system::error_code address_ec;
	auto address (boost::asio::ip::make_address_v6 (address_text, address_ec));
	if (!address_ec)
	{
		uint16_t port;
		if (!nano::parse_port (port_text, port))
		{
			if (!node.flags.disable_legacy_bootstrap)
			{
				std::string bootstrap_id (request.get<std::string> ("id", ""));
				node.bootstrap_initiator.bootstrap (nano::endpoint (address, port), true, bootstrap_id);
				response_l.put ("success", "");
			}
			else
			{
				ec = nano::error_rpc::disabled_bootstrap_legacy;
			}
		}
		else
		{
			ec = nano::error_common::invalid_port;
		}
	}
	else
	{
		ec = nano::error_common::invalid_ip_address;
	}
	response_errors ();
}

void nano::json_handler::bootstrap_any ()
{
	bool const force = request.get<bool> ("force", false);
	if (!node.flags.disable_legacy_bootstrap)
	{
		nano::account start_account{};
		boost::optional<std::string> account_text (request.get_optional<std::string> ("account"));
		if (account_text.is_initialized ())
		{
			start_account = account_impl (account_text.get ());
		}
		std::string bootstrap_id (request.get<std::string> ("id", ""));
		node.bootstrap_initiator.bootstrap (force, bootstrap_id, std::numeric_limits<uint32_t>::max (), start_account);
		response_l.put ("success", "");
	}
	else
	{
		ec = nano::error_rpc::disabled_bootstrap_legacy;
	}
	response_errors ();
}

void nano::json_handler::bootstrap_lazy ()
{
	auto hash (hash_impl ());
	bool const force = request.get<bool> ("force", false);
	if (!ec)
	{
		if (!node.flags.disable_lazy_bootstrap)
		{
			auto existed (node.bootstrap_initiator.current_lazy_attempt () != nullptr);
			std::string bootstrap_id (request.get<std::string> ("id", ""));
			auto key_inserted (node.bootstrap_initiator.bootstrap_lazy (hash, force, true, bootstrap_id));
			bool started = !existed && key_inserted;
			response_l.put ("started", started ? "1" : "0");
			response_l.put ("key_inserted", key_inserted ? "1" : "0");
		}
		else
		{
			ec = nano::error_rpc::disabled_bootstrap_lazy;
		}
	}
	response_errors ();
}

/*
 * @warning This is an internal/diagnostic RPC, do not rely on its interface being stable
 */
void nano::json_handler::bootstrap_status ()
{
	auto attempts_count (node.bootstrap_initiator.attempts.size ());
	response_l.put ("bootstrap_threads", std::to_string (node.config->bootstrap_initiator_threads));
	response_l.put ("running_attempts_count", std::to_string (attempts_count));
	response_l.put ("total_attempts_count", std::to_string (node.bootstrap_initiator.attempts.incremental));
	boost::property_tree::ptree connections;
	{
		nano::lock_guard<nano::mutex> connections_lock (node.bootstrap_initiator.connections->mutex);
		connections.put ("clients", std::to_string (node.bootstrap_initiator.connections->clients.size ()));
		connections.put ("connections", std::to_string (node.bootstrap_initiator.connections->connections_count));
		connections.put ("idle", std::to_string (node.bootstrap_initiator.connections->idle.size ()));
		connections.put ("target_connections", std::to_string (node.bootstrap_initiator.connections->target_connections (node.bootstrap_initiator.connections->pulls.size (), attempts_count)));
		connections.put ("pulls", std::to_string (node.bootstrap_initiator.connections->pulls.size ()));
	}
	response_l.add_child ("connections", connections);
	boost::property_tree::ptree attempts;
	{
		nano::lock_guard<nano::mutex> attempts_lock (node.bootstrap_initiator.attempts.bootstrap_attempts_mutex);
		for (auto i : node.bootstrap_initiator.attempts.attempts)
		{
			boost::property_tree::ptree entry;
			auto & attempt (i.second);
			entry.put ("id", attempt->id ());
			entry.put ("mode", attempt->mode_text ());
			entry.put ("started", static_cast<bool> (attempt->get_started ()));
			entry.put ("pulling", std::to_string (attempt->get_pulling ()));
			entry.put ("total_blocks", std::to_string (attempt->total_blocks ()));
			entry.put ("requeued_pulls", std::to_string (attempt->get_requeued_pulls ()));
			attempt->get_information (entry);
			entry.put ("duration", attempt->duration ().count ());
			attempts.push_back (std::make_pair ("", entry));
		}
	}
	response_l.add_child ("attempts", attempts);
	response_errors ();
}

void nano::json_handler::chain (bool successors)
{
	successors = successors != request.get<bool> ("reverse", false);
	auto hash (hash_impl ("block"));
	auto count (count_impl ());
	auto offset (offset_optional_impl (0));
	if (!ec)
	{
		boost::property_tree::ptree blocks;
		auto transaction (node.store.tx_begin_read ());
		while (!hash.is_zero () && blocks.size () < count)
		{
			auto block_l (node.store.block.get (transaction, hash));
			if (block_l != nullptr)
			{
				if (offset > 0)
				{
					--offset;
				}
				else
				{
					boost::property_tree::ptree entry;
					entry.put ("", hash.to_string ());
					blocks.push_back (std::make_pair ("", entry));
				}
				hash = successors ? node.store.block.successor (transaction, hash) : block_l->previous ();
			}
			else
			{
				hash.clear ();
			}
		}
		response_l.add_child ("blocks", blocks);
	}
	response_errors ();
}

void nano::json_handler::confirmation_active ()
{
	uint64_t announcements (0);
	uint64_t confirmed (0);
	boost::optional<std::string> announcements_text (request.get_optional<std::string> ("announcements"));
	if (announcements_text.is_initialized ())
	{
		announcements = strtoul (announcements_text.get ().c_str (), NULL, 10);
	}
	boost::property_tree::ptree elections;
	auto active_elections = node.active.list_active ();
	for (auto const & election : active_elections)
	{
		if (election->confirmation_request_count >= announcements)
		{
			if (!election->confirmed ())
			{
				boost::property_tree::ptree entry;
				entry.put ("", election->qualified_root.to_string ());
				elections.push_back (std::make_pair ("", entry));
			}
			else
			{
				++confirmed;
			}
		}
	}
	response_l.add_child ("confirmations", elections);
	response_l.put ("unconfirmed", elections.size ());
	response_l.put ("confirmed", confirmed);
	response_errors ();
}

void nano::json_handler::confirmation_height_currently_processing ()
{
	auto hash = node.confirmation_height_processor.current ();
	if (!hash.is_zero ())
	{
		response_l.put ("hash", hash.to_string ());
	}
	else
	{
		ec = nano::error_rpc::confirmation_height_not_processing;
	}
	response_errors ();
}

void nano::json_handler::confirmation_history ()
{
	boost::property_tree::ptree elections;
	boost::property_tree::ptree confirmation_stats;
	std::chrono::milliseconds running_total (0);
	nano::block_hash hash (0);
	boost::optional<std::string> hash_text (request.get_optional<std::string> ("hash"));
	if (hash_text.is_initialized ())
	{
		hash = hash_impl ();
	}
	if (!ec)
	{
		for (auto const & status : node.active.list_recently_cemented ())
		{
			if (hash.is_zero () || status.winner->hash () == hash)
			{
				boost::property_tree::ptree election;
				election.put ("hash", status.winner->hash ().to_string ());
				election.put ("duration", status.election_duration.count ());
				election.put ("time", status.election_end.count ());
				election.put ("tally", status.tally.to_string_dec ());
				election.add ("final", status.final_tally.to_string_dec ());
				election.put ("blocks", std::to_string (status.block_count));
				election.put ("voters", std::to_string (status.voter_count));
				election.put ("request_count", std::to_string (status.confirmation_request_count));
				elections.push_back (std::make_pair ("", election));
			}
			running_total += status.election_duration;
		}
	}
	confirmation_stats.put ("count", elections.size ());
	if (elections.size () >= 1)
	{
		confirmation_stats.put ("average", (running_total.count ()) / elections.size ());
	}
	response_l.add_child ("confirmation_stats", confirmation_stats);
	response_l.add_child ("confirmations", elections);
	response_errors ();
}

void nano::json_handler::confirmation_info ()
{
	bool const representatives = request.get<bool> ("representatives", false);
	bool const contents = request.get<bool> ("contents", true);
	bool const json_block_l = request.get<bool> ("json_block", false);
	std::string root_text (request.get<std::string> ("root"));
	nano::qualified_root root;
	if (!root.decode_hex (root_text))
	{
		auto election (node.active.election (root));
		if (election != nullptr && !election->confirmed ())
		{
			auto info = election->current_status ();
			response_l.put ("announcements", std::to_string (info.status.confirmation_request_count));
			response_l.put ("voters", std::to_string (info.votes.size ()));
			response_l.put ("last_winner", info.status.winner->hash ().to_string ());
			nano::uint128_t total (0);
			boost::property_tree::ptree blocks;
			for (auto const & [tally, block] : info.tally)
			{
				boost::property_tree::ptree entry;
				entry.put ("tally", tally.convert_to<std::string> ());
				total += tally;
				if (contents)
				{
					if (json_block_l)
					{
						boost::property_tree::ptree block_node_l;
						block->serialize_json (block_node_l);
						entry.add_child ("contents", block_node_l);
					}
					else
					{
						std::string contents;
						block->serialize_json (contents);
						entry.put ("contents", contents);
					}
				}
				if (representatives)
				{
					std::multimap<nano::uint128_t, nano::account, std::greater<nano::uint128_t>> representatives;
					for (auto const & [representative, vote] : info.votes)
					{
						if (block->hash () == vote.hash)
						{
							auto amount (node.ledger.cache.rep_weights.representation_get (representative));
							representatives.emplace (std::move (amount), representative);
						}
					}
					boost::property_tree::ptree representatives_list;
					for (auto const & [amount, representative] : representatives)
					{
						representatives_list.put (representative.to_account (), amount.convert_to<std::string> ());
					}
					entry.add_child ("representatives", representatives_list);
				}
				blocks.add_child ((block->hash ()).to_string (), entry);
			}
			response_l.put ("total_tally", total.convert_to<std::string> ());
			response_l.put ("final_tally", info.status.final_tally.to_string_dec ());
			response_l.add_child ("blocks", blocks);
		}
		else
		{
			ec = nano::error_rpc::confirmation_not_found;
		}
	}
	else
	{
		ec = nano::error_rpc::invalid_root;
	}
	response_errors ();
}

void nano::json_handler::confirmation_quorum ()
{
	response_l.put ("quorum_delta", node.online_reps.delta ().convert_to<std::string> ());
	response_l.put ("online_weight_quorum_percent", std::to_string (node.online_reps.online_weight_quorum));
	response_l.put ("online_weight_minimum", node.config->online_weight_minimum.to_string_dec ());
	response_l.put ("online_stake_total", node.online_reps.online ().convert_to<std::string> ());
	response_l.put ("trended_stake_total", node.online_reps.trended ().convert_to<std::string> ());
	response_l.put ("peers_stake_total", node.rep_crawler.total_weight ().convert_to<std::string> ());
	if (request.get<bool> ("peer_details", false))
	{
		boost::property_tree::ptree peers;
		for (auto & peer : node.rep_crawler.representatives ())
		{
			boost::property_tree::ptree peer_node;
			peer_node.put ("account", peer.account.to_account ());
			peer_node.put ("ip", peer.channel->to_string ());
			peer_node.put ("weight", peer.weight.to_string_dec ());
			peers.push_back (std::make_pair ("", peer_node));
		}
		response_l.add_child ("peers", peers);
	}
	response_errors ();
}

void nano::json_handler::database_txn_tracker ()
{
	boost::property_tree::ptree json;

	if (node.config->diagnostics_config.txn_tracking.enable)
	{
		unsigned min_read_time_milliseconds = 0;
		boost::optional<std::string> min_read_time_text (request.get_optional<std::string> ("min_read_time"));
		if (min_read_time_text.is_initialized ())
		{
			auto success = boost::conversion::try_lexical_convert<unsigned> (*min_read_time_text, min_read_time_milliseconds);
			if (!success)
			{
				ec = nano::error_common::invalid_amount;
			}
		}

		unsigned min_write_time_milliseconds = 0;
		if (!ec)
		{
			boost::optional<std::string> min_write_time_text (request.get_optional<std::string> ("min_write_time"));
			if (min_write_time_text.is_initialized ())
			{
				auto success = boost::conversion::try_lexical_convert<unsigned> (*min_write_time_text, min_write_time_milliseconds);
				if (!success)
				{
					ec = nano::error_common::invalid_amount;
				}
			}
		}

		if (!ec)
		{
			node.store.serialize_mdb_tracker (json, std::chrono::milliseconds (min_read_time_milliseconds), std::chrono::milliseconds (min_write_time_milliseconds));
			response_l.put_child ("txn_tracking", json);
		}
	}
	else
	{
		ec = nano::error_common::tracking_not_enabled;
	}

	response_errors ();
}

void nano::json_handler::delegators ()
{
	auto representative (account_impl ());
	auto count (count_optional_impl (1024));
	auto threshold (threshold_optional_impl ());
	auto start_account_text (request.get_optional<std::string> ("start"));

	nano::account start_account{};
	if (!ec && start_account_text.is_initialized ())
	{
		start_account = account_impl (start_account_text.get ());
	}

	if (!ec)
	{
		auto transaction (node.store.tx_begin_read ());
		boost::property_tree::ptree delegators;
		for (auto i (node.store.account.begin (transaction, start_account.number () + 1)), n (node.store.account.end ()); i != n && delegators.size () < count; ++i)
		{
			nano::account_info const & info (i->second);
			if (info.representative == representative)
			{
				if (info.balance.number () >= threshold.number ())
				{
					std::string balance;
					nano::uint128_union (info.balance).encode_dec (balance);
					nano::account const & delegator (i->first);
					delegators.put (delegator.to_account (), balance);
				}
			}
		}
		response_l.add_child ("delegators", delegators);
	}
	response_errors ();
}

void nano::json_handler::delegators_count ()
{
	auto account (account_impl ());
	if (!ec)
	{
		uint64_t count (0);
		auto transaction (node.store.tx_begin_read ());
		for (auto i (node.store.account.begin (transaction)), n (node.store.account.end ()); i != n; ++i)
		{
			nano::account_info const & info (i->second);
			if (info.representative == account)
			{
				++count;
			}
		}
		response_l.put ("count", std::to_string (count));
	}
	response_errors ();
}

void nano::json_handler::deterministic_key ()
{
	std::string seed_text (request.get<std::string> ("seed"));
	std::string index_text (request.get<std::string> ("index"));
	nano::raw_key seed;
	if (!seed.decode_hex (seed_text))
	{
		try
		{
			uint32_t index (std::stoul (index_text));
			nano::raw_key prv = nano::deterministic_key (seed, index);
			nano::public_key pub (nano::pub_key (prv));
			response_l.put ("private", prv.to_string ());
			response_l.put ("public", pub.to_string ());
			response_l.put ("account", pub.to_account ());
		}
		catch (std::logic_error const &)
		{
			ec = nano::error_common::invalid_index;
		}
	}
	else
	{
		ec = nano::error_common::bad_seed;
	}
	response_errors ();
}

/*
 * @warning This is an internal/diagnostic RPC, do not rely on its interface being stable
 */
void nano::json_handler::epoch_upgrade ()
{
	nano::epoch epoch (nano::epoch::invalid);
	uint8_t epoch_int (request.get<uint8_t> ("epoch"));
	switch (epoch_int)
	{
		case 1:
			epoch = nano::epoch::epoch_1;
			break;
		case 2:
			epoch = nano::epoch::epoch_2;
			break;
		default:
			break;
	}
	if (epoch != nano::epoch::invalid)
	{
		uint64_t count_limit (count_optional_impl ());
		uint64_t threads (0);
		boost::optional<std::string> threads_text (request.get_optional<std::string> ("threads"));
		if (!ec && threads_text.is_initialized ())
		{
			if (decode_unsigned (threads_text.get (), threads))
			{
				ec = nano::error_rpc::invalid_threads_count;
			}
		}
		std::string key_text (request.get<std::string> ("key"));
		nano::raw_key prv;
		if (!prv.decode_hex (key_text))
		{
			if (nano::pub_key (prv) == node.ledger.epoch_signer (node.ledger.epoch_link (epoch)))
			{
				if (!node.epoch_upgrader (prv, epoch, count_limit, threads))
				{
					response_l.put ("started", "1");
				}
				else
				{
					response_l.put ("started", "0");
				}
			}
			else
			{
				ec = nano::error_rpc::invalid_epoch_signer;
			}
		}
		else
		{
			ec = nano::error_common::bad_private_key;
		}
	}
	else
	{
		ec = nano::error_rpc::invalid_epoch;
	}
	response_errors ();
}

void nano::json_handler::frontiers ()
{
	auto start (account_impl ());
	auto count (count_impl ());
	if (!ec)
	{
		boost::property_tree::ptree frontiers;
		auto transaction (node.store.tx_begin_read ());
		for (auto i (node.store.account.begin (transaction, start)), n (node.store.account.end ()); i != n && frontiers.size () < count; ++i)
		{
			frontiers.put (i->first.to_account (), i->second.head.to_string ());
		}
		response_l.add_child ("frontiers", frontiers);
	}
	response_errors ();
}

void nano::json_handler::account_count ()
{
	auto size (node.ledger.cache.account_count.load ());
	response_l.put ("count", std::to_string (size));
	response_errors ();
}

namespace
{
class history_visitor : public nano::block_visitor
{
public:
	history_visitor (nano::json_handler & handler_a, bool raw_a, nano::transaction & transaction_a, boost::property_tree::ptree & tree_a, nano::block_hash const & hash_a, std::vector<nano::public_key> const & accounts_filter_a) :
		handler (handler_a),
		raw (raw_a),
		transaction (transaction_a),
		tree (tree_a),
		hash (hash_a),
		accounts_filter (accounts_filter_a)
	{
	}
	virtual ~history_visitor () = default;
	void send_block (nano::send_block const & block_a)
	{
		if (should_ignore_account (block_a.destination ()))
		{
			return;
		}
		tree.put ("type", "send");
		auto account (block_a.destination ().to_account ());
		tree.put ("account", account);
		bool error_or_pruned (false);
		auto amount (handler.node.ledger.amount_safe (transaction, hash, error_or_pruned).convert_to<std::string> ());
		if (!error_or_pruned)
		{
			tree.put ("amount", amount);
		}
		if (raw)
		{
			tree.put ("destination", account);
			tree.put ("balance", block_a.balance ().to_string_dec ());
			tree.put ("previous", block_a.previous ().to_string ());
		}
	}
	void receive_block (nano::receive_block const & block_a)
	{
		tree.put ("type", "receive");
		bool error_or_pruned (false);
		auto amount (handler.node.ledger.amount_safe (transaction, hash, error_or_pruned).convert_to<std::string> ());
		if (!error_or_pruned)
		{
			auto source_account (handler.node.ledger.account_safe (transaction, block_a.source (), error_or_pruned));
			if (!error_or_pruned)
			{
				tree.put ("account", source_account.to_account ());
			}
			tree.put ("amount", amount);
		}
		if (raw)
		{
			tree.put ("source", block_a.source ().to_string ());
			tree.put ("previous", block_a.previous ().to_string ());
		}
	}
	void open_block (nano::open_block const & block_a)
	{
		if (raw)
		{
			tree.put ("type", "open");
			tree.put ("representative", block_a.representative ().to_account ());
			tree.put ("source", block_a.source ().to_string ());
			tree.put ("opened", block_a.account ().to_account ());
		}
		else
		{
			// Report opens as a receive
			tree.put ("type", "receive");
		}
		if (block_a.source () != handler.node.ledger.constants.genesis->account ())
		{
			bool error_or_pruned (false);
			auto amount (handler.node.ledger.amount_safe (transaction, hash, error_or_pruned).convert_to<std::string> ());
			if (!error_or_pruned)
			{
				auto source_account (handler.node.ledger.account_safe (transaction, block_a.source (), error_or_pruned));
				if (!error_or_pruned)
				{
					tree.put ("account", source_account.to_account ());
				}
				tree.put ("amount", amount);
			}
		}
		else
		{
			tree.put ("account", handler.node.ledger.constants.genesis->account ().to_account ());
			tree.put ("amount", nano::dev::constants.genesis_amount.convert_to<std::string> ());
		}
	}
	void change_block (nano::change_block const & block_a)
	{
		if (raw && accounts_filter.empty ())
		{
			tree.put ("type", "change");
			tree.put ("representative", block_a.representative ().to_account ());
			tree.put ("previous", block_a.previous ().to_string ());
		}
	}
	void state_block (nano::state_block const & block_a)
	{
		if (raw)
		{
			tree.put ("type", "state");
			tree.put ("representative", block_a.representative ().to_account ());
			tree.put ("link", block_a.link ().to_string ());
			tree.put ("balance", block_a.balance ().to_string_dec ());
			tree.put ("previous", block_a.previous ().to_string ());
		}
		auto balance (block_a.balance ().number ());
		bool error_or_pruned (false);
		auto previous_balance (handler.node.ledger.balance_safe (transaction, block_a.previous (), error_or_pruned));
		if (error_or_pruned)
		{
			if (raw)
			{
				tree.put ("subtype", "unknown");
			}
			else
			{
				tree.put ("type", "unknown");
			}
		}
		else if (balance < previous_balance)
		{
			if (should_ignore_account (block_a.link ().as_account ()))
			{
				tree.clear ();
				return;
			}
			if (raw)
			{
				tree.put ("subtype", "send");
			}
			else
			{
				tree.put ("type", "send");
			}
			tree.put ("account", block_a.link ().to_account ());
			tree.put ("amount", (previous_balance - balance).convert_to<std::string> ());
		}
		else
		{
			if (block_a.link ().is_zero ())
			{
				if (raw && accounts_filter.empty ())
				{
					tree.put ("subtype", "change");
				}
			}
			else if (balance == previous_balance && handler.node.ledger.is_epoch_link (block_a.link ()))
			{
				if (raw && accounts_filter.empty ())
				{
					tree.put ("subtype", "epoch");
					tree.put ("account", handler.node.ledger.epoch_signer (block_a.link ()).to_account ());
				}
			}
			else
			{
				auto source_account (handler.node.ledger.account_safe (transaction, block_a.link ().as_block_hash (), error_or_pruned));
				if (!error_or_pruned && should_ignore_account (source_account))
				{
					tree.clear ();
					return;
				}
				if (raw)
				{
					tree.put ("subtype", "receive");
				}
				else
				{
					tree.put ("type", "receive");
				}
				if (!error_or_pruned)
				{
					tree.put ("account", source_account.to_account ());
				}
				tree.put ("amount", (balance - previous_balance).convert_to<std::string> ());
			}
		}
	}
	bool should_ignore_account (nano::public_key const & account)
	{
		bool ignore (false);
		if (!accounts_filter.empty ())
		{
			if (std::find (accounts_filter.begin (), accounts_filter.end (), account) == accounts_filter.end ())
			{
				ignore = true;
			}
		}
		return ignore;
	}
	nano::json_handler & handler;
	bool raw;
	nano::transaction & transaction;
	boost::property_tree::ptree & tree;
	nano::block_hash const & hash;
	std::vector<nano::public_key> const & accounts_filter;
};
}

void nano::json_handler::account_history ()
{
	std::vector<nano::public_key> accounts_to_filter;
	auto const accounts_filter_node = request.get_child_optional ("account_filter");
	if (accounts_filter_node.is_initialized ())
	{
		for (auto & a : (*accounts_filter_node))
		{
			auto account (account_impl (a.second.get<std::string> ("")));
			if (!ec)
			{
				accounts_to_filter.push_back (account);
			}
			else
			{
				break;
			}
		}
	}
	nano::account account;
	nano::block_hash hash;
	bool reverse (request.get_optional<bool> ("reverse") == true);
	auto head_str (request.get_optional<std::string> ("head"));
	auto transaction (node.store.tx_begin_read ());
	auto count (count_impl ());
	auto offset (offset_optional_impl (0));
	if (head_str)
	{
		if (!hash.decode_hex (*head_str))
		{
			if (node.store.block.exists (transaction, hash))
			{
				account = node.ledger.account (transaction, hash);
			}
			else
			{
				ec = nano::error_blocks::not_found;
			}
		}
		else
		{
			ec = nano::error_blocks::bad_hash_number;
		}
	}
	else
	{
		account = account_impl ();
		if (!ec)
		{
			if (reverse)
			{
				auto info (account_info_impl (transaction, account));
				if (!ec)
				{
					hash = info.open_block;
				}
			}
			else
			{
				hash = node.ledger.latest (transaction, account);
			}
		}
	}
	if (!ec)
	{
		boost::property_tree::ptree history;
		bool output_raw (request.get_optional<bool> ("raw") == true);
		response_l.put ("account", account.to_account ());
		auto block (node.store.block.get (transaction, hash));
		while (block != nullptr && count > 0)
		{
			if (offset > 0)
			{
				--offset;
			}
			else
			{
				boost::property_tree::ptree entry;
				history_visitor visitor (*this, output_raw, transaction, entry, hash, accounts_to_filter);
				block->visit (visitor);
				if (!entry.empty ())
				{
					entry.put ("local_timestamp", std::to_string (block->sideband ().timestamp ()));
					entry.put ("height", std::to_string (block->sideband ().height ()));
					entry.put ("hash", hash.to_string ());
					entry.put ("confirmed", node.ledger.block_confirmed (transaction, hash));
					if (output_raw)
					{
						entry.put ("work", nano::to_string_hex (block->block_work ()));
						entry.put ("signature", block->block_signature ().to_string ());
					}
					history.push_back (std::make_pair ("", entry));
					--count;
				}
			}
			hash = reverse ? node.store.block.successor (transaction, hash) : block->previous ();
			block = node.store.block.get (transaction, hash);
		}
		response_l.add_child ("history", history);
		if (!hash.is_zero ())
		{
			response_l.put (reverse ? "next" : "previous", hash.to_string ());
		}
	}
	response_errors ();
}

void nano::json_handler::keepalive ()
{
	if (!ec)
	{
		std::string address_text (request.get<std::string> ("address"));
		std::string port_text (request.get<std::string> ("port"));
		uint16_t port;
		if (!nano::parse_port (port_text, port))
		{
			node.keepalive (address_text, port);
			response_l.put ("started", "1");
		}
		else
		{
			ec = nano::error_common::invalid_port;
		}
	}
	response_errors ();
}

void nano::json_handler::key_create ()
{
	nano::keypair pair;
	response_l.put ("private", pair.prv.to_string ());
	response_l.put ("public", pair.pub.to_string ());
	response_l.put ("account", pair.pub.to_account ());
	response_errors ();
}

void nano::json_handler::key_expand ()
{
	std::string key_text (request.get<std::string> ("key"));
	nano::raw_key prv;
	if (!prv.decode_hex (key_text))
	{
		nano::public_key pub (nano::pub_key (prv));
		response_l.put ("private", prv.to_string ());
		response_l.put ("public", pub.to_string ());
		response_l.put ("account", pub.to_account ());
	}
	else
	{
		ec = nano::error_common::bad_private_key;
	}
	response_errors ();
}

void nano::json_handler::ledger ()
{
	auto count (count_optional_impl ());
	auto threshold (threshold_optional_impl ());
	if (!ec)
	{
		nano::account start{};
		boost::optional<std::string> account_text (request.get_optional<std::string> ("account"));
		if (account_text.is_initialized ())
		{
			start = account_impl (account_text.get ());
		}
		uint64_t modified_since (0);
		boost::optional<std::string> modified_since_text (request.get_optional<std::string> ("modified_since"));
		if (modified_since_text.is_initialized ())
		{
			if (decode_unsigned (modified_since_text.get (), modified_since))
			{
				ec = nano::error_rpc::invalid_timestamp;
			}
		}
		bool const sorting = request.get<bool> ("sorting", false);
		bool const representative = request.get<bool> ("representative", false);
		bool const weight = request.get<bool> ("weight", false);
		bool const pending = request.get<bool> ("pending", false);
		bool const receivable = request.get<bool> ("receivable", pending);
		boost::property_tree::ptree accounts;
		auto transaction (node.store.tx_begin_read ());
		if (!ec && !sorting) // Simple
		{
			for (auto i (node.store.account.begin (transaction, start)), n (node.store.account.end ()); i != n && accounts.size () < count; ++i)
			{
				nano::account_info const & info (i->second);
				if (info.modified >= modified_since && (receivable || info.balance.number () >= threshold.number ()))
				{
					nano::account const & account (i->first);
					boost::property_tree::ptree response_a;
					if (receivable)
					{
						auto account_receivable = node.ledger.account_receivable (transaction, account);
						if (info.balance.number () + account_receivable < threshold.number ())
						{
							continue;
						}
						response_a.put ("pending", account_receivable.convert_to<std::string> ());
						response_a.put ("receivable", account_receivable.convert_to<std::string> ());
					}
					response_a.put ("frontier", info.head.to_string ());
					response_a.put ("open_block", info.open_block.to_string ());
					response_a.put ("representative_block", node.ledger.representative (transaction, info.head).to_string ());
					std::string balance;
					nano::uint128_union (info.balance).encode_dec (balance);
					response_a.put ("balance", balance);
					response_a.put ("modified_timestamp", std::to_string (info.modified));
					response_a.put ("block_count", std::to_string (info.block_count));
					if (representative)
					{
						response_a.put ("representative", info.representative.to_account ());
					}
					if (weight)
					{
						auto account_weight (node.ledger.weight (account));
						response_a.put ("weight", account_weight.convert_to<std::string> ());
					}
					accounts.push_back (std::make_pair (account.to_account (), response_a));
				}
			}
		}
		else if (!ec) // Sorting
		{
			std::vector<std::pair<nano::uint128_union, nano::account>> ledger_l;
			for (auto i (node.store.account.begin (transaction, start)), n (node.store.account.end ()); i != n; ++i)
			{
				nano::account_info const & info (i->second);
				nano::uint128_union balance (info.balance);
				if (info.modified >= modified_since)
				{
					ledger_l.emplace_back (balance, i->first);
				}
			}
			std::sort (ledger_l.begin (), ledger_l.end ());
			std::reverse (ledger_l.begin (), ledger_l.end ());
			nano::account_info info;
			for (auto i (ledger_l.begin ()), n (ledger_l.end ()); i != n && accounts.size () < count; ++i)
			{
				node.store.account.get (transaction, i->second, info);
				if (receivable || info.balance.number () >= threshold.number ())
				{
					nano::account const & account (i->second);
					boost::property_tree::ptree response_a;
					if (receivable)
					{
						auto account_receivable = node.ledger.account_receivable (transaction, account);
						if (info.balance.number () + account_receivable < threshold.number ())
						{
							continue;
						}
						response_a.put ("pending", account_receivable.convert_to<std::string> ());
						response_a.put ("receivable", account_receivable.convert_to<std::string> ());
					}
					response_a.put ("frontier", info.head.to_string ());
					response_a.put ("open_block", info.open_block.to_string ());
					response_a.put ("representative_block", node.ledger.representative (transaction, info.head).to_string ());
					std::string balance;
					(i->first).encode_dec (balance);
					response_a.put ("balance", balance);
					response_a.put ("modified_timestamp", std::to_string (info.modified));
					response_a.put ("block_count", std::to_string (info.block_count));
					if (representative)
					{
						response_a.put ("representative", info.representative.to_account ());
					}
					if (weight)
					{
						auto account_weight (node.ledger.weight (account));
						response_a.put ("weight", account_weight.convert_to<std::string> ());
					}
					accounts.push_back (std::make_pair (account.to_account (), response_a));
				}
			}
		}
		response_l.add_child ("accounts", accounts);
	}
	response_errors ();
}

void nano::json_handler::mnano_from_raw (nano::uint128_t ratio)
{
	auto amount (amount_impl ());
	response_l.put ("deprecated", "1");
	if (!ec)
	{
		auto result (amount.number () / ratio);
		response_l.put ("amount", result.convert_to<std::string> ());
	}
	response_errors ();
}

void nano::json_handler::mnano_to_raw (nano::uint128_t ratio)
{
	auto amount (amount_impl ());
	response_l.put ("deprecated", "1");
	if (!ec)
	{
		auto result (amount.number () * ratio);
		if (result > amount.number ())
		{
			response_l.put ("amount", result.convert_to<std::string> ());
		}
		else
		{
			ec = nano::error_common::invalid_amount_big;
		}
	}
	response_errors ();
}

void nano::json_handler::nano_to_raw ()
{
	auto amount (amount_impl ());
	if (!ec)
	{
		auto result (amount.number () * nano::Mxrb_ratio);
		if (result > amount.number ())
		{
			response_l.put ("amount", result.convert_to<std::string> ());
		}
		else
		{
			ec = nano::error_common::invalid_amount_big;
		}
	}
	response_errors ();
}

void nano::json_handler::raw_to_nano ()
{
	auto amount (amount_impl ());
	if (!ec)
	{
		auto result (amount.number () / nano::Mxrb_ratio);
		response_l.put ("amount", result.convert_to<std::string> ());
	}
	response_errors ();
}

/*
 * @warning This is an internal/diagnostic RPC, do not rely on its interface being stable
 */
void nano::json_handler::node_id ()
{
	if (!ec)
	{
		response_l.put ("private", node.node_id.prv.to_string ());
		response_l.put ("public", node.node_id.pub.to_string ());
		response_l.put ("as_account", node.node_id.pub.to_account ());
		response_l.put ("node_id", node.node_id.pub.to_node_id ());
	}
	response_errors ();
}

/*
 * @warning This is an internal/diagnostic RPC, do not rely on its interface being stable
 */
void nano::json_handler::node_id_delete ()
{
	response_l.put ("deprecated", "1");
	response_errors ();
}

void nano::json_handler::password_change ()
{
	node.workers->push_task (create_worker_task ([] (std::shared_ptr<nano::json_handler> const & rpc_l) {
		auto wallet (rpc_l->wallet_impl ());
		if (!rpc_l->ec)
		{
			auto transaction (rpc_l->node.wallets.tx_begin_write ());
			rpc_l->wallet_locked_impl (transaction, wallet);
			if (!rpc_l->ec)
			{
				std::string password_text (rpc_l->request.get<std::string> ("password"));
				bool error (wallet->store.rekey (transaction, password_text));
				rpc_l->response_l.put ("changed", error ? "0" : "1");
				if (!error)
				{
					rpc_l->node.logger->try_log ("Wallet password changed");
				}
			}
		}
		rpc_l->response_errors ();
	}));
}

void nano::json_handler::password_enter ()
{
	node.workers->push_task (create_worker_task ([] (std::shared_ptr<nano::json_handler> const & rpc_l) {
		auto wallet (rpc_l->wallet_impl ());
		if (!rpc_l->ec)
		{
			std::string password_text (rpc_l->request.get<std::string> ("password"));
			auto transaction (wallet->wallets.tx_begin_write ());
			auto error (wallet->enter_password (transaction, password_text));
			rpc_l->response_l.put ("valid", error ? "0" : "1");
		}
		rpc_l->response_errors ();
	}));
}

void nano::json_handler::password_valid (bool wallet_locked)
{
	auto wallet (wallet_impl ());
	if (!ec)
	{
		auto transaction (node.wallets.tx_begin_read ());
		auto valid (wallet->store.valid_password (transaction));
		if (!wallet_locked)
		{
			response_l.put ("valid", valid ? "1" : "0");
		}
		else
		{
			response_l.put ("locked", valid ? "0" : "1");
		}
	}
	response_errors ();
}

void nano::json_handler::peers ()
{
	boost::property_tree::ptree peers_l;
	bool const peer_details = request.get<bool> ("peer_details", false);
	auto peers_list (node.network.list (std::numeric_limits<std::size_t>::max ()));
	std::sort (peers_list.begin (), peers_list.end (), [] (auto const & lhs, auto const & rhs) {
		return lhs->get_endpoint () < rhs->get_endpoint ();
	});
	for (auto i (peers_list.begin ()), n (peers_list.end ()); i != n; ++i)
	{
		std::stringstream text;
		auto channel (*i);
		text << channel->to_string ();
		if (peer_details)
		{
			boost::property_tree::ptree pending_tree;
			pending_tree.put ("protocol_version", std::to_string (channel->get_network_version ()));
			auto node_id_l (channel->get_node_id_optional ());
			if (node_id_l.is_initialized ())
			{
				pending_tree.put ("node_id", node_id_l.get ().to_node_id ());
			}
			else
			{
				pending_tree.put ("node_id", "");
			}
			pending_tree.put ("type", channel->get_type () == nano::transport::transport_type::tcp ? "tcp" : "udp");
			peers_l.push_back (boost::property_tree::ptree::value_type (text.str (), pending_tree));
		}
		else
		{
			peers_l.push_back (boost::property_tree::ptree::value_type (text.str (), boost::property_tree::ptree (std::to_string (channel->get_network_version ()))));
		}
	}
	response_l.add_child ("peers", peers_l);
	response_errors ();
}

void nano::json_handler::pending ()
{
	response_l.put ("deprecated", "1");
	receivable ();
}

void nano::json_handler::receivable ()
{
	auto account (account_impl ());
	auto count (count_optional_impl ());
	auto offset (offset_optional_impl (0));
	auto threshold (threshold_optional_impl ());
	bool const source = request.get<bool> ("source", false);
	bool const min_version = request.get<bool> ("min_version", false);
	bool const include_active = request.get<bool> ("include_active", false);
	bool const include_only_confirmed = request.get<bool> ("include_only_confirmed", true);
	bool const sorting = request.get<bool> ("sorting", false);
	auto simple (threshold.is_zero () && !source && !min_version && !sorting); // if simple, response is a list of hashes
	bool const should_sort = sorting && !simple;
	if (!ec)
	{
		auto offset_counter = offset;
		boost::property_tree::ptree peers_l;
		auto transaction (node.store.tx_begin_read ());
		// The ptree container is used if there are any children nodes (e.g source/min_version) otherwise the amount container is used.
		std::vector<std::pair<std::string, boost::property_tree::ptree>> hash_ptree_pairs;
		std::vector<std::pair<std::string, nano::uint128_t>> hash_amount_pairs;
		for (auto i (node.store.pending.begin (transaction, nano::pending_key (account, 0))), n (node.store.pending.end ()); i != n && nano::pending_key (i->first).account == account && (should_sort || peers_l.size () < count); ++i)
		{
			nano::pending_key const & key (i->first);
			if (block_confirmed (node, transaction, key.hash, include_active, include_only_confirmed))
			{
				if (!should_sort && offset_counter > 0)
				{
					--offset_counter;
					continue;
				}

				if (simple)
				{
					boost::property_tree::ptree entry;
					entry.put ("", key.hash.to_string ());
					peers_l.push_back (std::make_pair ("", entry));
				}
				else
				{
					nano::pending_info const & info (i->second);
					if (info.amount.number () >= threshold.number ())
					{
						if (source || min_version)
						{
							boost::property_tree::ptree pending_tree;
							pending_tree.put ("amount", info.amount.number ().convert_to<std::string> ());
							if (source)
							{
								pending_tree.put ("source", info.source.to_account ());
							}
							if (min_version)
							{
								pending_tree.put ("min_version", epoch_as_string (info.epoch));
							}

							if (should_sort)
							{
								hash_ptree_pairs.emplace_back (key.hash.to_string (), pending_tree);
							}
							else
							{
								peers_l.add_child (key.hash.to_string (), pending_tree);
							}
						}
						else
						{
							if (should_sort)
							{
								hash_amount_pairs.emplace_back (key.hash.to_string (), info.amount.number ());
							}
							else
							{
								peers_l.put (key.hash.to_string (), info.amount.number ().convert_to<std::string> ());
							}
						}
					}
				}
			}
		}
		if (should_sort)
		{
			if (source || min_version)
			{
				std::stable_sort (hash_ptree_pairs.begin (), hash_ptree_pairs.end (), [] (auto const & lhs, auto const & rhs) {
					return lhs.second.template get<nano::uint128_t> ("amount") > rhs.second.template get<nano::uint128_t> ("amount");
				});
				for (auto i = offset, j = offset + count; i < hash_ptree_pairs.size () && i < j; ++i)
				{
					peers_l.add_child (hash_ptree_pairs[i].first, hash_ptree_pairs[i].second);
				}
			}
			else
			{
				std::stable_sort (hash_amount_pairs.begin (), hash_amount_pairs.end (), [] (auto const & lhs, auto const & rhs) {
					return lhs.second > rhs.second;
				});

				for (auto i = offset, j = offset + count; i < hash_amount_pairs.size () && i < j; ++i)
				{
					peers_l.put (hash_amount_pairs[i].first, hash_amount_pairs[i].second.convert_to<std::string> ());
				}
			}
		}
		response_l.add_child ("blocks", peers_l);
	}
	response_errors ();
}

void nano::json_handler::pending_exists ()
{
	response_l.put ("deprecated", "1");
	receivable_exists ();
}

void nano::json_handler::receivable_exists ()
{
	auto hash (hash_impl ());
	bool const include_active = request.get<bool> ("include_active", false);
	bool const include_only_confirmed = request.get<bool> ("include_only_confirmed", true);
	if (!ec)
	{
		auto transaction (node.store.tx_begin_read ());
		auto block (node.store.block.get (transaction, hash));
		if (block != nullptr)
		{
			auto exists (false);
			auto destination (node.ledger.block_destination (transaction, *block));
			if (!destination.is_zero ())
			{
				exists = node.store.pending.exists (transaction, nano::pending_key (destination, hash));
			}
			exists = exists && (block_confirmed (node, transaction, block->hash (), include_active, include_only_confirmed));
			response_l.put ("exists", exists ? "1" : "0");
		}
		else
		{
			ec = nano::error_blocks::not_found;
		}
	}
	response_errors ();
}

void nano::json_handler::process ()
{
	node.workers->push_task (create_worker_task ([] (std::shared_ptr<nano::json_handler> const & rpc_l) {
		bool const is_async = rpc_l->request.get<bool> ("async", false);
		auto block (rpc_l->block_impl (true));

		// State blocks subtype check
		if (!rpc_l->ec && block->type () == nano::block_type::state)
		{
			std::string subtype_text (rpc_l->request.get<std::string> ("subtype", ""));
			if (!subtype_text.empty ())
			{
				std::shared_ptr<nano::state_block> block_state (std::static_pointer_cast<nano::state_block> (block));
				auto transaction (rpc_l->node.store.tx_begin_read ());
				if (!block_state->previous ().is_zero () && !rpc_l->node.store.block.exists (transaction, block_state->previous ()))
				{
					rpc_l->ec = nano::error_process::gap_previous;
				}
				else
				{
					auto balance (rpc_l->node.ledger.account_balance (transaction, block_state->account ()));
					if (subtype_text == "send")
					{
						if (balance <= block_state->balance ().number ())
						{
							rpc_l->ec = nano::error_rpc::invalid_subtype_balance;
						}
						// Send with previous == 0 fails balance check. No previous != 0 check required
					}
					else if (subtype_text == "receive")
					{
						if (balance > block_state->balance ().number ())
						{
							rpc_l->ec = nano::error_rpc::invalid_subtype_balance;
						}
						// Receive can be point to open block. No previous != 0 check required
					}
					else if (subtype_text == "open")
					{
						if (!block_state->previous ().is_zero ())
						{
							rpc_l->ec = nano::error_rpc::invalid_subtype_previous;
						}
					}
					else if (subtype_text == "change")
					{
						if (balance != block_state->balance ().number ())
						{
							rpc_l->ec = nano::error_rpc::invalid_subtype_balance;
						}
						else if (block_state->previous ().is_zero ())
						{
							rpc_l->ec = nano::error_rpc::invalid_subtype_previous;
						}
					}
					else if (subtype_text == "epoch")
					{
						if (balance != block_state->balance ().number ())
						{
							rpc_l->ec = nano::error_rpc::invalid_subtype_balance;
						}
						else if (!rpc_l->node.ledger.is_epoch_link (block_state->link ()))
						{
							rpc_l->ec = nano::error_rpc::invalid_subtype_epoch_link;
						}
					}
					else
					{
						rpc_l->ec = nano::error_rpc::invalid_subtype;
					}
				}
			}
		}
		if (!rpc_l->ec)
		{
			if (!rpc_l->node.network_params.work.validate_entry (*block))
			{
				if (!is_async)
				{
					auto result (rpc_l->node.process_local (block));
					switch (result.code)
					{
						case nano::process_result::progress:
						{
							rpc_l->response_l.put ("hash", block->hash ().to_string ());
							break;
						}
						case nano::process_result::gap_previous:
						{
							rpc_l->ec = nano::error_process::gap_previous;
							break;
						}
						case nano::process_result::gap_source:
						{
							rpc_l->ec = nano::error_process::gap_source;
							break;
						}
						case nano::process_result::old:
						{
							rpc_l->ec = nano::error_process::old;
							break;
						}
						case nano::process_result::bad_signature:
						{
							rpc_l->ec = nano::error_process::bad_signature;
							break;
						}
						case nano::process_result::negative_spend:
						{
							// TODO once we get RPC versioning, this should be changed to "negative spend"
							rpc_l->ec = nano::error_process::negative_spend;
							break;
						}
						case nano::process_result::balance_mismatch:
						{
							rpc_l->ec = nano::error_process::balance_mismatch;
							break;
						}
						case nano::process_result::unreceivable:
						{
							rpc_l->ec = nano::error_process::unreceivable;
							break;
						}
						case nano::process_result::block_position:
						{
							rpc_l->ec = nano::error_process::block_position;
							break;
						}
						case nano::process_result::gap_epoch_open_pending:
						{
							rpc_l->ec = nano::error_process::gap_epoch_open_pending;
							break;
						}
						case nano::process_result::fork:
						{
							bool const force = rpc_l->request.get<bool> ("force", false);
							if (force)
							{
								rpc_l->node.active.erase (*block);
								rpc_l->node.block_processor.force (block);
								rpc_l->response_l.put ("hash", block->hash ().to_string ());
							}
							else
							{
								rpc_l->ec = nano::error_process::fork;
							}
							break;
						}
						case nano::process_result::insufficient_work:
						{
							rpc_l->ec = nano::error_process::insufficient_work;
							break;
						}
						case nano::process_result::opened_burn_account:
							rpc_l->ec = nano::error_process::opened_burn_account;
							break;
						default:
						{
							rpc_l->ec = nano::error_process::other;
							break;
						}
					}
				}
				else
				{
					if (block->type () == nano::block_type::state)
					{
						rpc_l->node.process_local_async (block);
						rpc_l->response_l.put ("started", "1");
					}
					else
					{
						rpc_l->ec = nano::error_common::is_not_state_block;
					}
				}
			}
			else
			{
				rpc_l->ec = nano::error_blocks::work_low;
			}
		}
		rpc_l->response_errors ();
	}));
}

void nano::json_handler::pruned_exists ()
{
	auto hash (hash_impl ());
	if (!ec)
	{
		auto transaction (node.store.tx_begin_read ());
		if (node.ledger.pruning)
		{
			auto exists (node.store.pruned.exists (transaction, hash));
			response_l.put ("exists", exists ? "1" : "0");
		}
		else
		{
			ec = nano::error_rpc::pruning_disabled;
		}
	}
	response_errors ();
}

void nano::json_handler::receive ()
{
	auto wallet (wallet_impl ());
	auto account (account_impl ());
	auto hash (hash_impl ("block"));
	if (!ec)
	{
		auto wallet_transaction (node.wallets.tx_begin_read ());
		wallet_locked_impl (wallet_transaction, wallet);
		wallet_account_impl (wallet_transaction, wallet, account);
		if (!ec)
		{
			auto block_transaction (node.store.tx_begin_read ());
			if (node.ledger.block_or_pruned_exists (block_transaction, hash))
			{
				nano::pending_info pending_info;
				if (!node.store.pending.get (block_transaction, nano::pending_key (account, hash), pending_info))
				{
					auto work (work_optional_impl ());
					if (!ec && work)
					{
						nano::account_info info;
						nano::root head;
						nano::epoch epoch = pending_info.epoch;
						if (!node.store.account.get (block_transaction, account, info))
						{
							head = info.head;
							// When receiving, epoch version is the higher between the previous and the source blocks
							epoch = std::max (info.epoch (), epoch);
						}
						else
						{
							head = account;
						}
						nano::block_details details (epoch, false, true, false);
						if (node.network_params.work.difficulty (nano::work_version::work_1, head, work) < node.network_params.work.threshold (nano::work_version::work_1, details))
						{
							ec = nano::error_common::invalid_work;
						}
					}
					else if (!ec) // && work == 0
					{
						if (!node.work_generation_enabled ())
						{
							ec = nano::error_common::disabled_work_generation;
						}
					}
					if (!ec)
					{
						// Representative is only used by receive_action when opening accounts
						// Set a wallet default representative for new accounts
						nano::account representative (wallet->store.representative (wallet_transaction));
						bool generate_work (work == 0); // Disable work generation if "work" option is provided
						auto response_a (response);
						wallet->receive_async (
						hash, representative, nano::dev::constants.genesis_amount, account, [response_a] (std::shared_ptr<nano::block> const & block_a) {
							if (block_a != nullptr)
							{
								boost::property_tree::ptree response_l;
								response_l.put ("block", block_a->hash ().to_string ());
								std::stringstream ostream;
								boost::property_tree::write_json (ostream, response_l);
								response_a (ostream.str ());
							}
							else
							{
								json_error_response (response_a, "Error generating block");
							}
						},
						work, generate_work);
					}
				}
				else
				{
					ec = nano::error_process::unreceivable;
				}
			}
			else
			{
				ec = nano::error_blocks::not_found;
			}
		}
	}
	// Because of receive_async
	if (ec)
	{
		response_errors ();
	}
}

void nano::json_handler::receive_minimum ()
{
	if (!ec)
	{
		response_l.put ("amount", node.config->receive_minimum.to_string_dec ());
	}
	response_errors ();
}

void nano::json_handler::receive_minimum_set ()
{
	auto amount (amount_impl ());
	if (!ec)
	{
		node.config->receive_minimum = amount;
		response_l.put ("success", "");
	}
	response_errors ();
}

void nano::json_handler::representatives ()
{
	auto count (count_optional_impl ());
	if (!ec)
	{
		bool const sorting = request.get<bool> ("sorting", false);
		boost::property_tree::ptree representatives;
		auto rep_amounts = node.ledger.cache.rep_weights.get_rep_amounts ();
		if (!sorting) // Simple
		{
			std::map<nano::account, nano::uint128_t> ordered (rep_amounts.begin (), rep_amounts.end ());
			for (auto & rep_amount : rep_amounts)
			{
				auto const & account (rep_amount.first);
				auto const & amount (rep_amount.second);
				representatives.put (account.to_account (), amount.convert_to<std::string> ());

				if (representatives.size () > count)
				{
					break;
				}
			}
		}
		else // Sorting
		{
			std::vector<std::pair<nano::uint128_t, std::string>> representation;

			for (auto & rep_amount : rep_amounts)
			{
				auto const & account (rep_amount.first);
				auto const & amount (rep_amount.second);
				representation.emplace_back (amount, account.to_account ());
			}
			std::sort (representation.begin (), representation.end ());
			std::reverse (representation.begin (), representation.end ());
			for (auto i (representation.begin ()), n (representation.end ()); i != n && representatives.size () < count; ++i)
			{
				representatives.put (i->second, (i->first).convert_to<std::string> ());
			}
		}
		response_l.add_child ("representatives", representatives);
	}
	response_errors ();
}

void nano::json_handler::representatives_online ()
{
	auto const accounts_node = request.get_child_optional ("accounts");
	bool const weight = request.get<bool> ("weight", false);
	std::vector<nano::public_key> accounts_to_filter;
	if (accounts_node.is_initialized ())
	{
		for (auto & a : (*accounts_node))
		{
			auto account (account_impl (a.second.get<std::string> ("")));
			if (!ec)
			{
				accounts_to_filter.push_back (account);
			}
			else
			{
				break;
			}
		}
	}
	if (!ec)
	{
		boost::property_tree::ptree representatives;
		auto reps (node.online_reps.list ());
		for (auto & i : reps)
		{
			if (accounts_node.is_initialized ())
			{
				if (accounts_to_filter.empty ())
				{
					break;
				}
				auto found_acc = std::find (accounts_to_filter.begin (), accounts_to_filter.end (), i);
				if (found_acc == accounts_to_filter.end ())
				{
					continue;
				}
				else
				{
					accounts_to_filter.erase (found_acc);
				}
			}
			if (weight)
			{
				boost::property_tree::ptree weight_node;
				auto account_weight (node.ledger.weight (i));
				weight_node.put ("weight", account_weight.convert_to<std::string> ());
				representatives.add_child (i.to_account (), weight_node);
			}
			else
			{
				boost::property_tree::ptree entry;
				entry.put ("", i.to_account ());
				representatives.push_back (std::make_pair ("", entry));
			}
		}
		response_l.add_child ("representatives", representatives);
	}
	response_errors ();
}

void nano::json_handler::republish ()
{
	auto count (count_optional_impl (1024U));
	uint64_t sources (0);
	uint64_t destinations (0);
	boost::optional<std::string> sources_text (request.get_optional<std::string> ("sources"));
	if (!ec && sources_text.is_initialized ())
	{
		if (decode_unsigned (sources_text.get (), sources))
		{
			ec = nano::error_rpc::invalid_sources;
		}
	}
	boost::optional<std::string> destinations_text (request.get_optional<std::string> ("destinations"));
	if (!ec && destinations_text.is_initialized ())
	{
		if (decode_unsigned (destinations_text.get (), destinations))
		{
			ec = nano::error_rpc::invalid_destinations;
		}
	}
	auto hash (hash_impl ());
	if (!ec)
	{
		boost::property_tree::ptree blocks;
		auto transaction (node.store.tx_begin_read ());
		auto block (node.store.block.get (transaction, hash));
		if (block != nullptr)
		{
			std::deque<std::shared_ptr<nano::block>> republish_bundle;
			for (auto i (0); !hash.is_zero () && i < count; ++i)
			{
				block = node.store.block.get (transaction, hash);
				if (sources != 0) // Republish source chain
				{
					nano::block_hash source (node.ledger.block_source (transaction, *block));
					auto block_a (node.store.block.get (transaction, source));
					std::vector<nano::block_hash> hashes;
					while (block_a != nullptr && hashes.size () < sources)
					{
						hashes.push_back (source);
						source = block_a->previous ();
						block_a = node.store.block.get (transaction, source);
					}
					std::reverse (hashes.begin (), hashes.end ());
					for (auto & hash_l : hashes)
					{
						block_a = node.store.block.get (transaction, hash_l);
						republish_bundle.push_back (std::move (block_a));
						boost::property_tree::ptree entry_l;
						entry_l.put ("", hash_l.to_string ());
						blocks.push_back (std::make_pair ("", entry_l));
					}
				}
				republish_bundle.push_back (std::move (block)); // Republish block
				boost::property_tree::ptree entry;
				entry.put ("", hash.to_string ());
				blocks.push_back (std::make_pair ("", entry));
				if (destinations != 0) // Republish destination chain
				{
					auto block_b (node.store.block.get (transaction, hash));
					auto destination (node.ledger.block_destination (transaction, *block_b));
					if (!destination.is_zero ())
					{
						if (!node.store.pending.exists (transaction, nano::pending_key (destination, hash)))
						{
							nano::block_hash previous (node.ledger.latest (transaction, destination));
							auto block_d (node.store.block.get (transaction, previous));
							nano::block_hash source;
							std::vector<nano::block_hash> hashes;
							while (block_d != nullptr && hash != source)
							{
								hashes.push_back (previous);
								source = node.ledger.block_source (transaction, *block_d);
								previous = block_d->previous ();
								block_d = node.store.block.get (transaction, previous);
							}
							std::reverse (hashes.begin (), hashes.end ());
							if (hashes.size () > destinations)
							{
								hashes.resize (destinations);
							}
							for (auto & hash_l : hashes)
							{
								block_d = node.store.block.get (transaction, hash_l);
								republish_bundle.push_back (std::move (block_d));
								boost::property_tree::ptree entry_l;
								entry_l.put ("", hash_l.to_string ());
								blocks.push_back (std::make_pair ("", entry_l));
							}
						}
					}
				}
				hash = node.store.block.successor (transaction, hash);
			}
			node.network.flood_block_many (std::move (republish_bundle), nullptr, 25);
			response_l.put ("success", ""); // obsolete
			response_l.add_child ("blocks", blocks);
		}
		else
		{
			ec = nano::error_blocks::not_found;
		}
	}
	response_errors ();
}

void nano::json_handler::search_pending ()
{
	response_l.put ("deprecated", "1");
	search_receivable ();
}

void nano::json_handler::search_receivable ()
{
	auto wallet (wallet_impl ());
	if (!ec)
	{
		auto error (wallet->search_receivable (wallet->wallets.tx_begin_read ()));
		response_l.put ("started", !error);
	}
	response_errors ();
}

void nano::json_handler::search_pending_all ()
{
	response_l.put ("deprecated", "1");
	search_receivable_all ();
}

void nano::json_handler::search_receivable_all ()
{
	if (!ec)
	{
		node.wallets.search_receivable_all ();
		response_l.put ("success", "");
	}
	response_errors ();
}

void nano::json_handler::send ()
{
	auto wallet (wallet_impl ());
	auto amount (amount_impl ());
	// Sending 0 amount is invalid with state blocks
	if (!ec && amount.is_zero ())
	{
		ec = nano::error_common::invalid_amount;
	}
	std::string source_text (request.get<std::string> ("source"));
	auto source (account_impl (source_text, nano::error_rpc::bad_source));
	std::string destination_text (request.get<std::string> ("destination"));
	auto destination (account_impl (destination_text, nano::error_rpc::bad_destination));
	if (!ec)
	{
		auto work (work_optional_impl ());
		nano::uint128_t balance (0);
		if (!ec && work == 0 && !node.work_generation_enabled ())
		{
			ec = nano::error_common::disabled_work_generation;
		}
		if (!ec)
		{
			auto transaction (node.wallets.tx_begin_read ());
			auto block_transaction (node.store.tx_begin_read ());
			wallet_locked_impl (transaction, wallet);
			wallet_account_impl (transaction, wallet, source);
			auto info (account_info_impl (block_transaction, source));
			if (!ec)
			{
				balance = (info.balance).number ();
			}
			if (!ec && work)
			{
				nano::block_details details (info.epoch (), true, false, false);
				if (node.network_params.work.difficulty (nano::work_version::work_1, info.head, work) < node.network_params.work.threshold (nano::work_version::work_1, details))
				{
					ec = nano::error_common::invalid_work;
				}
			}
		}
		if (!ec)
		{
			bool generate_work (work == 0); // Disable work generation if "work" option is provided
			boost::optional<std::string> send_id (request.get_optional<std::string> ("id"));
			auto response_a (response);
			auto response_data (std::make_shared<boost::property_tree::ptree> (response_l));
			wallet->send_async (
			source, destination, amount.number (), [balance, amount, response_a, response_data] (std::shared_ptr<nano::block> const & block_a) {
				if (block_a != nullptr)
				{
					response_data->put ("block", block_a->hash ().to_string ());
					std::stringstream ostream;
					boost::property_tree::write_json (ostream, *response_data);
					response_a (ostream.str ());
				}
				else
				{
					if (balance >= amount.number ())
					{
						json_error_response (response_a, "Error generating block");
					}
					else
					{
						std::error_code ec (nano::error_common::insufficient_balance);
						json_error_response (response_a, ec.message ());
					}
				}
			},
			work, generate_work, send_id);
		}
	}
	// Because of send_async
	if (ec)
	{
		response_errors ();
	}
}

void nano::json_handler::sign ()
{
	bool const json_block_l = request.get<bool> ("json_block", false);
	// Retrieving hash
	nano::block_hash hash (0);
	boost::optional<std::string> hash_text (request.get_optional<std::string> ("hash"));
	if (hash_text.is_initialized ())
	{
		hash = hash_impl ();
	}
	// Retrieving block
	std::shared_ptr<nano::block> block;
	if (!ec && request.count ("block"))
	{
		block = block_impl (true);
		if (block != nullptr)
		{
			hash = block->hash ();
		}
	}

	// Hash or block are not initialized
	if (!ec && hash.is_zero ())
	{
		ec = nano::error_blocks::invalid_block;
	}
	// Hash is initialized without config permission
	else if (!ec && !hash.is_zero () && block == nullptr && !node_rpc_config.enable_sign_hash)
	{
		ec = nano::error_rpc::sign_hash_disabled;
	}
	if (!ec)
	{
		nano::raw_key prv;
		prv.clear ();
		// Retrieving private key from request
		boost::optional<std::string> key_text (request.get_optional<std::string> ("key"));
		if (key_text.is_initialized ())
		{
			if (prv.decode_hex (key_text.get ()))
			{
				ec = nano::error_common::bad_private_key;
			}
		}
		else
		{
			// Retrieving private key from wallet
			boost::optional<std::string> account_text (request.get_optional<std::string> ("account"));
			boost::optional<std::string> wallet_text (request.get_optional<std::string> ("wallet"));
			if (wallet_text.is_initialized () && account_text.is_initialized ())
			{
				auto account (account_impl ());
				auto wallet (wallet_impl ());
				if (!ec)
				{
					auto transaction (node.wallets.tx_begin_read ());
					wallet_locked_impl (transaction, wallet);
					wallet_account_impl (transaction, wallet, account);
					if (!ec)
					{
						wallet->store.fetch (transaction, account, prv);
					}
				}
			}
		}
		// Signing
		if (prv != 0)
		{
			nano::public_key pub (nano::pub_key (prv));
			nano::signature signature (nano::sign_message (prv, pub, hash));
			response_l.put ("signature", signature.to_string ());
			if (block != nullptr)
			{
				block->signature_set (signature);

				if (json_block_l)
				{
					boost::property_tree::ptree block_node_l;
					block->serialize_json (block_node_l);
					response_l.add_child ("block", block_node_l);
				}
				else
				{
					std::string contents;
					block->serialize_json (contents);
					response_l.put ("block", contents);
				}
			}
		}
		else
		{
			ec = nano::error_rpc::block_create_key_required;
		}
	}
	response_errors ();
}

void nano::json_handler::stats ()
{
	auto sink = node.stats->log_sink_json ();
	std::string type (request.get<std::string> ("type", ""));
	bool use_sink = false;
	if (type == "counters")
	{
		node.stats->log_counters (*sink);
		use_sink = true;
	}
	else if (type == "objects")
	{
		construct_json (collect_container_info (node, "node").get (), response_l);
	}
	else if (type == "samples")
	{
		node.stats->log_samples (*sink);
		use_sink = true;
	}
	else if (type == "database")
	{
		node.store.serialize_memory_stats (response_l);
	}
	else
	{
		ec = nano::error_rpc::invalid_missing_type;
	}
	if (!ec && use_sink)
	{
		auto stat_tree_l (*static_cast<boost::property_tree::ptree *> (sink->to_object ()));
		stat_tree_l.put ("stat_duration_seconds", node.stats->last_reset ().count ());
		std::stringstream ostream;
		boost::property_tree::write_json (ostream, stat_tree_l);
		response (ostream.str ());
	}
	else
	{
		response_errors ();
	}
}

void nano::json_handler::stats_clear ()
{
	node.stats->clear ();
	response_l.put ("success", "");
	std::stringstream ostream;
	boost::property_tree::write_json (ostream, response_l);
	response (ostream.str ());
}

void nano::json_handler::stop ()
{
	response_l.put ("success", "");
	response_errors ();
	if (!ec)
	{
		stop_callback ();
	}
}

void nano::json_handler::telemetry ()
{
	auto rpc_l (shared_from_this ());

	auto address_text (request.get_optional<std::string> ("address"));
	auto port_text (request.get_optional<std::string> ("port"));

	if (address_text.is_initialized () || port_text.is_initialized ())
	{
		// Check both are specified
		std::shared_ptr<nano::transport::channel> channel;
		if (address_text.is_initialized () && port_text.is_initialized ())
		{
			uint16_t port;
			if (!nano::parse_port (*port_text, port))
			{
				boost::asio::ip::address address;
				if (!nano::parse_address (*address_text, address))
				{
					nano::endpoint endpoint (address, port);
					if (address.is_loopback () && port == rpc_l->node.network.endpoint ().port ())
					{
						// Requesting telemetry metrics locally
						auto telemetry_data = nano::local_telemetry_data (rpc_l->node.ledger, rpc_l->node.network, rpc_l->node.unchecked, rpc_l->node.config->bandwidth_limit, rpc_l->node.network_params, rpc_l->node.startup_time, rpc_l->node.default_difficulty (nano::work_version::work_1), rpc_l->node.node_id);

						nano::jsonconfig config_l;
						auto const should_ignore_identification_metrics = false;
						auto err = telemetry_data.serialize_json (config_l, should_ignore_identification_metrics);
						auto const & ptree = config_l.get_tree ();

						if (!err)
						{
							rpc_l->response_l.insert (rpc_l->response_l.begin (), ptree.begin (), ptree.end ());
						}

						rpc_l->response_errors ();
						return;
					}
					else
					{
						channel = node.network.find_channel (nano::transport::map_endpoint_to_v6 (endpoint));
						if (!channel)
						{
							ec = nano::error_rpc::peer_not_found;
						}
					}
				}
				else
				{
					ec = nano::error_common::invalid_ip_address;
				}
			}
			else
			{
				ec = nano::error_common::invalid_port;
			}
		}
		else
		{
			ec = nano::error_rpc::requires_port_and_address;
		}

		if (!ec)
		{
			debug_assert (channel);
			if (node.telemetry)
			{
				node.telemetry->get_metrics_single_peer_async (channel, [rpc_l] (auto const & telemetry_response_a) {
					if (!telemetry_response_a.error)
					{
						nano::jsonconfig config_l;
						auto const should_ignore_identification_metrics = false;
						auto err = telemetry_response_a.telemetry_data.serialize_json (config_l, should_ignore_identification_metrics);
						auto const & ptree = config_l.get_tree ();

						if (!err)
						{
							rpc_l->response_l.insert (rpc_l->response_l.begin (), ptree.begin (), ptree.end ());
						}
						else
						{
							rpc_l->ec = nano::error_rpc::generic;
						}
					}
					else
					{
						rpc_l->ec = nano::error_rpc::generic;
					}

					rpc_l->response_errors ();
				});
			}
			else
			{
				response_errors ();
			}
		}
		else
		{
			response_errors ();
		}
	}
	else
	{
		// By default, consolidated (average or mode) telemetry metrics are returned,
		// setting "raw" to true returns metrics from all nodes requested.
		auto raw = request.get_optional<bool> ("raw");
		auto output_raw = raw.value_or (false);
		if (node.telemetry)
		{
			auto telemetry_responses = node.telemetry->get_metrics ();
			if (output_raw)
			{
				boost::property_tree::ptree metrics;
				for (auto & telemetry_metrics : telemetry_responses)
				{
					nano::jsonconfig config_l;
					auto const should_ignore_identification_metrics = false;
					auto err = telemetry_metrics.second.serialize_json (config_l, should_ignore_identification_metrics);
					config_l.put ("address", telemetry_metrics.first.address ());
					config_l.put ("port", telemetry_metrics.first.port ());
					if (!err)
					{
						metrics.push_back (std::make_pair ("", config_l.get_tree ()));
					}
					else
					{
						ec = nano::error_rpc::generic;
					}
				}

				response_l.put_child ("metrics", metrics);
			}
			else
			{
				nano::jsonconfig config_l;
				std::vector<nano::telemetry_data> telemetry_datas;
				telemetry_datas.reserve (telemetry_responses.size ());
				std::transform (telemetry_responses.begin (), telemetry_responses.end (), std::back_inserter (telemetry_datas), [] (auto const & endpoint_telemetry_data) {
					return endpoint_telemetry_data.second;
				});

				auto average_telemetry_metrics = nano::consolidate_telemetry_data (telemetry_datas);
				// Don't add node_id/signature in consolidated metrics
				auto const should_ignore_identification_metrics = true;
				auto err = average_telemetry_metrics.serialize_json (config_l, should_ignore_identification_metrics);
				auto const & ptree = config_l.get_tree ();

				if (!err)
				{
					response_l.insert (response_l.begin (), ptree.begin (), ptree.end ());
				}
				else
				{
					ec = nano::error_rpc::generic;
				}
			}
		}

		response_errors ();
	}
}

void nano::json_handler::unchecked ()
{
	bool const json_block_l = request.get<bool> ("json_block", false);
	auto count (count_optional_impl ());
	if (!ec)
	{
		boost::property_tree::ptree unchecked;
		auto transaction (node.store.tx_begin_read ());
<<<<<<< HEAD
		for (auto [i, n] = node.unchecked.full_range (transaction); i != n && unchecked.size () < count; ++i)
		{
			nano::unchecked_info const & info (i->second);
			auto block = info.get_block ();
=======
		node.unchecked.for_each (
		transaction, [&unchecked, &json_block_l] (nano::unchecked_key const & key, nano::unchecked_info const & info) {
>>>>>>> 384f7db5
			if (json_block_l)
			{
				boost::property_tree::ptree block_node_l;
				block->serialize_json (block_node_l);
				unchecked.add_child (block->hash ().to_string (), block_node_l);
			}
			else
			{
				std::string contents;
<<<<<<< HEAD
				block->serialize_json (contents);
				unchecked.put (block->hash ().to_string (), contents);
			}
		}
=======
				info.block->serialize_json (contents);
				unchecked.put (info.block->hash ().to_string (), contents);
			} }, [iterations = 0, count = count] () mutable { return iterations++ < count; });
>>>>>>> 384f7db5
		response_l.add_child ("blocks", unchecked);
	}
	response_errors ();
}

void nano::json_handler::unchecked_clear ()
{
	node.workers->push_task (create_worker_task ([] (std::shared_ptr<nano::json_handler> const & rpc_l) {
		auto transaction (rpc_l->node.store.tx_begin_write ({ tables::unchecked }));
		rpc_l->node.unchecked.clear (transaction);
		rpc_l->response_l.put ("success", "");
		rpc_l->response_errors ();
	}));
}

void nano::json_handler::unchecked_get ()
{
	bool const json_block_l = request.get<bool> ("json_block", false);
	auto hash (hash_impl ());
	if (!ec)
	{
		bool done = false;
		node.unchecked.for_each (
		node.store.tx_begin_read (), [&] (nano::unchecked_key const & key, nano::unchecked_info const & info) {
			if (key.hash == hash)
			{
				response_l.put ("modified_timestamp", std::to_string (info.modified ()));

				auto block = info.get_block ();
				if (json_block_l)
				{
					boost::property_tree::ptree block_node_l;
					block->serialize_json (block_node_l);
					response_l.add_child ("contents", block_node_l);
				}
				else
				{
					std::string contents;
					block->serialize_json (contents);
					response_l.put ("contents", contents);
				}
				done = true;
			} }, [&] () { return !done; });
		if (response_l.empty ())
		{
			ec = nano::error_blocks::not_found;
		}
	}
	response_errors ();
}

void nano::json_handler::unchecked_keys ()
{
	bool const json_block_l = request.get<bool> ("json_block", false);
	auto count (count_optional_impl ());
	nano::block_hash key (0);
	boost::optional<std::string> hash_text (request.get_optional<std::string> ("key"));
	if (!ec && hash_text.is_initialized ())
	{
		if (key.decode_hex (hash_text.get ()))
		{
			ec = nano::error_rpc::bad_key;
		}
	}
	if (!ec)
	{
		boost::property_tree::ptree unchecked;
		auto transaction (node.store.tx_begin_read ());
		node.unchecked.for_each (
		transaction, key, [&unchecked, json_block_l] (nano::unchecked_key const & key, nano::unchecked_info const & info) {
			boost::property_tree::ptree entry;
<<<<<<< HEAD
			nano::unchecked_info const & info (i->second);
			auto block = info.get_block ();
			entry.put ("key", i->first.key ().to_string ());
			entry.put ("hash", block->hash ().to_string ());
=======
			entry.put ("key", key.key ().to_string ());
			entry.put ("hash", info.block->hash ().to_string ());
>>>>>>> 384f7db5
			entry.put ("modified_timestamp", std::to_string (info.modified ()));
			if (json_block_l)
			{
				boost::property_tree::ptree block_node_l;
				block->serialize_json (block_node_l);
				entry.add_child ("contents", block_node_l);
			}
			else
			{
				std::string contents;
				block->serialize_json (contents);
				entry.put ("contents", contents);
			}
			unchecked.push_back (std::make_pair ("", entry)); }, [&unchecked, &count] () { return unchecked.size () < count; });
		response_l.add_child ("unchecked", unchecked);
	}
	response_errors ();
}

void nano::json_handler::unopened ()
{
	auto count (count_optional_impl ());
	auto threshold (threshold_optional_impl ());
	nano::account start (1); // exclude burn account by default
	boost::optional<std::string> account_text (request.get_optional<std::string> ("account"));
	if (account_text.is_initialized ())
	{
		start = account_impl (account_text.get ());
	}
	if (!ec)
	{
		auto transaction (node.store.tx_begin_read ());
		auto iterator (node.store.pending.begin (transaction, nano::pending_key (start, 0)));
		auto end (node.store.pending.end ());
		nano::account current_account (start);
		nano::uint128_t current_account_sum{ 0 };
		boost::property_tree::ptree accounts;
		while (iterator != end && accounts.size () < count)
		{
			nano::pending_key key (iterator->first);
			nano::account account (key.account);
			nano::pending_info info (iterator->second);
			if (node.store.account.exists (transaction, account))
			{
				if (account.number () == std::numeric_limits<nano::uint256_t>::max ())
				{
					break;
				}
				// Skip existing accounts
				iterator = node.store.pending.begin (transaction, nano::pending_key (account.number () + 1, 0));
			}
			else
			{
				if (account != current_account)
				{
					if (current_account_sum > 0)
					{
						if (current_account_sum >= threshold.number ())
						{
							accounts.put (current_account.to_account (), current_account_sum.convert_to<std::string> ());
						}
						current_account_sum = 0;
					}
					current_account = account;
				}
				current_account_sum += info.amount.number ();
				++iterator;
			}
		}
		// last one after iterator reaches end
		if (accounts.size () < count && current_account_sum > 0 && current_account_sum >= threshold.number ())
		{
			accounts.put (current_account.to_account (), current_account_sum.convert_to<std::string> ());
		}
		response_l.add_child ("accounts", accounts);
	}
	response_errors ();
}

void nano::json_handler::uptime ()
{
	response_l.put ("seconds", std::chrono::duration_cast<std::chrono::seconds> (std::chrono::steady_clock::now () - node.startup_time).count ());
	response_errors ();
}

void nano::json_handler::version ()
{
	response_l.put ("rpc_version", "1");
	response_l.put ("store_version", std::to_string (node.store_version ()));
	response_l.put ("protocol_version", std::to_string (node.network_params.network.protocol_version));
	response_l.put ("node_vendor", boost::str (boost::format ("Nano %1%") % NANO_VERSION_STRING));
	response_l.put ("store_vendor", node.store.vendor_get ());
	response_l.put ("network", node.network_params.network.get_current_network_as_string ());
	response_l.put ("network_identifier", node.network_params.ledger.genesis->hash ().to_string ());
	response_l.put ("build_info", BUILD_INFO);
	response_errors ();
}

void nano::json_handler::validate_account_number ()
{
	auto account (account_impl ());
	(void)account;
	response_l.put ("valid", ec ? "0" : "1");
	ec = std::error_code (); // error is just invalid account
	response_errors ();
}

void nano::json_handler::wallet_add ()
{
	node.workers->push_task (create_worker_task ([] (std::shared_ptr<nano::json_handler> const & rpc_l) {
		auto wallet (rpc_l->wallet_impl ());
		if (!rpc_l->ec)
		{
			std::string key_text (rpc_l->request.get<std::string> ("key"));
			nano::raw_key key;
			if (!key.decode_hex (key_text))
			{
				bool const generate_work = rpc_l->request.get<bool> ("work", true);
				auto pub (wallet->insert_adhoc (key, generate_work));
				if (!pub.is_zero ())
				{
					rpc_l->response_l.put ("account", pub.to_account ());
				}
				else
				{
					rpc_l->ec = nano::error_common::wallet_locked;
				}
			}
			else
			{
				rpc_l->ec = nano::error_common::bad_private_key;
			}
		}
		rpc_l->response_errors ();
	}));
}

void nano::json_handler::wallet_add_watch ()
{
	node.workers->push_task (create_worker_task ([] (std::shared_ptr<nano::json_handler> const & rpc_l) {
		auto wallet (rpc_l->wallet_impl ());
		if (!rpc_l->ec)
		{
			auto transaction (rpc_l->node.wallets.tx_begin_write ());
			if (wallet->store.valid_password (transaction))
			{
				for (auto & accounts : rpc_l->request.get_child ("accounts"))
				{
					auto account (rpc_l->account_impl (accounts.second.data ()));
					if (!rpc_l->ec)
					{
						if (wallet->insert_watch (transaction, account))
						{
							rpc_l->ec = nano::error_common::bad_public_key;
						}
					}
				}
				if (!rpc_l->ec)
				{
					rpc_l->response_l.put ("success", "");
				}
			}
			else
			{
				rpc_l->ec = nano::error_common::wallet_locked;
			}
		}
		rpc_l->response_errors ();
	}));
}

void nano::json_handler::wallet_info ()
{
	auto wallet (wallet_impl ());
	if (!ec)
	{
		nano::uint128_t balance (0);
		nano::uint128_t receivable (0);
		uint64_t count (0);
		uint64_t block_count (0);
		uint64_t cemented_block_count (0);
		uint64_t deterministic_count (0);
		uint64_t adhoc_count (0);
		auto transaction (node.wallets.tx_begin_read ());
		auto block_transaction (node.store.tx_begin_read ());

		for (auto i (wallet->store.begin (transaction)), n (wallet->store.end ()); i != n; ++i)
		{
			nano::account const & account (i->first);

			nano::account_info account_info{};
			if (!node.store.account.get (block_transaction, account, account_info))
			{
				block_count += account_info.block_count;
			}

			nano::confirmation_height_info confirmation_info{};
			if (!node.store.confirmation_height.get (block_transaction, account, confirmation_info))
			{
				cemented_block_count += confirmation_info.height;
			}

			balance += account_info.balance.number ();
			receivable += node.ledger.account_receivable (block_transaction, account);

			nano::key_type key_type (wallet->store.key_type (i->second));
			if (key_type == nano::key_type::deterministic)
			{
				deterministic_count++;
			}
			else if (key_type == nano::key_type::adhoc)
			{
				adhoc_count++;
			}

			++count;
		}

		uint32_t deterministic_index (wallet->store.deterministic_index_get (transaction));
		response_l.put ("balance", balance.convert_to<std::string> ());
		response_l.put ("pending", receivable.convert_to<std::string> ());
		response_l.put ("receivable", receivable.convert_to<std::string> ());
		response_l.put ("accounts_count", std::to_string (count));
		response_l.put ("accounts_block_count", std::to_string (block_count));
		response_l.put ("accounts_cemented_block_count", std::to_string (cemented_block_count));
		response_l.put ("deterministic_count", std::to_string (deterministic_count));
		response_l.put ("adhoc_count", std::to_string (adhoc_count));
		response_l.put ("deterministic_index", std::to_string (deterministic_index));
	}

	response_errors ();
}

void nano::json_handler::wallet_balances ()
{
	auto wallet (wallet_impl ());
	auto threshold (threshold_optional_impl ());
	if (!ec)
	{
		boost::property_tree::ptree balances;
		auto transaction (node.wallets.tx_begin_read ());
		auto block_transaction (node.store.tx_begin_read ());
		for (auto i (wallet->store.begin (transaction)), n (wallet->store.end ()); i != n; ++i)
		{
			nano::account const & account (i->first);
			nano::uint128_t balance = node.ledger.account_balance (block_transaction, account);
			if (balance >= threshold.number ())
			{
				boost::property_tree::ptree entry;
				nano::uint128_t receivable = node.ledger.account_receivable (block_transaction, account);
				entry.put ("balance", balance.convert_to<std::string> ());
				entry.put ("pending", receivable.convert_to<std::string> ());
				entry.put ("receivable", receivable.convert_to<std::string> ());
				balances.push_back (std::make_pair (account.to_account (), entry));
			}
		}
		response_l.add_child ("balances", balances);
	}
	response_errors ();
}

void nano::json_handler::wallet_change_seed ()
{
	node.workers->push_task (create_worker_task ([] (std::shared_ptr<nano::json_handler> const & rpc_l) {
		auto wallet (rpc_l->wallet_impl ());
		if (!rpc_l->ec)
		{
			std::string seed_text (rpc_l->request.get<std::string> ("seed"));
			nano::raw_key seed;
			if (!seed.decode_hex (seed_text))
			{
				auto count (static_cast<uint32_t> (rpc_l->count_optional_impl (0)));
				auto transaction (rpc_l->node.wallets.tx_begin_write ());
				if (wallet->store.valid_password (transaction))
				{
					nano::public_key account (wallet->change_seed (transaction, seed, count));
					rpc_l->response_l.put ("success", "");
					rpc_l->response_l.put ("last_restored_account", account.to_account ());
					auto index (wallet->store.deterministic_index_get (transaction));
					debug_assert (index > 0);
					rpc_l->response_l.put ("restored_count", std::to_string (index));
				}
				else
				{
					rpc_l->ec = nano::error_common::wallet_locked;
				}
			}
			else
			{
				rpc_l->ec = nano::error_common::bad_seed;
			}
		}
		rpc_l->response_errors ();
	}));
}

void nano::json_handler::wallet_contains ()
{
	auto account (account_impl ());
	auto wallet (wallet_impl ());
	if (!ec)
	{
		auto transaction (node.wallets.tx_begin_read ());
		auto exists (wallet->store.find (transaction, account) != wallet->store.end ());
		response_l.put ("exists", exists ? "1" : "0");
	}
	response_errors ();
}

void nano::json_handler::wallet_create ()
{
	node.workers->push_task (create_worker_task ([] (std::shared_ptr<nano::json_handler> const & rpc_l) {
		nano::raw_key seed;
		auto seed_text (rpc_l->request.get_optional<std::string> ("seed"));
		if (seed_text.is_initialized () && seed.decode_hex (seed_text.get ()))
		{
			rpc_l->ec = nano::error_common::bad_seed;
		}
		if (!rpc_l->ec)
		{
			auto wallet_id = random_wallet_id ();
			auto wallet (rpc_l->node.wallets.create (wallet_id));
			auto existing (rpc_l->node.wallets.items.find (wallet_id));
			if (existing != rpc_l->node.wallets.items.end ())
			{
				rpc_l->response_l.put ("wallet", wallet_id.to_string ());
			}
			else
			{
				rpc_l->ec = nano::error_common::wallet_lmdb_max_dbs;
			}
			if (!rpc_l->ec && seed_text.is_initialized ())
			{
				auto transaction (rpc_l->node.wallets.tx_begin_write ());
				nano::public_key account (wallet->change_seed (transaction, seed));
				rpc_l->response_l.put ("last_restored_account", account.to_account ());
				auto index (wallet->store.deterministic_index_get (transaction));
				debug_assert (index > 0);
				rpc_l->response_l.put ("restored_count", std::to_string (index));
			}
		}
		rpc_l->response_errors ();
	}));
}

void nano::json_handler::wallet_destroy ()
{
	node.workers->push_task (create_worker_task ([] (std::shared_ptr<nano::json_handler> const & rpc_l) {
		std::string wallet_text (rpc_l->request.get<std::string> ("wallet"));
		nano::wallet_id wallet;
		if (!wallet.decode_hex (wallet_text))
		{
			auto existing (rpc_l->node.wallets.items.find (wallet));
			if (existing != rpc_l->node.wallets.items.end ())
			{
				rpc_l->node.wallets.destroy (wallet);
				bool destroyed (rpc_l->node.wallets.items.find (wallet) == rpc_l->node.wallets.items.end ());
				rpc_l->response_l.put ("destroyed", destroyed ? "1" : "0");
			}
			else
			{
				rpc_l->ec = nano::error_common::wallet_not_found;
			}
		}
		else
		{
			rpc_l->ec = nano::error_common::bad_wallet_number;
		}
		rpc_l->response_errors ();
	}));
}

void nano::json_handler::wallet_export ()
{
	auto wallet (wallet_impl ());
	if (!ec)
	{
		auto transaction (node.wallets.tx_begin_read ());
		std::string json;
		wallet->store.serialize_json (transaction, json);
		response_l.put ("json", json);
	}
	response_errors ();
}

void nano::json_handler::wallet_frontiers ()
{
	auto wallet (wallet_impl ());
	if (!ec)
	{
		boost::property_tree::ptree frontiers;
		auto transaction (node.wallets.tx_begin_read ());
		auto block_transaction (node.store.tx_begin_read ());
		for (auto i (wallet->store.begin (transaction)), n (wallet->store.end ()); i != n; ++i)
		{
			nano::account const & account (i->first);
			auto latest (node.ledger.latest (block_transaction, account));
			if (!latest.is_zero ())
			{
				frontiers.put (account.to_account (), latest.to_string ());
			}
		}
		response_l.add_child ("frontiers", frontiers);
	}
	response_errors ();
}

void nano::json_handler::wallet_history ()
{
	uint64_t modified_since (1);
	boost::optional<std::string> modified_since_text (request.get_optional<std::string> ("modified_since"));
	if (modified_since_text.is_initialized ())
	{
		if (decode_unsigned (modified_since_text.get (), modified_since))
		{
			ec = nano::error_rpc::invalid_timestamp;
		}
	}
	auto wallet (wallet_impl ());
	if (!ec)
	{
		std::multimap<uint64_t, boost::property_tree::ptree, std::greater<uint64_t>> entries;
		auto transaction (node.wallets.tx_begin_read ());
		auto block_transaction (node.store.tx_begin_read ());
		for (auto i (wallet->store.begin (transaction)), n (wallet->store.end ()); i != n; ++i)
		{
			nano::account const & account (i->first);
			nano::account_info info;
			if (!node.store.account.get (block_transaction, account, info))
			{
				auto timestamp (info.modified);
				auto hash (info.head);
				while (timestamp >= modified_since && !hash.is_zero ())
				{
					auto block (node.store.block.get (block_transaction, hash));
					timestamp = block->sideband ().timestamp ();
					if (block != nullptr && timestamp >= modified_since)
					{
						boost::property_tree::ptree entry;
						std::vector<nano::public_key> no_filter;
						history_visitor visitor (*this, false, block_transaction, entry, hash, no_filter);
						block->visit (visitor);
						if (!entry.empty ())
						{
							entry.put ("block_account", account.to_account ());
							entry.put ("hash", hash.to_string ());
							entry.put ("local_timestamp", std::to_string (timestamp));
							entries.insert (std::make_pair (timestamp, entry));
						}
						hash = block->previous ();
					}
					else
					{
						hash.clear ();
					}
				}
			}
		}
		boost::property_tree::ptree history;
		for (auto i (entries.begin ()), n (entries.end ()); i != n; ++i)
		{
			history.push_back (std::make_pair ("", i->second));
		}
		response_l.add_child ("history", history);
	}
	response_errors ();
}

void nano::json_handler::wallet_key_valid ()
{
	auto wallet (wallet_impl ());
	if (!ec)
	{
		auto transaction (node.wallets.tx_begin_read ());
		auto valid (wallet->store.valid_password (transaction));
		response_l.put ("valid", valid ? "1" : "0");
	}
	response_errors ();
}

void nano::json_handler::wallet_ledger ()
{
	bool const representative = request.get<bool> ("representative", false);
	bool const weight = request.get<bool> ("weight", false);
	bool const pending = request.get<bool> ("pending", false);
	bool const receivable = request.get<bool> ("receivable", pending);
	uint64_t modified_since (0);
	boost::optional<std::string> modified_since_text (request.get_optional<std::string> ("modified_since"));
	if (modified_since_text.is_initialized ())
	{
		modified_since = strtoul (modified_since_text.get ().c_str (), NULL, 10);
	}
	auto wallet (wallet_impl ());
	if (!ec)
	{
		boost::property_tree::ptree accounts;
		auto transaction (node.wallets.tx_begin_read ());
		auto block_transaction (node.store.tx_begin_read ());
		for (auto i (wallet->store.begin (transaction)), n (wallet->store.end ()); i != n; ++i)
		{
			nano::account const & account (i->first);
			nano::account_info info;
			if (!node.store.account.get (block_transaction, account, info))
			{
				if (info.modified >= modified_since)
				{
					boost::property_tree::ptree entry;
					entry.put ("frontier", info.head.to_string ());
					entry.put ("open_block", info.open_block.to_string ());
					entry.put ("representative_block", node.ledger.representative (block_transaction, info.head).to_string ());
					std::string balance;
					nano::uint128_union (info.balance).encode_dec (balance);
					entry.put ("balance", balance);
					entry.put ("modified_timestamp", std::to_string (info.modified));
					entry.put ("block_count", std::to_string (info.block_count));
					if (representative)
					{
						entry.put ("representative", info.representative.to_account ());
					}
					if (weight)
					{
						auto account_weight (node.ledger.weight (account));
						entry.put ("weight", account_weight.convert_to<std::string> ());
					}
					if (receivable)
					{
						auto account_receivable (node.ledger.account_receivable (block_transaction, account));
						entry.put ("pending", account_receivable.convert_to<std::string> ());
						entry.put ("receivable", account_receivable.convert_to<std::string> ());
					}
					accounts.push_back (std::make_pair (account.to_account (), entry));
				}
			}
		}
		response_l.add_child ("accounts", accounts);
	}
	response_errors ();
}

void nano::json_handler::wallet_lock ()
{
	auto wallet (wallet_impl ());
	if (!ec)
	{
		nano::raw_key empty;
		empty.clear ();
		wallet->store.password.value_set (empty);
		response_l.put ("locked", "1");
		node.logger->try_log ("Wallet locked");
	}
	response_errors ();
}

void nano::json_handler::wallet_pending ()
{
	response_l.put ("deprecated", "1");
	wallet_receivable ();
}

void nano::json_handler::wallet_receivable ()
{
	auto wallet (wallet_impl ());
	auto count (count_optional_impl ());
	auto threshold (threshold_optional_impl ());
	bool const source = request.get<bool> ("source", false);
	bool const min_version = request.get<bool> ("min_version", false);
	bool const include_active = request.get<bool> ("include_active", false);
	bool const include_only_confirmed = request.get<bool> ("include_only_confirmed", true);
	if (!ec)
	{
		boost::property_tree::ptree pending;
		auto transaction (node.wallets.tx_begin_read ());
		auto block_transaction (node.store.tx_begin_read ());
		for (auto i (wallet->store.begin (transaction)), n (wallet->store.end ()); i != n; ++i)
		{
			nano::account const & account (i->first);
			boost::property_tree::ptree peers_l;
			for (auto ii (node.store.pending.begin (block_transaction, nano::pending_key (account, 0))), nn (node.store.pending.end ()); ii != nn && nano::pending_key (ii->first).account == account && peers_l.size () < count; ++ii)
			{
				nano::pending_key key (ii->first);
				if (block_confirmed (node, block_transaction, key.hash, include_active, include_only_confirmed))
				{
					if (threshold.is_zero () && !source)
					{
						boost::property_tree::ptree entry;
						entry.put ("", key.hash.to_string ());
						peers_l.push_back (std::make_pair ("", entry));
					}
					else
					{
						nano::pending_info info (ii->second);
						if (info.amount.number () >= threshold.number ())
						{
							if (source || min_version)
							{
								boost::property_tree::ptree pending_tree;
								pending_tree.put ("amount", info.amount.number ().convert_to<std::string> ());
								if (source)
								{
									pending_tree.put ("source", info.source.to_account ());
								}
								if (min_version)
								{
									pending_tree.put ("min_version", epoch_as_string (info.epoch));
								}
								peers_l.add_child (key.hash.to_string (), pending_tree);
							}
							else
							{
								peers_l.put (key.hash.to_string (), info.amount.number ().convert_to<std::string> ());
							}
						}
					}
				}
			}
			if (!peers_l.empty ())
			{
				pending.add_child (account.to_account (), peers_l);
			}
		}
		response_l.add_child ("blocks", pending);
	}
	response_errors ();
}

void nano::json_handler::wallet_representative ()
{
	auto wallet (wallet_impl ());
	if (!ec)
	{
		auto transaction (node.wallets.tx_begin_read ());
		response_l.put ("representative", wallet->store.representative (transaction).to_account ());
	}
	response_errors ();
}

void nano::json_handler::wallet_representative_set ()
{
	node.workers->push_task (create_worker_task ([] (std::shared_ptr<nano::json_handler> const & rpc_l) {
		auto wallet (rpc_l->wallet_impl ());
		std::string representative_text (rpc_l->request.get<std::string> ("representative"));
		auto representative (rpc_l->account_impl (representative_text, nano::error_rpc::bad_representative_number));
		if (!rpc_l->ec)
		{
			bool update_existing_accounts (rpc_l->request.get<bool> ("update_existing_accounts", false));
			{
				auto transaction (rpc_l->node.wallets.tx_begin_write ());
				if (wallet->store.valid_password (transaction) || !update_existing_accounts)
				{
					wallet->store.representative_set (transaction, representative);
					rpc_l->response_l.put ("set", "1");
				}
				else
				{
					rpc_l->ec = nano::error_common::wallet_locked;
				}
			}
			// Change representative for all wallet accounts
			if (!rpc_l->ec && update_existing_accounts)
			{
				std::vector<nano::account> accounts;
				{
					auto transaction (rpc_l->node.wallets.tx_begin_read ());
					auto block_transaction (rpc_l->node.store.tx_begin_read ());
					for (auto i (wallet->store.begin (transaction)), n (wallet->store.end ()); i != n; ++i)
					{
						nano::account const & account (i->first);
						nano::account_info info;
						if (!rpc_l->node.store.account.get (block_transaction, account, info))
						{
							if (info.representative != representative)
							{
								accounts.push_back (account);
							}
						}
					}
				}
				for (auto & account : accounts)
				{
					wallet->change_async (
					account, representative, [] (std::shared_ptr<nano::block> const &) {}, 0, false);
				}
			}
		}
		rpc_l->response_errors ();
	}));
}

void nano::json_handler::wallet_republish ()
{
	auto wallet (wallet_impl ());
	auto count (count_impl ());
	if (!ec)
	{
		boost::property_tree::ptree blocks;
		std::deque<std::shared_ptr<nano::block>> republish_bundle;
		auto transaction (node.wallets.tx_begin_read ());
		auto block_transaction (node.store.tx_begin_read ());
		for (auto i (wallet->store.begin (transaction)), n (wallet->store.end ()); i != n; ++i)
		{
			nano::account const & account (i->first);
			auto latest (node.ledger.latest (block_transaction, account));
			std::shared_ptr<nano::block> block;
			std::vector<nano::block_hash> hashes;
			while (!latest.is_zero () && hashes.size () < count)
			{
				hashes.push_back (latest);
				block = node.store.block.get (block_transaction, latest);
				if (block != nullptr)
				{
					latest = block->previous ();
				}
				else
				{
					latest.clear ();
				}
			}
			std::reverse (hashes.begin (), hashes.end ());
			for (auto & hash : hashes)
			{
				block = node.store.block.get (block_transaction, hash);
				republish_bundle.push_back (std::move (block));
				boost::property_tree::ptree entry;
				entry.put ("", hash.to_string ());
				blocks.push_back (std::make_pair ("", entry));
			}
		}
		node.network.flood_block_many (std::move (republish_bundle), nullptr, 25);
		response_l.add_child ("blocks", blocks);
	}
	response_errors ();
}

void nano::json_handler::wallet_seed ()
{
	auto wallet (wallet_impl ());
	if (!ec)
	{
		auto transaction (node.wallets.tx_begin_read ());
		if (wallet->store.valid_password (transaction))
		{
			nano::raw_key seed;
			wallet->store.seed (seed, transaction);
			response_l.put ("seed", seed.to_string ());
		}
		else
		{
			ec = nano::error_common::wallet_locked;
		}
	}
	response_errors ();
}

void nano::json_handler::wallet_work_get ()
{
	auto wallet (wallet_impl ());
	if (!ec)
	{
		boost::property_tree::ptree works;
		auto transaction (node.wallets.tx_begin_read ());
		for (auto i (wallet->store.begin (transaction)), n (wallet->store.end ()); i != n; ++i)
		{
			nano::account const & account (i->first);
			uint64_t work (0);
			auto error_work (wallet->store.work_get (transaction, account, work));
			(void)error_work;
			works.put (account.to_account (), nano::to_string_hex (work));
		}
		response_l.add_child ("works", works);
	}
	response_errors ();
}

void nano::json_handler::work_generate ()
{
	boost::optional<nano::account> account;
	auto account_opt (request.get_optional<std::string> ("account"));
	// Default to work_1 if not specified
	auto work_version (work_version_optional_impl (nano::work_version::work_1));
	if (!ec && account_opt.is_initialized ())
	{
		account = account_impl (account_opt.get ());
	}
	if (!ec)
	{
		auto hash (hash_impl ());
		auto difficulty (difficulty_optional_impl (work_version));
		multiplier_optional_impl (work_version, difficulty);
		if (!ec && (difficulty > node.max_work_generate_difficulty (work_version) || difficulty < node.network_params.work.threshold_entry (work_version, nano::block_type::state)))
		{
			ec = nano::error_rpc::difficulty_limit;
		}
		// Retrieving optional block
		std::shared_ptr<nano::block> block;
		if (!ec && request.count ("block"))
		{
			block = block_impl (true);
			if (block != nullptr)
			{
				if (hash != block->root ())
				{
					ec = nano::error_rpc::block_root_mismatch;
				}
				if (request.count ("version") == 0)
				{
					work_version = block->work_version ();
				}
				else if (!ec && work_version != block->work_version ())
				{
					ec = nano::error_rpc::block_work_version_mismatch;
				}
				// Difficulty calculation
				if (!ec && request.count ("difficulty") == 0 && request.count ("multiplier") == 0)
				{
					difficulty = difficulty_ledger (*block);
				}
				// If optional block difficulty is higher than requested difficulty, send error
				if (!ec && node.network_params.work.difficulty (*block) >= difficulty)
				{
					ec = nano::error_rpc::block_work_enough;
				}
			}
		}
		if (!ec && response_l.empty ())
		{
			auto use_peers (request.get<bool> ("use_peers", false));
			auto rpc_l (shared_from_this ());
			auto callback = [rpc_l, hash, work_version, this] (boost::optional<uint64_t> const & work_a) {
				if (work_a)
				{
					boost::property_tree::ptree response_l;
					response_l.put ("hash", hash.to_string ());
					uint64_t work (work_a.value ());
					response_l.put ("work", nano::to_string_hex (work));
					std::stringstream ostream;
					auto result_difficulty (rpc_l->node.network_params.work.difficulty (work_version, hash, work));
					response_l.put ("difficulty", nano::to_string_hex (result_difficulty));
					auto result_multiplier = nano::difficulty::to_multiplier (result_difficulty, node.default_difficulty (work_version));
					response_l.put ("multiplier", nano::to_string (result_multiplier));
					boost::property_tree::write_json (ostream, response_l);
					rpc_l->response (ostream.str ());
				}
				else
				{
					json_error_response (rpc_l->response, "Cancelled");
				}
			};
			if (!use_peers)
			{
				if (node.local_work_generation_enabled ())
				{
					auto error = node.distributed_work.make (work_version, hash, {}, difficulty, callback, {});
					if (error)
					{
						ec = nano::error_common::failure_work_generation;
					}
				}
				else
				{
					ec = nano::error_common::disabled_local_work_generation;
				}
			}
			else
			{
				if (!account_opt.is_initialized ())
				{
					// Fetch account from block if not given
					auto transaction_l (node.store.tx_begin_read ());
					if (node.store.block.exists (transaction_l, hash))
					{
						account = node.store.block.account (transaction_l, hash);
					}
				}
				auto secondary_work_peers_l (request.get<bool> ("secondary_work_peers", false));
				auto const & peers_l (secondary_work_peers_l ? node.config->secondary_work_peers : node.config->work_peers);
				if (node.work_generation_enabled (peers_l))
				{
					node.work_generate (work_version, hash, difficulty, callback, account, secondary_work_peers_l);
				}
				else
				{
					ec = nano::error_common::disabled_work_generation;
				}
			}
		}
	}
	// Because of callback
	if (ec)
	{
		response_errors ();
	}
}

void nano::json_handler::work_cancel ()
{
	auto hash (hash_impl ());
	if (!ec)
	{
		node.observers.work_cancel.notify (hash);
		response_l.put ("success", "");
	}
	response_errors ();
}

void nano::json_handler::work_get ()
{
	auto wallet (wallet_impl ());
	auto account (account_impl ());
	if (!ec)
	{
		auto transaction (node.wallets.tx_begin_read ());
		wallet_account_impl (transaction, wallet, account);
		if (!ec)
		{
			uint64_t work (0);
			auto error_work (wallet->store.work_get (transaction, account, work));
			(void)error_work;
			response_l.put ("work", nano::to_string_hex (work));
		}
	}
	response_errors ();
}

void nano::json_handler::work_set ()
{
	node.workers->push_task (create_worker_task ([] (std::shared_ptr<nano::json_handler> const & rpc_l) {
		auto wallet (rpc_l->wallet_impl ());
		auto account (rpc_l->account_impl ());
		auto work (rpc_l->work_optional_impl ());
		if (!rpc_l->ec)
		{
			auto transaction (rpc_l->node.wallets.tx_begin_write ());
			rpc_l->wallet_account_impl (transaction, wallet, account);
			if (!rpc_l->ec)
			{
				wallet->store.work_put (transaction, account, work);
				rpc_l->response_l.put ("success", "");
			}
		}
		rpc_l->response_errors ();
	}));
}

void nano::json_handler::work_validate ()
{
	auto hash (hash_impl ());
	auto work (work_optional_impl ());
	// Default to work_1 if not specified
	auto work_version (work_version_optional_impl (nano::work_version::work_1));
	auto difficulty (difficulty_optional_impl (work_version));
	multiplier_optional_impl (work_version, difficulty);
	if (!ec)
	{
		/* Transition to epoch_2 difficulty levels breaks previous behavior.
		 * When difficulty is not given, the default difficulty to validate changes when the first epoch_2 block is seen, breaking previous behavior.
		 * For this reason, when difficulty is not given, the "valid" field is no longer included in the response to break loudly any client expecting it.
		 * Instead, use the new fields:
		 * * valid_all: the work is valid at the current highest difficulty threshold
		 * * valid_receive: the work is valid for a receive block in an epoch_2 upgraded account
		 */

		auto result_difficulty (node.network_params.work.difficulty (work_version, hash, work));
		if (request.count ("difficulty"))
		{
			response_l.put ("valid", (result_difficulty >= difficulty) ? "1" : "0");
		}
		response_l.put ("valid_all", (result_difficulty >= node.default_difficulty (work_version)) ? "1" : "0");
		response_l.put ("valid_receive", (result_difficulty >= node.network_params.work.threshold (work_version, nano::block_details (nano::epoch::epoch_2, false, true, false))) ? "1" : "0");
		response_l.put ("difficulty", nano::to_string_hex (result_difficulty));
		auto result_multiplier = nano::difficulty::to_multiplier (result_difficulty, node.default_difficulty (work_version));
		response_l.put ("multiplier", nano::to_string (result_multiplier));
	}
	response_errors ();
}

void nano::json_handler::work_peer_add ()
{
	std::string address_text = request.get<std::string> ("address");
	std::string port_text = request.get<std::string> ("port");
	uint16_t port;
	if (!nano::parse_port (port_text, port))
	{
		node.config->work_peers.push_back (std::make_pair (address_text, port));
		response_l.put ("success", "");
	}
	else
	{
		ec = nano::error_common::invalid_port;
	}
	response_errors ();
}

void nano::json_handler::work_peers ()
{
	boost::property_tree::ptree work_peers_l;
	for (auto i (node.config->work_peers.begin ()), n (node.config->work_peers.end ()); i != n; ++i)
	{
		boost::property_tree::ptree entry;
		entry.put ("", boost::str (boost::format ("%1%:%2%") % i->first % i->second));
		work_peers_l.push_back (std::make_pair ("", entry));
	}
	response_l.add_child ("work_peers", work_peers_l);
	response_errors ();
}

void nano::json_handler::work_peers_clear ()
{
	node.config->work_peers.clear ();
	response_l.put ("success", "");
	response_errors ();
}

void nano::inprocess_rpc_handler::process_request (std::string const &, std::string const & body_a, std::function<void (std::string const &)> response_a)
{
	// Note that if the rpc action is async, the shared_ptr<json_handler> lifetime will be extended by the action handler
	auto handler (std::make_shared<nano::json_handler> (node, node_rpc_config, body_a, response_a, [this] () {
		this->stop_callback ();
		this->stop ();
	}));
	handler->process_request ();
}

void nano::inprocess_rpc_handler::process_request_v2 (rpc_handler_request_params const & params_a, std::string const & body_a, std::function<void (std::shared_ptr<std::string> const &)> response_a)
{
	std::string body_l = params_a.json_envelope (body_a);
	auto handler (std::make_shared<nano::ipc::flatbuffers_handler> (node, ipc_server, nullptr, node.config->ipc_config));
	handler->process_json (reinterpret_cast<uint8_t const *> (body_l.data ()), body_l.size (), response_a);
}

namespace
{
void construct_json (nano::container_info_component * component, boost::property_tree::ptree & parent)
{
	// We are a leaf node, print name and exit
	if (!component->is_composite ())
	{
		auto & leaf_info = static_cast<nano::container_info_leaf *> (component)->get_info ();
		boost::property_tree::ptree child;
		child.put ("count", leaf_info.count);
		child.put ("size", leaf_info.count * leaf_info.sizeof_element);
		parent.add_child (leaf_info.name, child);
		return;
	}

	auto composite = static_cast<nano::container_info_composite *> (component);

	boost::property_tree::ptree current;
	for (auto & child : composite->get_children ())
	{
		construct_json (child.get (), current);
	}

	parent.add_child (composite->get_name (), current);
}

// Any RPC handlers which require no arguments (excl default arguments) should go here.
// This is to prevent large if/else chains which compilers can have limits for (MSVC for instance has 128).
ipc_json_handler_no_arg_func_map create_ipc_json_handler_no_arg_func_map ()
{
	ipc_json_handler_no_arg_func_map no_arg_funcs;
	no_arg_funcs.emplace ("account_balance", &nano::json_handler::account_balance);
	no_arg_funcs.emplace ("account_block_count", &nano::json_handler::account_block_count);
	no_arg_funcs.emplace ("account_count", &nano::json_handler::account_count);
	no_arg_funcs.emplace ("account_create", &nano::json_handler::account_create);
	no_arg_funcs.emplace ("account_get", &nano::json_handler::account_get);
	no_arg_funcs.emplace ("account_history", &nano::json_handler::account_history);
	no_arg_funcs.emplace ("account_info", &nano::json_handler::account_info);
	no_arg_funcs.emplace ("account_key", &nano::json_handler::account_key);
	no_arg_funcs.emplace ("account_list", &nano::json_handler::account_list);
	no_arg_funcs.emplace ("account_move", &nano::json_handler::account_move);
	no_arg_funcs.emplace ("account_remove", &nano::json_handler::account_remove);
	no_arg_funcs.emplace ("account_representative", &nano::json_handler::account_representative);
	no_arg_funcs.emplace ("account_representative_set", &nano::json_handler::account_representative_set);
	no_arg_funcs.emplace ("account_weight", &nano::json_handler::account_weight);
	no_arg_funcs.emplace ("accounts_balances", &nano::json_handler::accounts_balances);
	no_arg_funcs.emplace ("accounts_representatives", &nano::json_handler::accounts_representatives);
	no_arg_funcs.emplace ("accounts_create", &nano::json_handler::accounts_create);
	no_arg_funcs.emplace ("accounts_frontiers", &nano::json_handler::accounts_frontiers);
	no_arg_funcs.emplace ("accounts_pending", &nano::json_handler::accounts_pending);
	no_arg_funcs.emplace ("accounts_receivable", &nano::json_handler::accounts_receivable);
	no_arg_funcs.emplace ("active_difficulty", &nano::json_handler::active_difficulty);
	no_arg_funcs.emplace ("available_supply", &nano::json_handler::available_supply);
	no_arg_funcs.emplace ("block_info", &nano::json_handler::block_info);
	no_arg_funcs.emplace ("block", &nano::json_handler::block_info);
	no_arg_funcs.emplace ("block_confirm", &nano::json_handler::block_confirm);
	no_arg_funcs.emplace ("blocks", &nano::json_handler::blocks);
	no_arg_funcs.emplace ("blocks_info", &nano::json_handler::blocks_info);
	no_arg_funcs.emplace ("block_account", &nano::json_handler::block_account);
	no_arg_funcs.emplace ("block_count", &nano::json_handler::block_count);
	no_arg_funcs.emplace ("block_create", &nano::json_handler::block_create);
	no_arg_funcs.emplace ("block_hash", &nano::json_handler::block_hash);
	no_arg_funcs.emplace ("bootstrap", &nano::json_handler::bootstrap);
	no_arg_funcs.emplace ("bootstrap_any", &nano::json_handler::bootstrap_any);
	no_arg_funcs.emplace ("bootstrap_lazy", &nano::json_handler::bootstrap_lazy);
	no_arg_funcs.emplace ("bootstrap_status", &nano::json_handler::bootstrap_status);
	no_arg_funcs.emplace ("confirmation_active", &nano::json_handler::confirmation_active);
	no_arg_funcs.emplace ("confirmation_height_currently_processing", &nano::json_handler::confirmation_height_currently_processing);
	no_arg_funcs.emplace ("confirmation_history", &nano::json_handler::confirmation_history);
	no_arg_funcs.emplace ("confirmation_info", &nano::json_handler::confirmation_info);
	no_arg_funcs.emplace ("confirmation_quorum", &nano::json_handler::confirmation_quorum);
	no_arg_funcs.emplace ("database_txn_tracker", &nano::json_handler::database_txn_tracker);
	no_arg_funcs.emplace ("delegators", &nano::json_handler::delegators);
	no_arg_funcs.emplace ("delegators_count", &nano::json_handler::delegators_count);
	no_arg_funcs.emplace ("deterministic_key", &nano::json_handler::deterministic_key);
	no_arg_funcs.emplace ("epoch_upgrade", &nano::json_handler::epoch_upgrade);
	no_arg_funcs.emplace ("frontiers", &nano::json_handler::frontiers);
	no_arg_funcs.emplace ("frontier_count", &nano::json_handler::account_count);
	no_arg_funcs.emplace ("keepalive", &nano::json_handler::keepalive);
	no_arg_funcs.emplace ("key_create", &nano::json_handler::key_create);
	no_arg_funcs.emplace ("key_expand", &nano::json_handler::key_expand);
	no_arg_funcs.emplace ("ledger", &nano::json_handler::ledger);
	no_arg_funcs.emplace ("node_id", &nano::json_handler::node_id);
	no_arg_funcs.emplace ("node_id_delete", &nano::json_handler::node_id_delete);
	no_arg_funcs.emplace ("password_change", &nano::json_handler::password_change);
	no_arg_funcs.emplace ("password_enter", &nano::json_handler::password_enter);
	no_arg_funcs.emplace ("wallet_unlock", &nano::json_handler::password_enter);
	no_arg_funcs.emplace ("peers", &nano::json_handler::peers);
	no_arg_funcs.emplace ("pending", &nano::json_handler::pending);
	no_arg_funcs.emplace ("pending_exists", &nano::json_handler::pending_exists);
	no_arg_funcs.emplace ("receivable", &nano::json_handler::receivable);
	no_arg_funcs.emplace ("receivable_exists", &nano::json_handler::receivable_exists);
	no_arg_funcs.emplace ("process", &nano::json_handler::process);
	no_arg_funcs.emplace ("pruned_exists", &nano::json_handler::pruned_exists);
	no_arg_funcs.emplace ("receive", &nano::json_handler::receive);
	no_arg_funcs.emplace ("receive_minimum", &nano::json_handler::receive_minimum);
	no_arg_funcs.emplace ("receive_minimum_set", &nano::json_handler::receive_minimum_set);
	no_arg_funcs.emplace ("representatives", &nano::json_handler::representatives);
	no_arg_funcs.emplace ("representatives_online", &nano::json_handler::representatives_online);
	no_arg_funcs.emplace ("republish", &nano::json_handler::republish);
	no_arg_funcs.emplace ("search_pending", &nano::json_handler::search_pending);
	no_arg_funcs.emplace ("search_receivable", &nano::json_handler::search_receivable);
	no_arg_funcs.emplace ("search_pending_all", &nano::json_handler::search_pending_all);
	no_arg_funcs.emplace ("search_receivable_all", &nano::json_handler::search_receivable_all);
	no_arg_funcs.emplace ("send", &nano::json_handler::send);
	no_arg_funcs.emplace ("sign", &nano::json_handler::sign);
	no_arg_funcs.emplace ("stats", &nano::json_handler::stats);
	no_arg_funcs.emplace ("stats_clear", &nano::json_handler::stats_clear);
	no_arg_funcs.emplace ("stop", &nano::json_handler::stop);
	no_arg_funcs.emplace ("telemetry", &nano::json_handler::telemetry);
	no_arg_funcs.emplace ("unchecked", &nano::json_handler::unchecked);
	no_arg_funcs.emplace ("unchecked_clear", &nano::json_handler::unchecked_clear);
	no_arg_funcs.emplace ("unchecked_get", &nano::json_handler::unchecked_get);
	no_arg_funcs.emplace ("unchecked_keys", &nano::json_handler::unchecked_keys);
	no_arg_funcs.emplace ("unopened", &nano::json_handler::unopened);
	no_arg_funcs.emplace ("uptime", &nano::json_handler::uptime);
	no_arg_funcs.emplace ("validate_account_number", &nano::json_handler::validate_account_number);
	no_arg_funcs.emplace ("version", &nano::json_handler::version);
	no_arg_funcs.emplace ("wallet_add", &nano::json_handler::wallet_add);
	no_arg_funcs.emplace ("wallet_add_watch", &nano::json_handler::wallet_add_watch);
	no_arg_funcs.emplace ("wallet_balances", &nano::json_handler::wallet_balances);
	no_arg_funcs.emplace ("wallet_change_seed", &nano::json_handler::wallet_change_seed);
	no_arg_funcs.emplace ("wallet_contains", &nano::json_handler::wallet_contains);
	no_arg_funcs.emplace ("wallet_create", &nano::json_handler::wallet_create);
	no_arg_funcs.emplace ("wallet_destroy", &nano::json_handler::wallet_destroy);
	no_arg_funcs.emplace ("wallet_export", &nano::json_handler::wallet_export);
	no_arg_funcs.emplace ("wallet_frontiers", &nano::json_handler::wallet_frontiers);
	no_arg_funcs.emplace ("wallet_history", &nano::json_handler::wallet_history);
	no_arg_funcs.emplace ("wallet_info", &nano::json_handler::wallet_info);
	no_arg_funcs.emplace ("wallet_balance_total", &nano::json_handler::wallet_info);
	no_arg_funcs.emplace ("wallet_key_valid", &nano::json_handler::wallet_key_valid);
	no_arg_funcs.emplace ("wallet_ledger", &nano::json_handler::wallet_ledger);
	no_arg_funcs.emplace ("wallet_lock", &nano::json_handler::wallet_lock);
	no_arg_funcs.emplace ("wallet_pending", &nano::json_handler::wallet_pending);
	no_arg_funcs.emplace ("wallet_receivable", &nano::json_handler::wallet_receivable);
	no_arg_funcs.emplace ("wallet_representative", &nano::json_handler::wallet_representative);
	no_arg_funcs.emplace ("wallet_representative_set", &nano::json_handler::wallet_representative_set);
	no_arg_funcs.emplace ("wallet_republish", &nano::json_handler::wallet_republish);
	no_arg_funcs.emplace ("wallet_work_get", &nano::json_handler::wallet_work_get);
	no_arg_funcs.emplace ("work_generate", &nano::json_handler::work_generate);
	no_arg_funcs.emplace ("work_cancel", &nano::json_handler::work_cancel);
	no_arg_funcs.emplace ("work_get", &nano::json_handler::work_get);
	no_arg_funcs.emplace ("work_set", &nano::json_handler::work_set);
	no_arg_funcs.emplace ("work_validate", &nano::json_handler::work_validate);
	no_arg_funcs.emplace ("work_peer_add", &nano::json_handler::work_peer_add);
	no_arg_funcs.emplace ("work_peers", &nano::json_handler::work_peers);
	no_arg_funcs.emplace ("work_peers_clear", &nano::json_handler::work_peers_clear);
	return no_arg_funcs;
}

/** Due to the asynchronous nature of updating confirmation heights, it can also be necessary to check active roots */
bool block_confirmed (nano::node & node, nano::transaction & transaction, nano::block_hash const & hash, bool include_active, bool include_only_confirmed)
{
	bool is_confirmed = false;
	if (include_active && !include_only_confirmed)
	{
		is_confirmed = true;
	}
	// Check whether the confirmation height is set
	else if (node.ledger.block_confirmed (transaction, hash))
	{
		is_confirmed = true;
	}
	// This just checks it's not currently undergoing an active transaction
	else if (!include_only_confirmed)
	{
		auto block (node.store.block.get (transaction, hash));
		is_confirmed = (block != nullptr && !node.active.active (*block));
	}

	return is_confirmed;
}

char const * epoch_as_string (nano::epoch epoch)
{
	switch (epoch)
	{
		case nano::epoch::epoch_2:
			return "2";
		case nano::epoch::epoch_1:
			return "1";
		default:
			return "0";
	}
}
}<|MERGE_RESOLUTION|>--- conflicted
+++ resolved
@@ -4128,15 +4128,9 @@
 	{
 		boost::property_tree::ptree unchecked;
 		auto transaction (node.store.tx_begin_read ());
-<<<<<<< HEAD
-		for (auto [i, n] = node.unchecked.full_range (transaction); i != n && unchecked.size () < count; ++i)
-		{
-			nano::unchecked_info const & info (i->second);
-			auto block = info.get_block ();
-=======
 		node.unchecked.for_each (
 		transaction, [&unchecked, &json_block_l] (nano::unchecked_key const & key, nano::unchecked_info const & info) {
->>>>>>> 384f7db5
+			auto block = info.get_block ();
 			if (json_block_l)
 			{
 				boost::property_tree::ptree block_node_l;
@@ -4146,16 +4140,9 @@
 			else
 			{
 				std::string contents;
-<<<<<<< HEAD
 				block->serialize_json (contents);
 				unchecked.put (block->hash ().to_string (), contents);
-			}
-		}
-=======
-				info.block->serialize_json (contents);
-				unchecked.put (info.block->hash ().to_string (), contents);
 			} }, [iterations = 0, count = count] () mutable { return iterations++ < count; });
->>>>>>> 384f7db5
 		response_l.add_child ("blocks", unchecked);
 	}
 	response_errors ();
@@ -4227,15 +4214,9 @@
 		node.unchecked.for_each (
 		transaction, key, [&unchecked, json_block_l] (nano::unchecked_key const & key, nano::unchecked_info const & info) {
 			boost::property_tree::ptree entry;
-<<<<<<< HEAD
-			nano::unchecked_info const & info (i->second);
 			auto block = info.get_block ();
-			entry.put ("key", i->first.key ().to_string ());
+			entry.put ("key", key.key ().to_string ());
 			entry.put ("hash", block->hash ().to_string ());
-=======
-			entry.put ("key", key.key ().to_string ());
-			entry.put ("hash", info.block->hash ().to_string ());
->>>>>>> 384f7db5
 			entry.put ("modified_timestamp", std::to_string (info.modified ()));
 			if (json_block_l)
 			{
