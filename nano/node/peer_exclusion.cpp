#include "nano/lib/rsnanoutils.hpp"

#include <nano/node/common.hpp>
#include <nano/node/peer_exclusion.hpp>

<<<<<<< HEAD
nano::peer_exclusion::peer_exclusion () :
	handle{ rsnano::rsn_peer_exclusion_create () }
{
}

nano::peer_exclusion::~peer_exclusion ()
{
	rsnano::rsn_peer_exclusion_destroy (handle);
}
=======
nano::peer_exclusion::peer_exclusion (std::size_t max_size_a) :
	max_size{ max_size_a }
{
}
>>>>>>> baabcca4

uint64_t nano::peer_exclusion::add (nano::tcp_endpoint const & endpoint)
{
<<<<<<< HEAD
	auto endpoint_dto{ rsnano::endpoint_to_dto (endpoint_a) };
	return rsnano::rsn_peer_exclusion_add (handle, &endpoint_dto, network_peers_count_a);
=======
	uint64_t result = 0;
	nano::lock_guard<nano::mutex> guard{ mutex };

	if (auto existing = peers.get<tag_endpoint> ().find (endpoint.address ()); existing == peers.get<tag_endpoint> ().end ())
	{
		// Clean old excluded peers
		while (peers.size () > 1 && peers.size () >= max_size)
		{
			peers.get<tag_exclusion> ().erase (peers.get<tag_exclusion> ().begin ());
		}
		debug_assert (peers.size () <= max_size);

		// Insert new endpoint
		auto inserted = peers.insert (peer_exclusion::item{ std::chrono::steady_clock::steady_clock::now () + exclude_time_hours, endpoint.address (), 1 });
		(void)inserted;
		debug_assert (inserted.second);
		result = 1;
	}
	else
	{
		// Update existing endpoint
		peers.get<tag_endpoint> ().modify (existing, [&result] (peer_exclusion::item & item_a) {
			++item_a.score;
			result = item_a.score;
			if (item_a.score == peer_exclusion::score_limit)
			{
				item_a.exclude_until = std::chrono::steady_clock::now () + peer_exclusion::exclude_time_hours;
			}
			else if (item_a.score > peer_exclusion::score_limit)
			{
				item_a.exclude_until = std::chrono::steady_clock::now () + peer_exclusion::exclude_time_hours * item_a.score * 2;
			}
		});
	}
	return result;
>>>>>>> baabcca4
}

uint64_t nano::peer_exclusion::score (const nano::tcp_endpoint & endpoint) const
{
<<<<<<< HEAD
	auto endpoint_dto{ rsnano::endpoint_to_dto (endpoint_a) };
	return rsnano::rsn_peer_exclusion_check (handle, &endpoint_dto);
=======
	nano::lock_guard<nano::mutex> guard{ mutex };

	if (auto existing = peers.get<tag_endpoint> ().find (endpoint.address ()); existing != peers.get<tag_endpoint> ().end ())
	{
		return existing->score;
	}
	return 0;
}

std::chrono::steady_clock::time_point nano::peer_exclusion::until (const nano::tcp_endpoint & endpoint) const
{
	nano::lock_guard<nano::mutex> guard{ mutex };

	if (auto existing = peers.get<tag_endpoint> ().find (endpoint.address ()); existing != peers.get<tag_endpoint> ().end ())
	{
		return existing->exclude_until;
	}
	return {};
}

bool nano::peer_exclusion::check (nano::tcp_endpoint const & endpoint) const
{
	nano::lock_guard<nano::mutex> guard{ mutex };

	if (auto existing = peers.get<tag_endpoint> ().find (endpoint.address ()); existing != peers.get<tag_endpoint> ().end ())
	{
		if (existing->score >= score_limit && existing->exclude_until > std::chrono::steady_clock::now ())
		{
			return true;
		}
	}
	return false;
>>>>>>> baabcca4
}

void nano::peer_exclusion::remove (nano::tcp_endpoint const & endpoint_a)
{
<<<<<<< HEAD
	auto endpoint_dto{ rsnano::endpoint_to_dto (endpoint_a) };
	rsnano::rsn_peer_exclusion_remove (handle, &endpoint_dto);
}

std::size_t nano::peer_exclusion::size () const
{
	return rsnano::rsn_peer_exclusion_size (handle);
}

bool nano::peer_exclusion::contains (const nano::tcp_endpoint & endpoint_a)
{
	auto endpoint_dto{ rsnano::endpoint_to_dto (endpoint_a) };
	return rsnano::rsn_peer_exclusion_contains (handle, &endpoint_dto);
=======
	nano::lock_guard<nano::mutex> guard{ mutex };
	peers.get<tag_endpoint> ().erase (endpoint_a.address ());
}

std::size_t nano::peer_exclusion::size () const
{
	nano::lock_guard<nano::mutex> guard{ mutex };
	return peers.size ();
>>>>>>> baabcca4
}

std::unique_ptr<nano::container_info_component> nano::peer_exclusion::collect_container_info (std::string const & name)
{
<<<<<<< HEAD
	auto composite = std::make_unique<container_info_composite> (name);

	std::size_t excluded_peers_count = excluded_peers.size ();
	auto sizeof_excluded_peers_element = rsnano::rsn_peer_exclusion_element_size ();
	composite->add_component (std::make_unique<container_info_leaf> (container_info{ "peers", excluded_peers_count, sizeof_excluded_peers_element }));
=======
	nano::lock_guard<nano::mutex> guard{ mutex };
>>>>>>> baabcca4

	auto composite = std::make_unique<container_info_composite> (name);
	composite->add_component (std::make_unique<container_info_leaf> (container_info{ "peers", peers.size (), sizeof (decltype (peers)::value_type) }));
	return composite;
}<|MERGE_RESOLUTION|>--- conflicted
+++ resolved
@@ -3,9 +3,8 @@
 #include <nano/node/common.hpp>
 #include <nano/node/peer_exclusion.hpp>
 
-<<<<<<< HEAD
-nano::peer_exclusion::peer_exclusion () :
-	handle{ rsnano::rsn_peer_exclusion_create () }
+nano::peer_exclusion::peer_exclusion (std::size_t max_size_a) :
+	handle{ rsnano::rsn_peer_exclusion_create (max_size_a) }
 {
 }
 
@@ -13,101 +12,27 @@
 {
 	rsnano::rsn_peer_exclusion_destroy (handle);
 }
-=======
-nano::peer_exclusion::peer_exclusion (std::size_t max_size_a) :
-	max_size{ max_size_a }
+
+uint64_t nano::peer_exclusion::add (nano::tcp_endpoint const & endpoint_a)
 {
+	auto endpoint_dto{ rsnano::endpoint_to_dto (endpoint_a) };
+	return rsnano::rsn_peer_exclusion_add (handle, &endpoint_dto);
 }
->>>>>>> baabcca4
 
-uint64_t nano::peer_exclusion::add (nano::tcp_endpoint const & endpoint)
+bool nano::peer_exclusion::check (nano::tcp_endpoint const & endpoint) const
 {
-<<<<<<< HEAD
-	auto endpoint_dto{ rsnano::endpoint_to_dto (endpoint_a) };
-	return rsnano::rsn_peer_exclusion_add (handle, &endpoint_dto, network_peers_count_a);
-=======
-	uint64_t result = 0;
-	nano::lock_guard<nano::mutex> guard{ mutex };
-
-	if (auto existing = peers.get<tag_endpoint> ().find (endpoint.address ()); existing == peers.get<tag_endpoint> ().end ())
-	{
-		// Clean old excluded peers
-		while (peers.size () > 1 && peers.size () >= max_size)
-		{
-			peers.get<tag_exclusion> ().erase (peers.get<tag_exclusion> ().begin ());
-		}
-		debug_assert (peers.size () <= max_size);
-
-		// Insert new endpoint
-		auto inserted = peers.insert (peer_exclusion::item{ std::chrono::steady_clock::steady_clock::now () + exclude_time_hours, endpoint.address (), 1 });
-		(void)inserted;
-		debug_assert (inserted.second);
-		result = 1;
-	}
-	else
-	{
-		// Update existing endpoint
-		peers.get<tag_endpoint> ().modify (existing, [&result] (peer_exclusion::item & item_a) {
-			++item_a.score;
-			result = item_a.score;
-			if (item_a.score == peer_exclusion::score_limit)
-			{
-				item_a.exclude_until = std::chrono::steady_clock::now () + peer_exclusion::exclude_time_hours;
-			}
-			else if (item_a.score > peer_exclusion::score_limit)
-			{
-				item_a.exclude_until = std::chrono::steady_clock::now () + peer_exclusion::exclude_time_hours * item_a.score * 2;
-			}
-		});
-	}
-	return result;
->>>>>>> baabcca4
+	auto endpoint_dto{ rsnano::endpoint_to_dto (endpoint) };
+	return rsnano::rsn_peer_exclusion_check (handle, &endpoint_dto);
 }
 
 uint64_t nano::peer_exclusion::score (const nano::tcp_endpoint & endpoint) const
 {
-<<<<<<< HEAD
-	auto endpoint_dto{ rsnano::endpoint_to_dto (endpoint_a) };
-	return rsnano::rsn_peer_exclusion_check (handle, &endpoint_dto);
-=======
-	nano::lock_guard<nano::mutex> guard{ mutex };
-
-	if (auto existing = peers.get<tag_endpoint> ().find (endpoint.address ()); existing != peers.get<tag_endpoint> ().end ())
-	{
-		return existing->score;
-	}
-	return 0;
-}
-
-std::chrono::steady_clock::time_point nano::peer_exclusion::until (const nano::tcp_endpoint & endpoint) const
-{
-	nano::lock_guard<nano::mutex> guard{ mutex };
-
-	if (auto existing = peers.get<tag_endpoint> ().find (endpoint.address ()); existing != peers.get<tag_endpoint> ().end ())
-	{
-		return existing->exclude_until;
-	}
-	return {};
-}
-
-bool nano::peer_exclusion::check (nano::tcp_endpoint const & endpoint) const
-{
-	nano::lock_guard<nano::mutex> guard{ mutex };
-
-	if (auto existing = peers.get<tag_endpoint> ().find (endpoint.address ()); existing != peers.get<tag_endpoint> ().end ())
-	{
-		if (existing->score >= score_limit && existing->exclude_until > std::chrono::steady_clock::now ())
-		{
-			return true;
-		}
-	}
-	return false;
->>>>>>> baabcca4
+	auto endpoint_dto{ rsnano::endpoint_to_dto (endpoint) };
+	return rsnano::rsn_peer_exclusion_score (handle, &endpoint_dto);
 }
 
 void nano::peer_exclusion::remove (nano::tcp_endpoint const & endpoint_a)
 {
-<<<<<<< HEAD
 	auto endpoint_dto{ rsnano::endpoint_to_dto (endpoint_a) };
 	rsnano::rsn_peer_exclusion_remove (handle, &endpoint_dto);
 }
@@ -121,31 +46,15 @@
 {
 	auto endpoint_dto{ rsnano::endpoint_to_dto (endpoint_a) };
 	return rsnano::rsn_peer_exclusion_contains (handle, &endpoint_dto);
-=======
-	nano::lock_guard<nano::mutex> guard{ mutex };
-	peers.get<tag_endpoint> ().erase (endpoint_a.address ());
-}
-
-std::size_t nano::peer_exclusion::size () const
-{
-	nano::lock_guard<nano::mutex> guard{ mutex };
-	return peers.size ();
->>>>>>> baabcca4
 }
 
 std::unique_ptr<nano::container_info_component> nano::peer_exclusion::collect_container_info (std::string const & name)
 {
-<<<<<<< HEAD
 	auto composite = std::make_unique<container_info_composite> (name);
 
-	std::size_t excluded_peers_count = excluded_peers.size ();
+	std::size_t excluded_peers_count = size ();
 	auto sizeof_excluded_peers_element = rsnano::rsn_peer_exclusion_element_size ();
 	composite->add_component (std::make_unique<container_info_leaf> (container_info{ "peers", excluded_peers_count, sizeof_excluded_peers_element }));
-=======
-	nano::lock_guard<nano::mutex> guard{ mutex };
->>>>>>> baabcca4
 
-	auto composite = std::make_unique<container_info_composite> (name);
-	composite->add_component (std::make_unique<container_info_leaf> (container_info{ "peers", peers.size (), sizeof (decltype (peers)::value_type) }));
 	return composite;
 }