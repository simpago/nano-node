#include <nano/lib/rsnanoutils.hpp>
#include <nano/node/node.hpp>
#include <nano/node/transport/message_deserializer.hpp>

nano::transport::message_deserializer::message_deserializer (nano::network_constants const & network_constants_a, nano::network_filter & publish_filter_a, nano::block_uniquer & block_uniquer_a, nano::vote_uniquer & vote_uniquer_a)
{
	auto constants_dto{ network_constants_a.to_dto () };
	handle_m = rsnano::rsn_message_deserializer_create (&constants_dto, publish_filter_a.handle, block_uniquer_a.handle, vote_uniquer_a.handle);
}

<<<<<<< HEAD
nano::transport::message_deserializer::~message_deserializer ()
{
	rsnano::rsn_message_deserializer_destroy (handle_m);
=======
void nano::transport::message_deserializer::read (std::shared_ptr<nano::socket> socket, const nano::transport::message_deserializer::callback_type && callback)
{
	debug_assert (callback);

	status = parse_status::none;

	// Increase timeout to receive TCP header (idle server socket)
	auto prev_timeout = socket->get_default_timeout_value ();
	socket->set_default_timeout_value (network_constants_m.idle_timeout);

	socket->async_read (read_buffer, HEADER_SIZE, [this_l = shared_from_this (), socket, callback = std::move (callback), prev_timeout] (boost::system::error_code const & ec, std::size_t size_a) {
		if (ec)
		{
			callback (ec, nullptr);
			return;
		}
		if (size_a != HEADER_SIZE)
		{
			callback (boost::asio::error::fault, nullptr);
			return;
		}

		// Decrease timeout to default
		socket->set_default_timeout_value (prev_timeout);

		this_l->received_header (socket, std::move (callback));
	});
}

void nano::transport::message_deserializer::received_header (std::shared_ptr<nano::socket> socket, const nano::transport::message_deserializer::callback_type && callback)
{
	nano::bufferstream stream{ read_buffer->data (), HEADER_SIZE };
	auto error = false;
	nano::message_header header{ error, stream };
	if (error)
	{
		status = parse_status::invalid_header;
		callback (boost::asio::error::fault, nullptr);
		return;
	}
	if (header.network != network_constants_m.current_network)
	{
		status = parse_status::invalid_network;
		callback (boost::asio::error::fault, nullptr);
		return;
	}
	if (header.version_using < network_constants_m.protocol_version_min)
	{
		status = parse_status::outdated_version;
		callback (boost::asio::error::fault, nullptr);
		return;
	}
	if (!header.is_valid_message_type ())
	{
		status = parse_status::invalid_header;
		callback (boost::asio::error::fault, nullptr);
		return;
	}

	std::size_t payload_size = header.payload_length_bytes ();
	if (payload_size > MAX_MESSAGE_SIZE)
	{
		status = parse_status::message_size_too_big;
		callback (boost::asio::error::fault, nullptr);
		return;
	}
	debug_assert (payload_size <= read_buffer->capacity ());

	if (payload_size == 0)
	{
		// Payload size will be 0 for `bulk_push` & `telemetry_req` message type
		received_message (header, 0, std::move (callback));
	}
	else
	{
		socket->async_read (read_buffer, payload_size, [this_l = shared_from_this (), payload_size, header, callback = std::move (callback)] (boost::system::error_code const & ec, std::size_t size_a) {
			if (ec)
			{
				callback (ec, nullptr);
				return;
			}
			if (size_a != payload_size)
			{
				callback (boost::asio::error::fault, nullptr);
				return;
			}
			this_l->received_message (header, size_a, std::move (callback));
		});
	}
}

void nano::transport::message_deserializer::received_message (nano::message_header header, std::size_t payload_size, const nano::transport::message_deserializer::callback_type && callback)
{
	auto message = deserialize (header, payload_size);
	if (message)
	{
		debug_assert (status == parse_status::none);
		status = parse_status::success;
		callback (boost::system::error_code{}, std::move (message));
	}
	else
	{
		debug_assert (status != parse_status::none);
		callback (boost::system::error_code{}, nullptr);
	}
}

std::unique_ptr<nano::message> nano::transport::message_deserializer::deserialize (nano::message_header header, std::size_t payload_size)
{
	release_assert (payload_size <= MAX_MESSAGE_SIZE);
	nano::bufferstream stream{ read_buffer->data (), payload_size };
	switch (header.type)
	{
		case nano::message_type::keepalive:
		{
			return deserialize_keepalive (stream, header);
		}
		case nano::message_type::publish:
		{
			// Early filtering to not waste time deserializing duplicate blocks
			nano::uint128_t digest;
			if (!publish_filter_m.apply (read_buffer->data (), payload_size, &digest))
			{
				return deserialize_publish (stream, header, digest);
			}
			else
			{
				status = parse_status::duplicate_publish_message;
			}
			break;
		}
		case nano::message_type::confirm_req:
		{
			return deserialize_confirm_req (stream, header);
		}
		case nano::message_type::confirm_ack:
		{
			return deserialize_confirm_ack (stream, header);
		}
		case nano::message_type::node_id_handshake:
		{
			return deserialize_node_id_handshake (stream, header);
		}
		case nano::message_type::telemetry_req:
		{
			return deserialize_telemetry_req (stream, header);
		}
		case nano::message_type::telemetry_ack:
		{
			return deserialize_telemetry_ack (stream, header);
		}
		case nano::message_type::bulk_pull:
		{
			return deserialize_bulk_pull (stream, header);
		}
		case nano::message_type::bulk_pull_account:
		{
			return deserialize_bulk_pull_account (stream, header);
		}
		case nano::message_type::bulk_push:
		{
			return deserialize_bulk_push (stream, header);
		}
		case nano::message_type::frontier_req:
		{
			return deserialize_frontier_req (stream, header);
		}
		case nano::message_type::asc_pull_req:
		{
			return deserialize_asc_pull_req (stream, header);
		}
		case nano::message_type::asc_pull_ack:
		{
			return deserialize_asc_pull_ack (stream, header);
		}
		default:
		{
			status = parse_status::invalid_message_type;
			break;
		}
	}
	return {};
}

std::unique_ptr<nano::keepalive> nano::transport::message_deserializer::deserialize_keepalive (nano::stream & stream, nano::message_header const & header)
{
	auto error = false;
	auto incoming = std::make_unique<nano::keepalive> (error, stream, header);
	if (!error && nano::at_end (stream))
	{
		return incoming;
	}
	else
	{
		status = parse_status::invalid_keepalive_message;
	}
	return {};
}

std::unique_ptr<nano::publish> nano::transport::message_deserializer::deserialize_publish (nano::stream & stream, nano::message_header const & header, nano::uint128_t const & digest_a)
{
	auto error = false;
	auto incoming = std::make_unique<nano::publish> (error, stream, header, digest_a, &block_uniquer_m);
	if (!error && nano::at_end (stream))
	{
		release_assert (incoming->block);
		if (!network_constants_m.work.validate_entry (*incoming->block))
		{
			return incoming;
		}
		else
		{
			status = parse_status::insufficient_work;
		}
	}
	else
	{
		status = parse_status::invalid_publish_message;
	}
	return {};
}

std::unique_ptr<nano::confirm_req> nano::transport::message_deserializer::deserialize_confirm_req (nano::stream & stream, nano::message_header const & header)
{
	auto error = false;
	auto incoming = std::make_unique<nano::confirm_req> (error, stream, header, &block_uniquer_m);
	if (!error && nano::at_end (stream))
	{
		if (incoming->block == nullptr || !network_constants_m.work.validate_entry (*incoming->block))
		{
			return incoming;
		}
		else
		{
			status = parse_status::insufficient_work;
		}
	}
	else
	{
		status = parse_status::invalid_confirm_req_message;
	}
	return {};
>>>>>>> dd70d9a1
}

nano::transport::message_deserializer::parse_status nano::transport::message_deserializer::get_status () const
{
<<<<<<< HEAD
	return static_cast<nano::transport::message_deserializer::parse_status> (rsnano::rsn_message_deserializer_status (handle_m));
=======
	auto error = false;
	auto incoming = std::make_unique<nano::confirm_ack> (error, stream, header, &vote_uniquer_m);
	if (!error && nano::at_end (stream))
	{
		return incoming;
	}
	else
	{
		status = parse_status::invalid_confirm_ack_message;
	}
	return {};
>>>>>>> dd70d9a1
}

void read_callback_wrapper (void * context_a, const rsnano::ErrorCodeDto * ec_dto_a, rsnano::MessageHandle * msg_handle_a)
{
<<<<<<< HEAD
	try
=======
	bool error = false;
	auto incoming = std::make_unique<nano::node_id_handshake> (error, stream, header);
	if (!error && nano::at_end (stream))
>>>>>>> dd70d9a1
	{
		auto callback = static_cast<nano::transport::message_deserializer::callback_type *> (context_a);
		auto ec{ rsnano::dto_to_error_code (*ec_dto_a) };
		auto msg{ rsnano::message_handle_to_message (msg_handle_a) };
		(*callback) (ec, std::move (msg));
	}
	catch (std::exception const & e)
	{
		std::cerr << "exception in read_callback_wrapper: " << e.what () << std::endl;
	}
}

void destroy_read_callback (void * context_a)
{
	auto callback = static_cast<nano::transport::message_deserializer::callback_type *> (context_a);
	delete callback;
}

<<<<<<< HEAD
void nano::transport::message_deserializer::read (std::shared_ptr<nano::socket> socket, const nano::transport::message_deserializer::callback_type && callback)
{
	auto context = new nano::transport::message_deserializer::callback_type (callback);
	rsnano::rsn_message_deserializer_read (handle_m, socket->handle, read_callback_wrapper, destroy_read_callback, context);
=======
std::unique_ptr<nano::telemetry_ack> nano::transport::message_deserializer::deserialize_telemetry_ack (nano::stream & stream, nano::message_header const & header)
{
	bool error = false;
	auto incoming = std::make_unique<nano::telemetry_ack> (error, stream, header);
	// Intentionally not checking if at the end of stream, because these messages support backwards/forwards compatibility
	if (!error)
	{
		return incoming;
	}
	else
	{
		status = parse_status::invalid_telemetry_ack_message;
	}
	return {};
}

std::unique_ptr<nano::bulk_pull> nano::transport::message_deserializer::deserialize_bulk_pull (nano::stream & stream, const nano::message_header & header)
{
	bool error = false;
	auto incoming = std::make_unique<nano::bulk_pull> (error, stream, header);
	if (!error && nano::at_end (stream))
	{
		return incoming;
	}
	else
	{
		status = parse_status::invalid_bulk_pull_message;
	}
	return {};
}

std::unique_ptr<nano::bulk_pull_account> nano::transport::message_deserializer::deserialize_bulk_pull_account (nano::stream & stream, const nano::message_header & header)
{
	bool error = false;
	auto incoming = std::make_unique<nano::bulk_pull_account> (error, stream, header);
	if (!error && nano::at_end (stream))
	{
		return incoming;
	}
	else
	{
		status = parse_status::invalid_bulk_pull_account_message;
	}
	return {};
}

std::unique_ptr<nano::frontier_req> nano::transport::message_deserializer::deserialize_frontier_req (nano::stream & stream, const nano::message_header & header)
{
	bool error = false;
	auto incoming = std::make_unique<nano::frontier_req> (error, stream, header);
	if (!error && nano::at_end (stream))
	{
		return incoming;
	}
	else
	{
		status = parse_status::invalid_frontier_req_message;
	}
	return {};
}

std::unique_ptr<nano::bulk_push> nano::transport::message_deserializer::deserialize_bulk_push (nano::stream & stream, const nano::message_header & header)
{
	// Message does not use stream payload (header only)
	return std::make_unique<nano::bulk_push> (header);
}

std::unique_ptr<nano::asc_pull_req> nano::transport::message_deserializer::deserialize_asc_pull_req (nano::stream & stream, const nano::message_header & header)
{
	bool error = false;
	auto incoming = std::make_unique<nano::asc_pull_req> (error, stream, header);
	// Intentionally not checking if at the end of stream, because these messages support backwards/forwards compatibility
	if (!error)
	{
		return incoming;
	}
	else
	{
		status = parse_status::invalid_asc_pull_req_message;
	}
	return {};
}

std::unique_ptr<nano::asc_pull_ack> nano::transport::message_deserializer::deserialize_asc_pull_ack (nano::stream & stream, const nano::message_header & header)
{
	bool error = false;
	auto incoming = std::make_unique<nano::asc_pull_ack> (error, stream, header);
	// Intentionally not checking if at the end of stream, because these messages support backwards/forwards compatibility
	if (!error)
	{
		return incoming;
	}
	else
	{
		status = parse_status::invalid_asc_pull_ack_message;
	}
	return {};
>>>>>>> dd70d9a1
}

nano::stat::detail nano::transport::message_deserializer::to_stat_detail (parse_status status)
{
<<<<<<< HEAD
	auto detail = rsnano::rsn_message_deserializer_parse_status_to_stat_detail (handle_m);
	return static_cast<nano::stat::detail> (detail);
=======
	// Keep additional `break` for readability
	switch (status)
	{
		case parse_status::none:
		case parse_status::success:
			break;
		case parse_status::insufficient_work:
			return stat::detail::insufficient_work;
			break;
		case parse_status::invalid_header:
			return stat::detail::invalid_header;
			break;
		case parse_status::invalid_message_type:
			return stat::detail::invalid_message_type;
			break;
		case parse_status::invalid_keepalive_message:
			return stat::detail::invalid_keepalive_message;
			break;
		case parse_status::invalid_publish_message:
			return stat::detail::invalid_publish_message;
			break;
		case parse_status::invalid_confirm_req_message:
			return stat::detail::invalid_confirm_req_message;
			break;
		case parse_status::invalid_confirm_ack_message:
			return stat::detail::invalid_confirm_ack_message;
			break;
		case parse_status::invalid_node_id_handshake_message:
			return stat::detail::invalid_node_id_handshake_message;
			break;
		case parse_status::invalid_telemetry_req_message:
			return stat::detail::invalid_telemetry_req_message;
			break;
		case parse_status::invalid_telemetry_ack_message:
			return stat::detail::invalid_telemetry_ack_message;
			break;
		case parse_status::invalid_bulk_pull_message:
			return stat::detail::invalid_bulk_pull_message;
			break;
		case parse_status::invalid_bulk_pull_account_message:
			return stat::detail::invalid_bulk_pull_account_message;
			break;
		case parse_status::invalid_frontier_req_message:
			return stat::detail::invalid_frontier_req_message;
			break;
		case parse_status::invalid_asc_pull_req_message:
			return stat::detail::invalid_asc_pull_req_message;
			break;
		case parse_status::invalid_asc_pull_ack_message:
			return stat::detail::invalid_asc_pull_ack_message;
			break;
		case parse_status::invalid_network:
			return stat::detail::invalid_network;
			break;
		case parse_status::outdated_version:
			return stat::detail::outdated_version;
			break;
		case parse_status::duplicate_publish_message:
			return stat::detail::duplicate_publish;
			break;
		case parse_status::message_size_too_big:
			return stat::detail::message_too_big;
			break;
	}
	return {};
>>>>>>> dd70d9a1
}

std::string nano::transport::message_deserializer::to_string (parse_status status)
{
<<<<<<< HEAD
	rsnano::StringDto result;
	rsnano::rsn_message_deserializer_parse_status_to_string (handle_m, &result);
	return rsnano::convert_dto_to_string (result);
=======
	// Keep additional `break` for readability
	switch (status)
	{
		case parse_status::none:
			return "none";
			break;
		case parse_status::success:
			return "success";
			break;
		case parse_status::insufficient_work:
			return "insufficient_work";
			break;
		case parse_status::invalid_header:
			return "invalid_header";
			break;
		case parse_status::invalid_message_type:
			return "invalid_message_type";
			break;
		case parse_status::invalid_keepalive_message:
			return "invalid_keepalive_message";
			break;
		case parse_status::invalid_publish_message:
			return "invalid_publish_message";
			break;
		case parse_status::invalid_confirm_req_message:
			return "invalid_confirm_req_message";
			break;
		case parse_status::invalid_confirm_ack_message:
			return "invalid_confirm_ack_message";
			break;
		case parse_status::invalid_node_id_handshake_message:
			return "invalid_node_id_handshake_message";
			break;
		case parse_status::invalid_telemetry_req_message:
			return "invalid_telemetry_req_message";
			break;
		case parse_status::invalid_telemetry_ack_message:
			return "invalid_telemetry_ack_message";
			break;
		case parse_status::invalid_bulk_pull_message:
			return "invalid_bulk_pull_message";
			break;
		case parse_status::invalid_bulk_pull_account_message:
			return "invalid_bulk_pull_account_message";
			break;
		case parse_status::invalid_frontier_req_message:
			return "invalid_frontier_req_message";
			break;
		case parse_status::invalid_asc_pull_req_message:
			return "invalid_asc_pull_req_message";
			break;
		case parse_status::invalid_asc_pull_ack_message:
			return "invalid_asc_pull_ack_message";
			break;
		case parse_status::invalid_network:
			return "invalid_network";
			break;
		case parse_status::outdated_version:
			return "outdated_version";
			break;
		case parse_status::duplicate_publish_message:
			return "duplicate_publish_message";
			break;
		case parse_status::message_size_too_big:
			return "message_size_too_big";
			break;
	}
	return "n/a";
>>>>>>> dd70d9a1
}<|MERGE_RESOLUTION|>--- conflicted
+++ resolved
@@ -8,284 +8,19 @@
 	handle_m = rsnano::rsn_message_deserializer_create (&constants_dto, publish_filter_a.handle, block_uniquer_a.handle, vote_uniquer_a.handle);
 }
 
-<<<<<<< HEAD
 nano::transport::message_deserializer::~message_deserializer ()
 {
 	rsnano::rsn_message_deserializer_destroy (handle_m);
-=======
-void nano::transport::message_deserializer::read (std::shared_ptr<nano::socket> socket, const nano::transport::message_deserializer::callback_type && callback)
-{
-	debug_assert (callback);
-
-	status = parse_status::none;
-
-	// Increase timeout to receive TCP header (idle server socket)
-	auto prev_timeout = socket->get_default_timeout_value ();
-	socket->set_default_timeout_value (network_constants_m.idle_timeout);
-
-	socket->async_read (read_buffer, HEADER_SIZE, [this_l = shared_from_this (), socket, callback = std::move (callback), prev_timeout] (boost::system::error_code const & ec, std::size_t size_a) {
-		if (ec)
-		{
-			callback (ec, nullptr);
-			return;
-		}
-		if (size_a != HEADER_SIZE)
-		{
-			callback (boost::asio::error::fault, nullptr);
-			return;
-		}
-
-		// Decrease timeout to default
-		socket->set_default_timeout_value (prev_timeout);
-
-		this_l->received_header (socket, std::move (callback));
-	});
-}
-
-void nano::transport::message_deserializer::received_header (std::shared_ptr<nano::socket> socket, const nano::transport::message_deserializer::callback_type && callback)
-{
-	nano::bufferstream stream{ read_buffer->data (), HEADER_SIZE };
-	auto error = false;
-	nano::message_header header{ error, stream };
-	if (error)
-	{
-		status = parse_status::invalid_header;
-		callback (boost::asio::error::fault, nullptr);
-		return;
-	}
-	if (header.network != network_constants_m.current_network)
-	{
-		status = parse_status::invalid_network;
-		callback (boost::asio::error::fault, nullptr);
-		return;
-	}
-	if (header.version_using < network_constants_m.protocol_version_min)
-	{
-		status = parse_status::outdated_version;
-		callback (boost::asio::error::fault, nullptr);
-		return;
-	}
-	if (!header.is_valid_message_type ())
-	{
-		status = parse_status::invalid_header;
-		callback (boost::asio::error::fault, nullptr);
-		return;
-	}
-
-	std::size_t payload_size = header.payload_length_bytes ();
-	if (payload_size > MAX_MESSAGE_SIZE)
-	{
-		status = parse_status::message_size_too_big;
-		callback (boost::asio::error::fault, nullptr);
-		return;
-	}
-	debug_assert (payload_size <= read_buffer->capacity ());
-
-	if (payload_size == 0)
-	{
-		// Payload size will be 0 for `bulk_push` & `telemetry_req` message type
-		received_message (header, 0, std::move (callback));
-	}
-	else
-	{
-		socket->async_read (read_buffer, payload_size, [this_l = shared_from_this (), payload_size, header, callback = std::move (callback)] (boost::system::error_code const & ec, std::size_t size_a) {
-			if (ec)
-			{
-				callback (ec, nullptr);
-				return;
-			}
-			if (size_a != payload_size)
-			{
-				callback (boost::asio::error::fault, nullptr);
-				return;
-			}
-			this_l->received_message (header, size_a, std::move (callback));
-		});
-	}
-}
-
-void nano::transport::message_deserializer::received_message (nano::message_header header, std::size_t payload_size, const nano::transport::message_deserializer::callback_type && callback)
-{
-	auto message = deserialize (header, payload_size);
-	if (message)
-	{
-		debug_assert (status == parse_status::none);
-		status = parse_status::success;
-		callback (boost::system::error_code{}, std::move (message));
-	}
-	else
-	{
-		debug_assert (status != parse_status::none);
-		callback (boost::system::error_code{}, nullptr);
-	}
-}
-
-std::unique_ptr<nano::message> nano::transport::message_deserializer::deserialize (nano::message_header header, std::size_t payload_size)
-{
-	release_assert (payload_size <= MAX_MESSAGE_SIZE);
-	nano::bufferstream stream{ read_buffer->data (), payload_size };
-	switch (header.type)
-	{
-		case nano::message_type::keepalive:
-		{
-			return deserialize_keepalive (stream, header);
-		}
-		case nano::message_type::publish:
-		{
-			// Early filtering to not waste time deserializing duplicate blocks
-			nano::uint128_t digest;
-			if (!publish_filter_m.apply (read_buffer->data (), payload_size, &digest))
-			{
-				return deserialize_publish (stream, header, digest);
-			}
-			else
-			{
-				status = parse_status::duplicate_publish_message;
-			}
-			break;
-		}
-		case nano::message_type::confirm_req:
-		{
-			return deserialize_confirm_req (stream, header);
-		}
-		case nano::message_type::confirm_ack:
-		{
-			return deserialize_confirm_ack (stream, header);
-		}
-		case nano::message_type::node_id_handshake:
-		{
-			return deserialize_node_id_handshake (stream, header);
-		}
-		case nano::message_type::telemetry_req:
-		{
-			return deserialize_telemetry_req (stream, header);
-		}
-		case nano::message_type::telemetry_ack:
-		{
-			return deserialize_telemetry_ack (stream, header);
-		}
-		case nano::message_type::bulk_pull:
-		{
-			return deserialize_bulk_pull (stream, header);
-		}
-		case nano::message_type::bulk_pull_account:
-		{
-			return deserialize_bulk_pull_account (stream, header);
-		}
-		case nano::message_type::bulk_push:
-		{
-			return deserialize_bulk_push (stream, header);
-		}
-		case nano::message_type::frontier_req:
-		{
-			return deserialize_frontier_req (stream, header);
-		}
-		case nano::message_type::asc_pull_req:
-		{
-			return deserialize_asc_pull_req (stream, header);
-		}
-		case nano::message_type::asc_pull_ack:
-		{
-			return deserialize_asc_pull_ack (stream, header);
-		}
-		default:
-		{
-			status = parse_status::invalid_message_type;
-			break;
-		}
-	}
-	return {};
-}
-
-std::unique_ptr<nano::keepalive> nano::transport::message_deserializer::deserialize_keepalive (nano::stream & stream, nano::message_header const & header)
-{
-	auto error = false;
-	auto incoming = std::make_unique<nano::keepalive> (error, stream, header);
-	if (!error && nano::at_end (stream))
-	{
-		return incoming;
-	}
-	else
-	{
-		status = parse_status::invalid_keepalive_message;
-	}
-	return {};
-}
-
-std::unique_ptr<nano::publish> nano::transport::message_deserializer::deserialize_publish (nano::stream & stream, nano::message_header const & header, nano::uint128_t const & digest_a)
-{
-	auto error = false;
-	auto incoming = std::make_unique<nano::publish> (error, stream, header, digest_a, &block_uniquer_m);
-	if (!error && nano::at_end (stream))
-	{
-		release_assert (incoming->block);
-		if (!network_constants_m.work.validate_entry (*incoming->block))
-		{
-			return incoming;
-		}
-		else
-		{
-			status = parse_status::insufficient_work;
-		}
-	}
-	else
-	{
-		status = parse_status::invalid_publish_message;
-	}
-	return {};
-}
-
-std::unique_ptr<nano::confirm_req> nano::transport::message_deserializer::deserialize_confirm_req (nano::stream & stream, nano::message_header const & header)
-{
-	auto error = false;
-	auto incoming = std::make_unique<nano::confirm_req> (error, stream, header, &block_uniquer_m);
-	if (!error && nano::at_end (stream))
-	{
-		if (incoming->block == nullptr || !network_constants_m.work.validate_entry (*incoming->block))
-		{
-			return incoming;
-		}
-		else
-		{
-			status = parse_status::insufficient_work;
-		}
-	}
-	else
-	{
-		status = parse_status::invalid_confirm_req_message;
-	}
-	return {};
->>>>>>> dd70d9a1
 }
 
 nano::transport::message_deserializer::parse_status nano::transport::message_deserializer::get_status () const
 {
-<<<<<<< HEAD
 	return static_cast<nano::transport::message_deserializer::parse_status> (rsnano::rsn_message_deserializer_status (handle_m));
-=======
-	auto error = false;
-	auto incoming = std::make_unique<nano::confirm_ack> (error, stream, header, &vote_uniquer_m);
-	if (!error && nano::at_end (stream))
-	{
-		return incoming;
-	}
-	else
-	{
-		status = parse_status::invalid_confirm_ack_message;
-	}
-	return {};
->>>>>>> dd70d9a1
 }
 
 void read_callback_wrapper (void * context_a, const rsnano::ErrorCodeDto * ec_dto_a, rsnano::MessageHandle * msg_handle_a)
 {
-<<<<<<< HEAD
 	try
-=======
-	bool error = false;
-	auto incoming = std::make_unique<nano::node_id_handshake> (error, stream, header);
-	if (!error && nano::at_end (stream))
->>>>>>> dd70d9a1
 	{
 		auto callback = static_cast<nano::transport::message_deserializer::callback_type *> (context_a);
 		auto ec{ rsnano::dto_to_error_code (*ec_dto_a) };
@@ -304,260 +39,21 @@
 	delete callback;
 }
 
-<<<<<<< HEAD
 void nano::transport::message_deserializer::read (std::shared_ptr<nano::socket> socket, const nano::transport::message_deserializer::callback_type && callback)
 {
 	auto context = new nano::transport::message_deserializer::callback_type (callback);
 	rsnano::rsn_message_deserializer_read (handle_m, socket->handle, read_callback_wrapper, destroy_read_callback, context);
-=======
-std::unique_ptr<nano::telemetry_ack> nano::transport::message_deserializer::deserialize_telemetry_ack (nano::stream & stream, nano::message_header const & header)
-{
-	bool error = false;
-	auto incoming = std::make_unique<nano::telemetry_ack> (error, stream, header);
-	// Intentionally not checking if at the end of stream, because these messages support backwards/forwards compatibility
-	if (!error)
-	{
-		return incoming;
-	}
-	else
-	{
-		status = parse_status::invalid_telemetry_ack_message;
-	}
-	return {};
-}
-
-std::unique_ptr<nano::bulk_pull> nano::transport::message_deserializer::deserialize_bulk_pull (nano::stream & stream, const nano::message_header & header)
-{
-	bool error = false;
-	auto incoming = std::make_unique<nano::bulk_pull> (error, stream, header);
-	if (!error && nano::at_end (stream))
-	{
-		return incoming;
-	}
-	else
-	{
-		status = parse_status::invalid_bulk_pull_message;
-	}
-	return {};
-}
-
-std::unique_ptr<nano::bulk_pull_account> nano::transport::message_deserializer::deserialize_bulk_pull_account (nano::stream & stream, const nano::message_header & header)
-{
-	bool error = false;
-	auto incoming = std::make_unique<nano::bulk_pull_account> (error, stream, header);
-	if (!error && nano::at_end (stream))
-	{
-		return incoming;
-	}
-	else
-	{
-		status = parse_status::invalid_bulk_pull_account_message;
-	}
-	return {};
-}
-
-std::unique_ptr<nano::frontier_req> nano::transport::message_deserializer::deserialize_frontier_req (nano::stream & stream, const nano::message_header & header)
-{
-	bool error = false;
-	auto incoming = std::make_unique<nano::frontier_req> (error, stream, header);
-	if (!error && nano::at_end (stream))
-	{
-		return incoming;
-	}
-	else
-	{
-		status = parse_status::invalid_frontier_req_message;
-	}
-	return {};
-}
-
-std::unique_ptr<nano::bulk_push> nano::transport::message_deserializer::deserialize_bulk_push (nano::stream & stream, const nano::message_header & header)
-{
-	// Message does not use stream payload (header only)
-	return std::make_unique<nano::bulk_push> (header);
-}
-
-std::unique_ptr<nano::asc_pull_req> nano::transport::message_deserializer::deserialize_asc_pull_req (nano::stream & stream, const nano::message_header & header)
-{
-	bool error = false;
-	auto incoming = std::make_unique<nano::asc_pull_req> (error, stream, header);
-	// Intentionally not checking if at the end of stream, because these messages support backwards/forwards compatibility
-	if (!error)
-	{
-		return incoming;
-	}
-	else
-	{
-		status = parse_status::invalid_asc_pull_req_message;
-	}
-	return {};
-}
-
-std::unique_ptr<nano::asc_pull_ack> nano::transport::message_deserializer::deserialize_asc_pull_ack (nano::stream & stream, const nano::message_header & header)
-{
-	bool error = false;
-	auto incoming = std::make_unique<nano::asc_pull_ack> (error, stream, header);
-	// Intentionally not checking if at the end of stream, because these messages support backwards/forwards compatibility
-	if (!error)
-	{
-		return incoming;
-	}
-	else
-	{
-		status = parse_status::invalid_asc_pull_ack_message;
-	}
-	return {};
->>>>>>> dd70d9a1
 }
 
 nano::stat::detail nano::transport::message_deserializer::to_stat_detail (parse_status status)
 {
-<<<<<<< HEAD
-	auto detail = rsnano::rsn_message_deserializer_parse_status_to_stat_detail (handle_m);
+	auto detail = rsnano::rsn_message_deserializer_parse_status_to_stat_detail (static_cast<uint8_t> (status));
 	return static_cast<nano::stat::detail> (detail);
-=======
-	// Keep additional `break` for readability
-	switch (status)
-	{
-		case parse_status::none:
-		case parse_status::success:
-			break;
-		case parse_status::insufficient_work:
-			return stat::detail::insufficient_work;
-			break;
-		case parse_status::invalid_header:
-			return stat::detail::invalid_header;
-			break;
-		case parse_status::invalid_message_type:
-			return stat::detail::invalid_message_type;
-			break;
-		case parse_status::invalid_keepalive_message:
-			return stat::detail::invalid_keepalive_message;
-			break;
-		case parse_status::invalid_publish_message:
-			return stat::detail::invalid_publish_message;
-			break;
-		case parse_status::invalid_confirm_req_message:
-			return stat::detail::invalid_confirm_req_message;
-			break;
-		case parse_status::invalid_confirm_ack_message:
-			return stat::detail::invalid_confirm_ack_message;
-			break;
-		case parse_status::invalid_node_id_handshake_message:
-			return stat::detail::invalid_node_id_handshake_message;
-			break;
-		case parse_status::invalid_telemetry_req_message:
-			return stat::detail::invalid_telemetry_req_message;
-			break;
-		case parse_status::invalid_telemetry_ack_message:
-			return stat::detail::invalid_telemetry_ack_message;
-			break;
-		case parse_status::invalid_bulk_pull_message:
-			return stat::detail::invalid_bulk_pull_message;
-			break;
-		case parse_status::invalid_bulk_pull_account_message:
-			return stat::detail::invalid_bulk_pull_account_message;
-			break;
-		case parse_status::invalid_frontier_req_message:
-			return stat::detail::invalid_frontier_req_message;
-			break;
-		case parse_status::invalid_asc_pull_req_message:
-			return stat::detail::invalid_asc_pull_req_message;
-			break;
-		case parse_status::invalid_asc_pull_ack_message:
-			return stat::detail::invalid_asc_pull_ack_message;
-			break;
-		case parse_status::invalid_network:
-			return stat::detail::invalid_network;
-			break;
-		case parse_status::outdated_version:
-			return stat::detail::outdated_version;
-			break;
-		case parse_status::duplicate_publish_message:
-			return stat::detail::duplicate_publish;
-			break;
-		case parse_status::message_size_too_big:
-			return stat::detail::message_too_big;
-			break;
-	}
-	return {};
->>>>>>> dd70d9a1
 }
 
 std::string nano::transport::message_deserializer::to_string (parse_status status)
 {
-<<<<<<< HEAD
 	rsnano::StringDto result;
-	rsnano::rsn_message_deserializer_parse_status_to_string (handle_m, &result);
+	rsnano::rsn_message_deserializer_parse_status_to_string (static_cast<uint8_t> (status), &result);
 	return rsnano::convert_dto_to_string (result);
-=======
-	// Keep additional `break` for readability
-	switch (status)
-	{
-		case parse_status::none:
-			return "none";
-			break;
-		case parse_status::success:
-			return "success";
-			break;
-		case parse_status::insufficient_work:
-			return "insufficient_work";
-			break;
-		case parse_status::invalid_header:
-			return "invalid_header";
-			break;
-		case parse_status::invalid_message_type:
-			return "invalid_message_type";
-			break;
-		case parse_status::invalid_keepalive_message:
-			return "invalid_keepalive_message";
-			break;
-		case parse_status::invalid_publish_message:
-			return "invalid_publish_message";
-			break;
-		case parse_status::invalid_confirm_req_message:
-			return "invalid_confirm_req_message";
-			break;
-		case parse_status::invalid_confirm_ack_message:
-			return "invalid_confirm_ack_message";
-			break;
-		case parse_status::invalid_node_id_handshake_message:
-			return "invalid_node_id_handshake_message";
-			break;
-		case parse_status::invalid_telemetry_req_message:
-			return "invalid_telemetry_req_message";
-			break;
-		case parse_status::invalid_telemetry_ack_message:
-			return "invalid_telemetry_ack_message";
-			break;
-		case parse_status::invalid_bulk_pull_message:
-			return "invalid_bulk_pull_message";
-			break;
-		case parse_status::invalid_bulk_pull_account_message:
-			return "invalid_bulk_pull_account_message";
-			break;
-		case parse_status::invalid_frontier_req_message:
-			return "invalid_frontier_req_message";
-			break;
-		case parse_status::invalid_asc_pull_req_message:
-			return "invalid_asc_pull_req_message";
-			break;
-		case parse_status::invalid_asc_pull_ack_message:
-			return "invalid_asc_pull_ack_message";
-			break;
-		case parse_status::invalid_network:
-			return "invalid_network";
-			break;
-		case parse_status::outdated_version:
-			return "outdated_version";
-			break;
-		case parse_status::duplicate_publish_message:
-			return "duplicate_publish_message";
-			break;
-		case parse_status::message_size_too_big:
-			return "message_size_too_big";
-			break;
-	}
-	return "n/a";
->>>>>>> dd70d9a1
 }