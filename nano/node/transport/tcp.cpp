#include "nano/lib/rsnanoutils.hpp"

#include <nano/lib/stats.hpp>
#include <nano/node/node.hpp>
#include <nano/node/transport/tcp.hpp>

#include <boost/format.hpp>

<<<<<<< HEAD
nano::transport::channel_tcp::channel_tcp (boost::asio::io_context & io_ctx_a, nano::outbound_bandwidth_limiter & limiter_a, nano::network_constants const & network_a, std::shared_ptr<nano::socket> const & socket_a, std::shared_ptr<nano::transport::channel_tcp_observer> const & observer_a) :
	channel (rsnano::rsn_channel_tcp_create (
	std::chrono::steady_clock::now ().time_since_epoch ().count (),
	socket_a->handle,
	new std::weak_ptr<nano::transport::channel_tcp_observer> (observer_a),
	limiter_a.handle,
	&io_ctx_a))
=======
/*
 * channel_tcp
 */

nano::transport::channel_tcp::channel_tcp (nano::node & node_a, std::weak_ptr<nano::socket> socket_a) :
	channel (node_a),
	socket (std::move (socket_a))
>>>>>>> eb8c1aaf
{
	set_network_version (network_a.protocol_version);
}

uint8_t nano::transport::channel_tcp::get_network_version () const
{
	return rsnano::rsn_channel_tcp_network_version (handle);
}

void nano::transport::channel_tcp::set_network_version (uint8_t network_version_a)
{
	rsnano::rsn_channel_tcp_network_set_version (handle, network_version_a);
}

nano::tcp_endpoint nano::transport::channel_tcp::get_tcp_endpoint () const
{
	rsnano::EndpointDto ep_dto{};
	rsnano::rsn_channel_tcp_endpoint (handle, &ep_dto);
	return rsnano::dto_to_endpoint (ep_dto);
}

bool nano::transport::channel_tcp::max ()
{
	return rsnano::rsn_channel_tcp_max (handle);
}

std::size_t nano::transport::channel_tcp::hash_code () const
{
	std::hash<::nano::tcp_endpoint> hash;
	return hash (get_tcp_endpoint ());
}

bool nano::transport::channel_tcp::operator== (nano::transport::channel const & other_a) const
{
	bool result (false);
	auto other_l (dynamic_cast<nano::transport::channel_tcp const *> (&other_a));
	if (other_l != nullptr)
	{
		return *this == *other_l;
	}
	return result;
}

void nano::transport::channel_tcp_send_callback (void * context_a, const rsnano::ErrorCodeDto * ec_a, std::size_t size_a)
{
	auto callback_ptr = static_cast<std::function<void (boost::system::error_code const &, std::size_t)> *> (context_a);
	if (*callback_ptr)
	{
		auto ec{ rsnano::dto_to_error_code (*ec_a) };
		(*callback_ptr) (ec, size_a);
	}
}

void nano::transport::delete_send_buffer_callback (void * context_a)
{
	auto callback_ptr = static_cast<std::function<void (boost::system::error_code const &, std::size_t)> *> (context_a);
	delete callback_ptr;
}

void nano::transport::channel_tcp::send (nano::message & message_a, std::function<void (boost::system::error_code const &, std::size_t)> const & callback_a, nano::buffer_drop_policy drop_policy_a, nano::bandwidth_limit_type limiter_type)
{
	auto callback_pointer = new std::function<void (boost::system::error_code const &, std::size_t)> (callback_a);
	rsnano::rsn_channel_tcp_send (handle, message_a.handle, nano::transport::channel_tcp_send_callback, nano::transport::delete_send_buffer_callback, callback_pointer, static_cast<uint8_t> (drop_policy_a), static_cast<uint8_t> (limiter_type));
}

void nano::transport::channel_tcp::send_buffer (nano::shared_const_buffer const & buffer_a, std::function<void (boost::system::error_code const &, std::size_t)> const & callback_a, nano::buffer_drop_policy policy_a)
{
	auto callback_pointer = new std::function<void (boost::system::error_code const &, std::size_t)> (callback_a);
	rsnano::rsn_channel_tcp_send_buffer (handle, buffer_a.data (), buffer_a.size (), nano::transport::channel_tcp_send_callback, nano::transport::delete_send_buffer_callback, callback_pointer, static_cast<uint8_t> (policy_a));
}

std::string nano::transport::channel_tcp::to_string () const
{
	return boost::str (boost::format ("%1%") % get_tcp_endpoint ());
}

bool nano::transport::channel_tcp::operator== (nano::transport::channel_tcp const & other_a) const
{
	return rsnano::rsn_channel_tcp_eq (handle, other_a.handle);
}

std::shared_ptr<nano::socket> nano::transport::channel_tcp::try_get_socket () const
{
	auto socket_handle{ rsnano::rsn_channel_tcp_socket (handle) };
	std::shared_ptr<nano::socket> socket;
	if (socket_handle)
	{
		socket = std::make_shared<nano::socket> (socket_handle);
	}
	return socket;
}

void nano::transport::channel_tcp::set_endpoint ()
{
	rsnano::rsn_channel_tcp_set_endpoint (handle);
}

nano::endpoint nano::transport::channel_tcp::get_peering_endpoint () const
{
	rsnano::EndpointDto dto;
	rsnano::rsn_channel_tcp_peering_endpoint (handle, &dto);
	return rsnano::dto_to_udp_endpoint (dto);
}

void nano::transport::channel_tcp::set_peering_endpoint (nano::endpoint endpoint)
{
	auto dto{ rsnano::udp_endpoint_to_dto (endpoint) };
	rsnano::rsn_channel_tcp_set_peering_endpoint (handle, &dto);
}

nano::transport::tcp_server_factory::tcp_server_factory (nano::node & node) :
	node{ node }
{
}

std::shared_ptr<nano::transport::tcp_server> nano::transport::tcp_server_factory::create_tcp_server (const std::shared_ptr<nano::transport::channel_tcp> & channel_a, const std::shared_ptr<nano::socket> & socket_a)
{
	channel_a->set_last_packet_sent (std::chrono::steady_clock::now ());

	auto response_server = std::make_shared<nano::transport::tcp_server> (
	node.io_ctx, socket_a, node.logger,
	*node.stats, node.flags, *node.config,
	node.tcp_listener, std::make_shared<nano::transport::request_response_visitor_factory> (node),
	node.workers, *node.network->publish_filter, node.block_uniquer, node.vote_uniquer, node.network->tcp_message_manager,
	*node.network->syn_cookies, node.node_id, true);

	// Listen for possible responses
	response_server->get_socket ()->type_set (nano::socket::type_t::realtime_response_server);
	response_server->set_remote_node_id (channel_a->get_node_id ());
	response_server->start ();

	if (!node.flags.disable_initial_telemetry_requests ())
	{
		node.telemetry->get_metrics_single_peer_async (channel_a, [] (nano::telemetry_data_response const &) {
			// Intentionally empty, starts the telemetry request cycle to more quickly disconnect from invalid peers
		});
	}

	return response_server;
}

/*
 * tcp_channels
 */

nano::transport::tcp_channels::tcp_channels (nano::node & node, std::function<void (nano::message const &, std::shared_ptr<nano::transport::channel> const &)> sink) :
	tcp_server_factory{ node },
	node_id{ node.node_id },
	network_params{ node.network_params },
	limiter{ node.outbound_limiter },
	syn_cookies{ node.network->syn_cookies },
	stats{ node.stats },
	config{ node.config },
	logger{ node.logger },
	network{ node.network },
	workers{ node.workers },
	flags{ node.flags },
	io_ctx{ node.io_ctx },
	sink{ std::move (sink) },
	handle{ rsnano::rsn_tcp_channels_create () }
{
}

nano::transport::tcp_channels::~tcp_channels ()
{
	rsnano::rsn_tcp_channels_destroy (handle);
}

bool nano::transport::tcp_channels::insert (std::shared_ptr<nano::transport::channel_tcp> const & channel_a, std::shared_ptr<nano::socket> const & socket_a, std::shared_ptr<nano::transport::tcp_server> const & server_a)
{
	auto endpoint (channel_a->get_tcp_endpoint ());
	debug_assert (endpoint.address ().is_v6 ());
	auto udp_endpoint (nano::transport::map_tcp_to_endpoint (endpoint));
	bool error (true);
	if (!network->not_a_peer (udp_endpoint, config->allow_local_peers) && !stopped)
	{
		nano::unique_lock<nano::mutex> lock (mutex);
		auto existing (channels.get<endpoint_tag> ().find (endpoint));
		if (existing == channels.get<endpoint_tag> ().end ())
		{
			auto node_id (channel_a->get_node_id ());
			if (!channel_a->is_temporary ())
			{
				channels.get<node_id_tag> ().erase (node_id);
			}
			channels.get<endpoint_tag> ().emplace (channel_a, socket_a, server_a);
			attempts.get<endpoint_tag> ().erase (endpoint);
			error = false;
			lock.unlock ();
			channel_observer (channel_a);
			// Remove UDP channel to same IP:port if exists
			network->udp_channels.erase (udp_endpoint);
			// Remove UDP channels with same node ID
			network->udp_channels.clean_node_id (node_id);
		}
	}
	return error;
}

void nano::transport::tcp_channels::erase (nano::tcp_endpoint const & endpoint_a)
{
	nano::lock_guard<nano::mutex> lock (mutex);
	channels.get<endpoint_tag> ().erase (endpoint_a);
}

void nano::transport::tcp_channels::erase_temporary_channel (nano::tcp_endpoint const & endpoint_a)
{
	auto exisiting_response_channel (find_channel (endpoint_a));
	if (exisiting_response_channel != nullptr)
	{
		exisiting_response_channel->set_temporary (false);
		erase (endpoint_a);
	}
}

std::size_t nano::transport::tcp_channels::size () const
{
	nano::lock_guard<nano::mutex> lock (mutex);
	return channels.size ();
}

std::shared_ptr<nano::transport::channel_tcp> nano::transport::tcp_channels::find_channel (nano::tcp_endpoint const & endpoint_a) const
{
	nano::lock_guard<nano::mutex> lock (mutex);
	std::shared_ptr<nano::transport::channel_tcp> result;
	auto existing (channels.get<endpoint_tag> ().find (endpoint_a));
	if (existing != channels.get<endpoint_tag> ().end ())
	{
		result = existing->get_channel ();
	}
	return result;
}

std::unordered_set<std::shared_ptr<nano::transport::channel>> nano::transport::tcp_channels::random_set (std::size_t count_a, uint8_t min_version, bool include_temporary_channels_a) const
{
	std::unordered_set<std::shared_ptr<nano::transport::channel>> result;
	result.reserve (count_a);
	nano::lock_guard<nano::mutex> lock (mutex);
	// Stop trying to fill result with random samples after this many attempts
	auto random_cutoff (count_a * 2);
	auto peers_size (channels.size ());
	// Usually count_a will be much smaller than peers.size()
	// Otherwise make sure we have a cutoff on attempting to randomly fill
	if (!channels.empty ())
	{
		for (auto i (0); i < random_cutoff && result.size () < count_a; ++i)
		{
			auto index (nano::random_pool::generate_word32 (0, static_cast<uint32_t> (peers_size - 1)));

			auto channel = channels.get<random_access_tag> ()[index].get_channel ();
			if (channel->get_network_version () >= min_version && (include_temporary_channels_a || !channel->is_temporary ()))
			{
				result.insert (channel);
			}
		}
	}
	return result;
}

std::vector<nano::endpoint> nano::transport::tcp_channels::get_current_peers () const
{
	std::vector<nano::endpoint> endpoints;
	nano::lock_guard<nano::mutex> lock (mutex);
	endpoints.reserve (channels.size ());
	std::transform (channels.begin (), channels.end (),
	std::back_inserter (endpoints), [] (auto const & channel) { return nano::transport::map_tcp_to_endpoint (channel.endpoint ()); });
	return endpoints;
}

std::shared_ptr<nano::transport::channel_tcp> nano::transport::tcp_channels::find_node_id (nano::account const & node_id_a)
{
	std::shared_ptr<nano::transport::channel_tcp> result;
	nano::lock_guard<nano::mutex> lock (mutex);
	auto existing (channels.get<node_id_tag> ().find (node_id_a));
	if (existing != channels.get<node_id_tag> ().end ())
	{
		result = existing->get_channel ();
	}
	return result;
}

nano::tcp_endpoint nano::transport::tcp_channels::bootstrap_peer (uint8_t connection_protocol_version_min)
{
	nano::tcp_endpoint result (boost::asio::ip::address_v6::any (), 0);
	nano::lock_guard<nano::mutex> lock (mutex);
	for (auto i (channels.get<last_bootstrap_attempt_tag> ().begin ()), n (channels.get<last_bootstrap_attempt_tag> ().end ()); i != n;)
	{
		if (i->get_channel ()->get_network_version () >= connection_protocol_version_min)
		{
			result = nano::transport::map_endpoint_to_tcp (i->get_channel ()->get_peering_endpoint ());
			channels.get<last_bootstrap_attempt_tag> ().modify (i, [] (channel_tcp_wrapper & wrapper_a) {
				wrapper_a.get_channel ()->set_last_bootstrap_attempt (std::chrono::steady_clock::now ());
			});
			i = n;
		}
		else
		{
			++i;
		}
	}
	return result;
}

void nano::transport::tcp_channels::process_messages ()
{
	while (!stopped)
	{
		auto item (network->tcp_message_manager.get_message ());
		if (item.get_message () != nullptr)
		{
			auto message{ item.get_message () };
			process_message (*message, item.get_endpoint (), item.get_node_id (), item.get_socket ());
		}
	}
}

void nano::transport::tcp_channels::process_message (nano::message const & message_a, nano::tcp_endpoint const & endpoint_a, nano::account const & node_id_a, std::shared_ptr<nano::socket> const & socket_a)
{
	auto type_a = socket_a->type ();
	if (!stopped && message_a.get_header ().get_version_using () >= network_params.network.protocol_version_min)
	{
		auto channel (network->find_channel (nano::transport::map_tcp_to_endpoint (endpoint_a)));
		if (channel)
		{
			sink (message_a, channel);
		}
		else
		{
			channel = network->find_node_id (node_id_a);
			if (channel)
			{
				sink (message_a, channel);
			}
			else if (!network->excluded_peers.check (endpoint_a))
			{
				if (!node_id_a.is_zero ())
				{
					// Add temporary channel
					auto temporary_channel (std::make_shared<nano::transport::channel_tcp> (io_ctx, limiter, config->network_params.network, socket_a, network->tcp_channels));
					temporary_channel->set_endpoint ();
					debug_assert (endpoint_a == temporary_channel->get_tcp_endpoint ());
					temporary_channel->set_node_id (node_id_a);
					temporary_channel->set_network_version (message_a.get_header ().get_version_using ());
					temporary_channel->set_temporary (true);
					debug_assert (type_a == nano::socket::type_t::realtime || type_a == nano::socket::type_t::realtime_response_server);
					// Don't insert temporary channels for response_server
					if (type_a == nano::socket::type_t::realtime)
					{
						insert (temporary_channel, socket_a, nullptr);
					}
					sink (message_a, temporary_channel);
				}
				else
				{
					// Initial node_id_handshake request without node ID
					debug_assert (message_a.get_header ().get_type () == nano::message_type::node_id_handshake);
					stats->inc (nano::stat::type::message, nano::stat::detail::node_id_handshake, nano::stat::dir::in);
				}
			}
		}
		if (channel)
		{
			channel->set_last_packet_received (std::chrono::steady_clock::now ());
		}
	}
}

void nano::transport::tcp_channels::start ()
{
	ongoing_keepalive ();
}

void nano::transport::tcp_channels::stop ()
{
	stopped = true;
	nano::unique_lock<nano::mutex> lock (mutex);
	// Close all TCP sockets
	for (auto const & channel : channels)
	{
		auto socket{ channel.try_get_socket () };
		if (socket)
		{
			socket->close ();
		}
		// Remove response server
		auto server{ channel.get_response_server () };
		if (server)
		{
			server->stop ();
		}
	}
	channels.clear ();
}

bool nano::transport::tcp_channels::max_ip_connections (nano::tcp_endpoint const & endpoint_a)
{
	if (flags.disable_max_peers_per_ip ())
	{
		return false;
	}
	bool result{ false };
	auto const address (nano::transport::ipv4_address_or_ipv6_subnet (endpoint_a.address ()));
	nano::unique_lock<nano::mutex> lock (mutex);
	result = channels.get<ip_address_tag> ().count (address) >= network_params.network.max_peers_per_ip;
	if (!result)
	{
		result = attempts.get<ip_address_tag> ().count (address) >= network_params.network.max_peers_per_ip;
	}
	if (result)
	{
		stats->inc (nano::stat::type::tcp, nano::stat::detail::tcp_max_per_ip, nano::stat::dir::out);
	}
	return result;
}

bool nano::transport::tcp_channels::max_subnetwork_connections (nano::tcp_endpoint const & endpoint_a)
{
	if (flags.disable_max_peers_per_subnetwork ())
	{
		return false;
	}
	bool result{ false };
	auto const subnet (nano::transport::map_address_to_subnetwork (endpoint_a.address ()));
	nano::unique_lock<nano::mutex> lock (mutex);
	result = channels.get<subnetwork_tag> ().count (subnet) >= network_params.network.max_peers_per_subnetwork;
	if (!result)
	{
		result = attempts.get<subnetwork_tag> ().count (subnet) >= network_params.network.max_peers_per_subnetwork;
	}
	if (result)
	{
		stats->inc (nano::stat::type::tcp, nano::stat::detail::tcp_max_per_subnetwork, nano::stat::dir::out);
	}
	return result;
}

bool nano::transport::tcp_channels::max_ip_or_subnetwork_connections (nano::tcp_endpoint const & endpoint_a)
{
	return max_ip_connections (endpoint_a) || max_subnetwork_connections (endpoint_a);
}

bool nano::transport::tcp_channels::reachout (nano::endpoint const & endpoint_a)
{
	auto tcp_endpoint (nano::transport::map_endpoint_to_tcp (endpoint_a));
	// Don't overload single IP
	bool error = network->excluded_peers.check (tcp_endpoint) || max_ip_or_subnetwork_connections (tcp_endpoint);
	if (!error && !flags.disable_tcp_realtime ())
	{
		// Don't keepalive to nodes that already sent us something
		error |= find_channel (tcp_endpoint) != nullptr;
		nano::lock_guard<nano::mutex> lock (mutex);
		auto inserted (attempts.emplace (tcp_endpoint));
		error |= !inserted.second;
	}
	return error;
}

std::unique_ptr<nano::container_info_component> nano::transport::tcp_channels::collect_container_info (std::string const & name)
{
	std::size_t channels_count;
	std::size_t attemps_count;
	std::size_t node_id_handshake_sockets_count;
	{
		nano::lock_guard<nano::mutex> guard (mutex);
		channels_count = channels.size ();
		attemps_count = attempts.size ();
	}

	auto composite = std::make_unique<container_info_composite> (name);
	composite->add_component (std::make_unique<container_info_leaf> (container_info{ "channels", channels_count, sizeof (decltype (channels)::value_type) }));
	composite->add_component (std::make_unique<container_info_leaf> (container_info{ "attempts", attemps_count, sizeof (decltype (attempts)::value_type) }));

	return composite;
}

void nano::transport::tcp_channels::purge (std::chrono::steady_clock::time_point const & cutoff_a)
{
	nano::lock_guard<nano::mutex> lock (mutex);

	// Remove channels with dead underlying sockets
	for (auto it = channels.begin (); it != channels.end (); ++it)
	{
		if (!it->socket->alive ())
		{
			it = channels.erase (it);
		}
	}

	auto disconnect_cutoff (channels.get<last_packet_sent_tag> ().lower_bound (cutoff_a));
	channels.get<last_packet_sent_tag> ().erase (channels.get<last_packet_sent_tag> ().begin (), disconnect_cutoff);

	// Remove keepalive attempt tracking for attempts older than cutoff
	auto attempts_cutoff (attempts.get<last_attempt_tag> ().lower_bound (cutoff_a));
	attempts.get<last_attempt_tag> ().erase (attempts.get<last_attempt_tag> ().begin (), attempts_cutoff);

	// Check if any tcp channels belonging to old protocol versions which may still be alive due to async operations
	auto lower_bound = channels.get<version_tag> ().lower_bound (network_params.network.protocol_version_min);
	channels.get<version_tag> ().erase (channels.get<version_tag> ().begin (), lower_bound);
}

void nano::transport::tcp_channels::ongoing_keepalive ()
{
	nano::keepalive message{ network_params.network };
	auto peers{ message.get_peers () };
	network->random_fill (peers);
	message.set_peers (peers);
	nano::unique_lock<nano::mutex> lock (mutex);
	// Wake up channels
	std::vector<std::shared_ptr<nano::transport::channel_tcp>> send_list;
<<<<<<< HEAD
	auto keepalive_sent_cutoff (channels.get<last_packet_sent_tag> ().lower_bound (std::chrono::steady_clock::now () - network_params.network.cleanup_period));
=======
	auto keepalive_sent_cutoff (channels.get<last_packet_sent_tag> ().lower_bound (std::chrono::steady_clock::now () - node.network_params.network.keepalive_period));
>>>>>>> eb8c1aaf
	for (auto i (channels.get<last_packet_sent_tag> ().begin ()); i != keepalive_sent_cutoff; ++i)
	{
		send_list.push_back (i->get_channel ());
	}
	lock.unlock ();
	for (auto & channel : send_list)
	{
		channel->send (message);
	}
	// Attempt to start TCP connections to known UDP peers
	nano::tcp_endpoint invalid_endpoint (boost::asio::ip::address_v6::any (), 0);
	if (!network_params.network.is_dev_network () && !flags.disable_udp ())
	{
		std::size_t random_count (std::min (static_cast<std::size_t> (6), static_cast<std::size_t> (std::ceil (std::sqrt (network->udp_channels.size ())))));
		for (auto i (0); i <= random_count; ++i)
		{
			auto tcp_endpoint (network->udp_channels.bootstrap_peer (network_params.network.protocol_version_min));
			if (tcp_endpoint != invalid_endpoint && find_channel (tcp_endpoint) == nullptr && !network->excluded_peers.check (tcp_endpoint))
			{
				start_tcp (nano::transport::map_tcp_to_endpoint (tcp_endpoint));
			}
		}
	}
<<<<<<< HEAD
	std::weak_ptr<nano::transport::tcp_channels> this_w (shared_from_this ());
	workers->add_timed_task (std::chrono::steady_clock::now () + network_params.network.cleanup_period_half (), [this_w] () {
		if (auto this_l = this_w.lock ())
=======
	std::weak_ptr<nano::node> node_w (node.shared ());
	node.workers.add_timed_task (std::chrono::steady_clock::now () + node.network_params.network.keepalive_period, [node_w] () {
		if (auto node_l = node_w.lock ())
>>>>>>> eb8c1aaf
		{
			if (!this_l->stopped)
			{
				this_l->ongoing_keepalive ();
			}
		}
	});
}

void nano::transport::tcp_channels::list (std::deque<std::shared_ptr<nano::transport::channel>> & deque_a, uint8_t minimum_version_a, bool include_temporary_channels_a)
{
	nano::lock_guard<nano::mutex> lock (mutex);
	// clang-format off
	nano::transform_if (channels.get<random_access_tag> ().begin (), channels.get<random_access_tag> ().end (), std::back_inserter (deque_a),
		[include_temporary_channels_a, minimum_version_a](auto & channel_a) { return channel_a.get_channel()->get_network_version () >= minimum_version_a && (include_temporary_channels_a || !channel_a.get_channel()->is_temporary ()); },
		[](auto const & channel) { return channel.get_channel(); });
	// clang-format on
}

void nano::transport::tcp_channels::modify (std::shared_ptr<nano::transport::channel_tcp> const & channel_a, std::function<void (std::shared_ptr<nano::transport::channel_tcp> const &)> modify_callback_a)
{
	nano::lock_guard<nano::mutex> lock (mutex);
	auto existing (channels.get<endpoint_tag> ().find (channel_a->get_tcp_endpoint ()));
	if (existing != channels.get<endpoint_tag> ().end ())
	{
		channels.get<endpoint_tag> ().modify (existing, [modify_callback = std::move (modify_callback_a)] (channel_tcp_wrapper & wrapper_a) {
			modify_callback (wrapper_a.get_channel ());
		});
	}
}

void nano::transport::tcp_channels::update (nano::tcp_endpoint const & endpoint_a)
{
	nano::lock_guard<nano::mutex> lock (mutex);
	auto existing (channels.get<endpoint_tag> ().find (endpoint_a));
	if (existing != channels.get<endpoint_tag> ().end ())
	{
		channels.get<endpoint_tag> ().modify (existing, [] (channel_tcp_wrapper & wrapper_a) {
			wrapper_a.get_channel ()->set_last_packet_sent (std::chrono::steady_clock::now ());
		});
	}
}

void nano::transport::tcp_channels::start_tcp (nano::endpoint const & endpoint_a)
{
	auto socket = std::make_shared<nano::socket> (io_ctx, nano::socket::endpoint_type_t::client, *stats, logger, workers,
	config->tcp_io_timeout,
	network_params.network.silent_connection_tolerance_time,
	config->logging.network_timeout_logging ());
	auto channel (std::make_shared<nano::transport::channel_tcp> (io_ctx, limiter, config->network_params.network, socket, network->tcp_channels));
	auto network_consts = network_params.network;
	auto config_l = config;
	auto logger_l = logger;
	std::weak_ptr<nano::transport::tcp_channels> this_w = shared_from_this ();
	socket->async_connect (nano::transport::map_endpoint_to_tcp (endpoint_a),
	[channel, socket, endpoint_a, network_consts, config_l, logger_l, this_w] (boost::system::error_code const & ec) {
		if (auto this_l = this_w.lock ())
		{
			if (!ec && channel)
			{
				// TCP node ID handshake
				auto cookie (this_l->syn_cookies->assign (endpoint_a));
				nano::node_id_handshake message (network_consts, cookie, boost::none);
				if (config_l->logging.network_node_id_handshake_logging ())
				{
					logger_l->try_log (boost::str (boost::format ("Node ID handshake request sent with node ID %1% to %2%: query %3%") % this_l->node_id.pub.to_node_id () % endpoint_a % (cookie.has_value () ? cookie->to_string () : "not set")));
				}
				channel->set_endpoint ();
				std::shared_ptr<std::vector<uint8_t>> receive_buffer (std::make_shared<std::vector<uint8_t>> ());
				receive_buffer->resize (256);
				channel->send (message, [this_w, channel, endpoint_a, receive_buffer, config_l, logger_l] (boost::system::error_code const & ec, std::size_t size_a) {
					if (auto this_l = this_w.lock ())
					{
						if (!ec)
						{
							this_l->start_tcp_receive_node_id (channel, endpoint_a, receive_buffer);
						}
						else
						{
							if (auto socket_l = channel->try_get_socket ())
							{
								socket_l->close ();
							}
							if (config_l->logging.network_node_id_handshake_logging ())
							{
								logger_l->try_log (boost::str (boost::format ("Error sending node_id_handshake to %1%: %2%") % endpoint_a % ec.message ()));
							}
						}
					}
				});
			}
			else
			{
				if (config_l->logging.network_logging ())
				{
					if (ec)
					{
						logger_l->try_log (boost::str (boost::format ("Error connecting to %1%: %2%") % endpoint_a % ec.message ()));
					}
					else
					{
						logger_l->try_log (boost::str (boost::format ("Error connecting to %1%") % endpoint_a));
					}
				}
			}
		}
	});
}

void nano::transport::tcp_channels::start_tcp_receive_node_id (std::shared_ptr<nano::transport::channel_tcp> const & channel_a, nano::endpoint const & endpoint_a, std::shared_ptr<std::vector<uint8_t>> const & receive_buffer_a)
{
	std::weak_ptr<nano::transport::tcp_channels> this_w (shared_from_this ());
	auto socket_l = channel_a->try_get_socket ();
	if (!socket_l)
	{
		return;
	}
	std::weak_ptr<nano::transport::channel_tcp> channel_w (channel_a);
	auto cleanup_node_id_handshake_socket = [channel_w, this_w] (nano::endpoint const & endpoint_a) {
		if (auto this_l = this_w.lock ())
		{
			if (auto channel_l = channel_w.lock ())
			{
				if (auto socket_l = channel_l->try_get_socket ())
				{
					socket_l->close ();
				}
			}
		}
	};

	auto network_consts = network_params.network;
	auto stats_l = stats;
	auto config_l = config;
	auto logger_l = logger;
	auto flags_l = flags;
	socket_l->async_read (receive_buffer_a, 8 + sizeof (nano::account) + sizeof (nano::account) + sizeof (nano::signature), [this_w, channel_a, endpoint_a, receive_buffer_a, cleanup_node_id_handshake_socket, network_consts, stats_l, config_l, logger_l, flags_l] (boost::system::error_code const & ec, std::size_t size_a) {
		auto this_l{ this_w.lock () };
		if (!this_l)
		{
			return;
		}
		if (ec || !channel_a)
		{
			if (config_l->logging.network_node_id_handshake_logging ())
			{
				logger_l->try_log (boost::str (boost::format ("Error reading node_id_handshake from %1%") % endpoint_a));
			}
			cleanup_node_id_handshake_socket (endpoint_a);
			return;
		}
		stats_l->inc (nano::stat::type::message, nano::stat::detail::node_id_handshake, nano::stat::dir::in);
		auto error (false);
		nano::bufferstream stream (receive_buffer_a->data (), size_a);
		nano::message_header header (error, stream);
		// the header type should in principle be checked after checking the network bytes and the version numbers, I will not change it here since the benefits do not outweight the difficulties
		if (error || header.get_type () != nano::message_type::node_id_handshake)
		{
			if (config_l->logging.network_node_id_handshake_logging ())
			{
				logger_l->try_log (boost::str (boost::format ("Error reading node_id_handshake message header from %1%") % endpoint_a));
			}
			cleanup_node_id_handshake_socket (endpoint_a);
			return;
		}
		if (header.get_network () != network_consts.current_network || header.get_version_using () < network_consts.protocol_version_min)
		{
			// error handling, either the networks bytes or the version is wrong
			if (header.get_network () == network_consts.current_network)
			{
				stats_l->inc (nano::stat::type::message, nano::stat::detail::invalid_network);
			}
			else
			{
				stats_l->inc (nano::stat::type::message, nano::stat::detail::outdated_version);
			}

			cleanup_node_id_handshake_socket (endpoint_a);
			// Cleanup attempt
			{
				nano::lock_guard<nano::mutex> lock (this_l->mutex);
				this_l->attempts.get<endpoint_tag> ().erase (nano::transport::map_endpoint_to_tcp (endpoint_a));
			}
			return;
		}
		nano::node_id_handshake message (error, stream, header);
		if (error || !message.get_response () || !message.get_query ())
		{
			if (config_l->logging.network_node_id_handshake_logging ())
			{
				logger_l->try_log (boost::str (boost::format ("Error reading node_id_handshake from %1%") % endpoint_a));
			}
			cleanup_node_id_handshake_socket (endpoint_a);
			return;
		}
		channel_a->set_network_version (header.get_version_using ());
		auto node_id_l (message.get_response ()->first);
		bool process (!this_l->syn_cookies->validate (endpoint_a, node_id_l, message.get_response ()->second) && node_id_l != this_l->node_id.pub);
		if (!process)
		{
			return;
		}
		/* If node ID is known, don't establish new connection
		   Exception: temporary channels from tcp_server */
		auto existing_channel (this_l->find_node_id (node_id_l));
		if (existing_channel && !existing_channel->is_temporary ())
		{
			return;
		}
		channel_a->set_node_id (node_id_l);
		channel_a->set_last_packet_received (std::chrono::steady_clock::now ());
		boost::optional<std::pair<nano::account, nano::signature>> response (std::make_pair (this_l->node_id.pub, nano::sign_message (this_l->node_id.prv, this_l->node_id.pub, *message.get_query ())));
		nano::node_id_handshake response_message (network_consts, boost::none, response);
		if (config_l->logging.network_node_id_handshake_logging ())
		{
			logger_l->try_log (boost::str (boost::format ("Node ID handshake response sent with node ID %1% to %2%: query %3%") % this_l->node_id.pub.to_node_id () % endpoint_a % (*message.get_query ()).to_string ()));
		}
		channel_a->send (response_message, [this_w, channel_a, endpoint_a, cleanup_node_id_handshake_socket, config_l, logger_l, flags_l] (boost::system::error_code const & ec, std::size_t size_a) {
			auto this_l = this_w.lock ();
			if (!this_l)
			{
				return;
			}
			if (ec || !channel_a)
			{
				if (config_l->logging.network_node_id_handshake_logging ())
				{
					logger_l->try_log (boost::str (boost::format ("Error sending node_id_handshake to %1%: %2%") % endpoint_a % ec.message ()));
				}
				cleanup_node_id_handshake_socket (endpoint_a);
				return;
			}
			// Insert new node ID connection
			auto socket_l = channel_a->try_get_socket ();
			if (!socket_l)
			{
				return;
			}
			auto response_server = this_l->tcp_server_factory.create_tcp_server (channel_a, socket_l);
			this_l->insert (channel_a, socket_l, response_server);
		});
	});
}

void nano::transport::tcp_channels::data_sent (boost::asio::ip::tcp::endpoint const & endpoint_a)
{
	update (endpoint_a);
}

void nano::transport::tcp_channels::host_unreachable ()
{
	stats->inc (nano::stat::type::error, nano::stat::detail::unreachable_host, nano::stat::dir::out);
}

void nano::transport::tcp_channels::message_sent (nano::message const & message_a)
{
	auto detail = nano::to_stat_detail (message_a.get_header ().get_type ());
	stats->inc (nano::stat::type::message, detail, nano::stat::dir::out);
}

void nano::transport::tcp_channels::message_dropped (nano::message const & message_a, std::size_t buffer_size_a)
{
	nano::transport::callback_visitor visitor;
	message_a.visit (visitor);
	stats->inc (nano::stat::type::drop, visitor.result, nano::stat::dir::out);
	if (config->logging.network_packet_logging ())
	{
		logger->always_log (boost::str (boost::format ("%1% of size %2% dropped") % stats->detail_to_string (visitor.result) % buffer_size_a));
	}
}

void nano::transport::tcp_channels::no_socket_drop ()
{
	stats->inc (nano::stat::type::tcp, nano::stat::detail::tcp_write_no_socket_drop, nano::stat::dir::out);
}

void nano::transport::tcp_channels::write_drop ()
{
	stats->inc (nano::stat::type::tcp, nano::stat::detail::tcp_write_drop, nano::stat::dir::out);
}

void nano::transport::tcp_channels::on_new_channel (std::function<void (std::shared_ptr<nano::transport::channel>)> observer_a)
{
	channel_observer = std::move (observer_a);
}

nano::transport::tcp_channels::channel_tcp_wrapper::channel_tcp_wrapper (std::shared_ptr<nano::transport::channel_tcp> channel_a, std::shared_ptr<nano::socket> socket_a, std::shared_ptr<nano::transport::tcp_server> server_a) :
	channel{ channel_a },
	server{ server_a }
{
	rsnano::TcpServerHandle * server_handle = nullptr;
	if (server_a)
		server_handle = server_a->handle;
	handle = rsnano::rsn_channel_tcp_wrapper_create (channel_a->handle, socket_a->handle, server_handle);
}

nano::transport::tcp_channels::channel_tcp_wrapper::~channel_tcp_wrapper ()
{
	rsnano::rsn_channel_tcp_wrapper_destroy (handle);
}

std::shared_ptr<nano::transport::channel_tcp> nano::transport::tcp_channels::channel_tcp_wrapper::get_channel () const
{
	return channel;
}
std::shared_ptr<nano::transport::tcp_server> nano::transport::tcp_channels::channel_tcp_wrapper::get_response_server () const
{
	return server;
}

nano::tcp_message_item::tcp_message_item () :
	handle{ rsnano::rsn_tcp_message_item_empty () }
{
}

nano::tcp_message_item::~tcp_message_item ()
{
	if (handle)
		rsnano::rsn_tcp_message_item_destroy (handle);
}

nano::tcp_message_item::tcp_message_item (std::shared_ptr<nano::message> message_a, nano::tcp_endpoint endpoint_a, nano::account node_id_a, std::shared_ptr<nano::socket> socket_a)
{
	rsnano::MessageHandle * message_handle = nullptr;
	if (message_a)
	{
		message_handle = message_a->handle;
	}

	rsnano::EndpointDto endpoint_dto{ rsnano::endpoint_to_dto (endpoint_a) };
	rsnano::SocketHandle * socket_handle = nullptr;
	if (socket_a)
	{
		socket_handle = socket_a->handle;
	}
	handle = rsnano::rsn_tcp_message_item_create (message_handle, &endpoint_dto, node_id_a.bytes.data (), socket_handle);
}

nano::tcp_message_item::tcp_message_item (nano::tcp_message_item const & other_a) :
	handle{ rsnano::rsn_tcp_message_item_clone (other_a.handle) }
{
}

nano::tcp_message_item::tcp_message_item (nano::tcp_message_item && other_a) noexcept :
	handle{ other_a.handle }
{
	other_a.handle = nullptr;
}

nano::tcp_message_item::tcp_message_item (rsnano::TcpMessageItemHandle * handle_a) :
	handle{ handle_a }
{
}

std::shared_ptr<nano::message> nano::tcp_message_item::get_message () const
{
	auto message_handle = rsnano::rsn_tcp_message_item_message (handle);
	return nano::message_handle_to_message (message_handle);
}

nano::tcp_endpoint nano::tcp_message_item::get_endpoint () const
{
	rsnano::EndpointDto endpoint_dto;
	rsnano::rsn_tcp_message_item_endpoint (handle, &endpoint_dto);
	return rsnano::dto_to_endpoint (endpoint_dto);
}

nano::account nano::tcp_message_item::get_node_id () const
{
	nano::account node_id;
	rsnano::rsn_tcp_message_item_node_id (handle, node_id.bytes.data ());
	return node_id;
}

std::shared_ptr<nano::socket> nano::tcp_message_item::get_socket () const
{
	auto socket_handle = rsnano::rsn_tcp_message_item_socket (handle);
	return std::make_shared<nano::socket> (socket_handle);
}

nano::tcp_message_item & nano::tcp_message_item::operator= (tcp_message_item const & other_a)
{
	if (handle != nullptr)
		rsnano::rsn_tcp_message_item_destroy (handle);
	handle = rsnano::rsn_tcp_message_item_clone (other_a.handle);
	return *this;
}
nano::tcp_message_item & nano::tcp_message_item::operator= (tcp_message_item && other_a)
{
	if (handle != nullptr)
		rsnano::rsn_tcp_message_item_destroy (handle);
	handle = other_a.handle;
	other_a.handle = nullptr;
	return *this;
}<|MERGE_RESOLUTION|>--- conflicted
+++ resolved
@@ -6,7 +6,10 @@
 
 #include <boost/format.hpp>
 
-<<<<<<< HEAD
+/*
+ * channel_tcp
+ */
+
 nano::transport::channel_tcp::channel_tcp (boost::asio::io_context & io_ctx_a, nano::outbound_bandwidth_limiter & limiter_a, nano::network_constants const & network_a, std::shared_ptr<nano::socket> const & socket_a, std::shared_ptr<nano::transport::channel_tcp_observer> const & observer_a) :
 	channel (rsnano::rsn_channel_tcp_create (
 	std::chrono::steady_clock::now ().time_since_epoch ().count (),
@@ -14,15 +17,6 @@
 	new std::weak_ptr<nano::transport::channel_tcp_observer> (observer_a),
 	limiter_a.handle,
 	&io_ctx_a))
-=======
-/*
- * channel_tcp
- */
-
-nano::transport::channel_tcp::channel_tcp (nano::node & node_a, std::weak_ptr<nano::socket> socket_a) :
-	channel (node_a),
-	socket (std::move (socket_a))
->>>>>>> eb8c1aaf
 {
 	set_network_version (network_a.protocol_version);
 }
@@ -131,6 +125,11 @@
 {
 	auto dto{ rsnano::udp_endpoint_to_dto (endpoint) };
 	rsnano::rsn_channel_tcp_set_peering_endpoint (handle, &dto);
+}
+
+bool nano::transport::channel_tcp::alive () const
+{
+	return rsnano::rsn_channel_tcp_is_alive (handle);
 }
 
 nano::transport::tcp_server_factory::tcp_server_factory (nano::node & node) :
@@ -181,6 +180,7 @@
 	workers{ node.workers },
 	flags{ node.flags },
 	io_ctx{ node.io_ctx },
+	observers{ node.observers },
 	sink{ std::move (sink) },
 	handle{ rsnano::rsn_tcp_channels_create () }
 {
@@ -505,7 +505,7 @@
 	// Remove channels with dead underlying sockets
 	for (auto it = channels.begin (); it != channels.end (); ++it)
 	{
-		if (!it->socket->alive ())
+		if (!it->get_channel ()->alive ())
 		{
 			it = channels.erase (it);
 		}
@@ -532,11 +532,7 @@
 	nano::unique_lock<nano::mutex> lock (mutex);
 	// Wake up channels
 	std::vector<std::shared_ptr<nano::transport::channel_tcp>> send_list;
-<<<<<<< HEAD
-	auto keepalive_sent_cutoff (channels.get<last_packet_sent_tag> ().lower_bound (std::chrono::steady_clock::now () - network_params.network.cleanup_period));
-=======
-	auto keepalive_sent_cutoff (channels.get<last_packet_sent_tag> ().lower_bound (std::chrono::steady_clock::now () - node.network_params.network.keepalive_period));
->>>>>>> eb8c1aaf
+	auto keepalive_sent_cutoff (channels.get<last_packet_sent_tag> ().lower_bound (std::chrono::steady_clock::now () - network_params.network.keepalive_period));
 	for (auto i (channels.get<last_packet_sent_tag> ().begin ()); i != keepalive_sent_cutoff; ++i)
 	{
 		send_list.push_back (i->get_channel ());
@@ -560,15 +556,9 @@
 			}
 		}
 	}
-<<<<<<< HEAD
 	std::weak_ptr<nano::transport::tcp_channels> this_w (shared_from_this ());
-	workers->add_timed_task (std::chrono::steady_clock::now () + network_params.network.cleanup_period_half (), [this_w] () {
+	workers->add_timed_task (std::chrono::steady_clock::now () + network_params.network.keepalive_period, [this_w] () {
 		if (auto this_l = this_w.lock ())
-=======
-	std::weak_ptr<nano::node> node_w (node.shared ());
-	node.workers.add_timed_task (std::chrono::steady_clock::now () + node.network_params.network.keepalive_period, [node_w] () {
-		if (auto node_l = node_w.lock ())
->>>>>>> eb8c1aaf
 		{
 			if (!this_l->stopped)
 			{
@@ -617,7 +607,8 @@
 	auto socket = std::make_shared<nano::socket> (io_ctx, nano::socket::endpoint_type_t::client, *stats, logger, workers,
 	config->tcp_io_timeout,
 	network_params.network.silent_connection_tolerance_time,
-	config->logging.network_timeout_logging ());
+	config->logging.network_timeout_logging (),
+	observers);
 	auto channel (std::make_shared<nano::transport::channel_tcp> (io_ctx, limiter, config->network_params.network, socket, network->tcp_channels));
 	auto network_consts = network_params.network;
 	auto config_l = config;
