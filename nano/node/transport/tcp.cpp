#include "nano/lib/rsnanoutils.hpp"

#include <nano/lib/stats.hpp>
#include <nano/node/node.hpp>
#include <nano/node/transport/tcp.hpp>

#include <crypto/cryptopp/config.h>

#include <boost/format.hpp>

nano::transport::channel_tcp::channel_tcp (boost::asio::io_context & io_ctx_a, nano::bandwidth_limiter & limiter_a, nano::network_constants const & network_a, std::shared_ptr<nano::socket> const & socket_a, std::shared_ptr<nano::transport::channel_tcp_observer> const & observer_a) :
	channel (rsnano::rsn_channel_tcp_create (
	std::chrono::steady_clock::now ().time_since_epoch ().count (),
	socket_a->handle,
	new std::weak_ptr<nano::transport::channel_tcp_observer> (observer_a),
	limiter_a.handle,
	&io_ctx_a))
{
	set_network_version (network_a.protocol_version);
}

uint8_t nano::transport::channel_tcp::get_network_version () const
{
	return rsnano::rsn_channel_tcp_network_version (handle);
}

void nano::transport::channel_tcp::set_network_version (uint8_t network_version_a)
{
	rsnano::rsn_channel_tcp_network_set_version (handle, network_version_a);
}

nano::tcp_endpoint nano::transport::channel_tcp::get_tcp_endpoint () const
{
	rsnano::EndpointDto ep_dto{};
	rsnano::rsn_channel_tcp_endpoint (handle, &ep_dto);
	return rsnano::dto_to_endpoint (ep_dto);
}

bool nano::transport::channel_tcp::max ()
{
	return rsnano::rsn_channel_tcp_max (handle);
}

std::size_t nano::transport::channel_tcp::hash_code () const
{
	std::hash<::nano::tcp_endpoint> hash;
	return hash (get_tcp_endpoint ());
}

bool nano::transport::channel_tcp::operator== (nano::transport::channel const & other_a) const
{
	bool result (false);
	auto other_l (dynamic_cast<nano::transport::channel_tcp const *> (&other_a));
	if (other_l != nullptr)
	{
		return *this == *other_l;
	}
	return result;
}

void nano::transport::channel_tcp_send_callback (void * context_a, const rsnano::ErrorCodeDto * ec_a, std::size_t size_a)
{
	auto callback_ptr = static_cast<std::function<void (boost::system::error_code const &, std::size_t)> *> (context_a);
	if (*callback_ptr)
	{
		auto ec{ rsnano::dto_to_error_code (*ec_a) };
		(*callback_ptr) (ec, size_a);
	}
}

void nano::transport::delete_send_buffer_callback (void * context_a)
{
	auto callback_ptr = static_cast<std::function<void (boost::system::error_code const &, std::size_t)> *> (context_a);
	delete callback_ptr;
}

void nano::transport::channel_tcp::send (nano::message & message_a, std::function<void (boost::system::error_code const &, std::size_t)> const & callback_a, nano::buffer_drop_policy drop_policy_a)
{
	auto callback_pointer = new std::function<void (boost::system::error_code const &, std::size_t)> (callback_a);
	rsnano::rsn_channel_tcp_send (handle, message_a.handle, nano::transport::channel_tcp_send_callback, nano::transport::delete_send_buffer_callback, callback_pointer, static_cast<uint8_t> (drop_policy_a));
}

void nano::transport::channel_tcp::send_buffer (nano::shared_const_buffer const & buffer_a, std::function<void (boost::system::error_code const &, std::size_t)> const & callback_a, nano::buffer_drop_policy policy_a)
{
	auto callback_pointer = new std::function<void (boost::system::error_code const &, std::size_t)> (callback_a);
	rsnano::rsn_channel_tcp_send_buffer (handle, buffer_a.data (), buffer_a.size (), nano::transport::channel_tcp_send_callback, nano::transport::delete_send_buffer_callback, callback_pointer, static_cast<uint8_t> (policy_a));
}

std::string nano::transport::channel_tcp::to_string () const
{
	return boost::str (boost::format ("%1%") % get_tcp_endpoint ());
}

bool nano::transport::channel_tcp::operator== (nano::transport::channel_tcp const & other_a) const
{
	return rsnano::rsn_channel_tcp_eq (handle, other_a.handle);
}

std::shared_ptr<nano::socket> nano::transport::channel_tcp::try_get_socket () const
{
	auto socket_handle{ rsnano::rsn_channel_tcp_socket (handle) };
	std::shared_ptr<nano::socket> socket;
	if (socket_handle)
	{
		socket = std::make_shared<nano::socket> (socket_handle);
	}
	return socket;
}

void nano::transport::channel_tcp::set_endpoint ()
{
	rsnano::rsn_channel_tcp_set_endpoint (handle);
}

nano::endpoint nano::transport::channel_tcp::get_peering_endpoint () const
{
	rsnano::EndpointDto dto;
	rsnano::rsn_channel_tcp_peering_endpoint (handle, &dto);
	return rsnano::dto_to_udp_endpoint (dto);
}

void nano::transport::channel_tcp::set_peering_endpoint (nano::endpoint endpoint)
{
	auto dto{ rsnano::udp_endpoint_to_dto (endpoint) };
	rsnano::rsn_channel_tcp_set_peering_endpoint (handle, &dto);
}

nano::transport::bootstrap_server_factory::bootstrap_server_factory (nano::node & node) :
	node{ node }
{
}

std::shared_ptr<nano::bootstrap_server> nano::transport::bootstrap_server_factory::create_bootstrap_server (const std::shared_ptr<nano::transport::channel_tcp> & channel_a, const std::shared_ptr<nano::socket> & socket_a)
{
	channel_a->set_last_packet_sent (std::chrono::steady_clock::now ());

	auto response_server = std::make_shared<nano::bootstrap_server> (
	node.io_ctx, socket_a, node.logger,
	*node.stats, node.flags, *node.config,
	node.bootstrap, std::make_shared<nano::request_response_visitor_factory> (node),
	node.workers, *node.network->publish_filter, node.block_uniquer, node.vote_uniquer, node.network->tcp_message_manager,
	*node.network->syn_cookies, node.node_id, true);

	// Listen for possible responses
	response_server->get_socket ()->type_set (nano::socket::type_t::realtime_response_server);
	response_server->set_remote_node_id (channel_a->get_node_id ());
	response_server->start ();

	if (!node.flags.disable_initial_telemetry_requests ())
	{
		node.telemetry->get_metrics_single_peer_async (channel_a, [] (nano::telemetry_data_response const &) {
			// Intentionally empty, starts the telemetry request cycle to more quickly disconnect from invalid peers
		});
	}

	return response_server;
}

nano::transport::tcp_channels::tcp_channels (nano::node & node, std::function<void (nano::message const &, std::shared_ptr<nano::transport::channel> const &)> sink) :
	bootstrap_server_factory{ node },
	node_id{ node.node_id },
	network_params{ node.network_params },
	syn_cookies{ node.network->syn_cookies },
	stats{ node.stats },
	config{ node.config },
	logger{ node.logger },
	network{ node.network },
	workers{ node.workers },
	flags{ node.flags },
	io_ctx{ node.io_ctx },
	sink{ std::move (sink) },
	handle{ rsnano::rsn_tcp_channels_create () }
{
}

nano::transport::tcp_channels::~tcp_channels ()
{
	rsnano::rsn_tcp_channels_destroy (handle);
}

bool nano::transport::tcp_channels::insert (std::shared_ptr<nano::transport::channel_tcp> const & channel_a, std::shared_ptr<nano::socket> const & socket_a, std::shared_ptr<nano::bootstrap_server> const & bootstrap_server_a)
{
	auto endpoint (channel_a->get_tcp_endpoint ());
	debug_assert (endpoint.address ().is_v6 ());
	auto udp_endpoint (nano::transport::map_tcp_to_endpoint (endpoint));
	bool error (true);
	if (!network->not_a_peer (udp_endpoint, config->allow_local_peers) && !stopped)
	{
		nano::unique_lock<nano::mutex> lock (mutex);
		auto existing (channels.get<endpoint_tag> ().find (endpoint));
		if (existing == channels.get<endpoint_tag> ().end ())
		{
			auto node_id (channel_a->get_node_id ());
			if (!channel_a->is_temporary ())
			{
				channels.get<node_id_tag> ().erase (node_id);
			}
			channels.get<endpoint_tag> ().emplace (channel_a, socket_a, bootstrap_server_a);
			attempts.get<endpoint_tag> ().erase (endpoint);
			error = false;
			lock.unlock ();
			channel_observer (channel_a);
			// Remove UDP channel to same IP:port if exists
			network->udp_channels.erase (udp_endpoint);
			// Remove UDP channels with same node ID
			network->udp_channels.clean_node_id (node_id);
		}
	}
	return error;
}

void nano::transport::tcp_channels::erase (nano::tcp_endpoint const & endpoint_a)
{
	nano::lock_guard<nano::mutex> lock (mutex);
	channels.get<endpoint_tag> ().erase (endpoint_a);
}

void nano::transport::tcp_channels::erase_temporary_channel (nano::tcp_endpoint const & endpoint_a)
{
	auto exisiting_response_channel (find_channel (endpoint_a));
	if (exisiting_response_channel != nullptr)
	{
		exisiting_response_channel->set_temporary (false);
		erase (endpoint_a);
	}
}

std::size_t nano::transport::tcp_channels::size () const
{
	nano::lock_guard<nano::mutex> lock (mutex);
	return channels.size ();
}

std::shared_ptr<nano::transport::channel_tcp> nano::transport::tcp_channels::find_channel (nano::tcp_endpoint const & endpoint_a) const
{
	nano::lock_guard<nano::mutex> lock (mutex);
	std::shared_ptr<nano::transport::channel_tcp> result;
	auto existing (channels.get<endpoint_tag> ().find (endpoint_a));
	if (existing != channels.get<endpoint_tag> ().end ())
	{
		result = existing->get_channel ();
	}
	return result;
}

std::unordered_set<std::shared_ptr<nano::transport::channel>> nano::transport::tcp_channels::random_set (std::size_t count_a, uint8_t min_version, bool include_temporary_channels_a) const
{
	std::unordered_set<std::shared_ptr<nano::transport::channel>> result;
	result.reserve (count_a);
	nano::lock_guard<nano::mutex> lock (mutex);
	// Stop trying to fill result with random samples after this many attempts
	auto random_cutoff (count_a * 2);
	auto peers_size (channels.size ());
	// Usually count_a will be much smaller than peers.size()
	// Otherwise make sure we have a cutoff on attempting to randomly fill
	if (!channels.empty ())
	{
		for (auto i (0); i < random_cutoff && result.size () < count_a; ++i)
		{
			auto index (nano::random_pool::generate_word32 (0, static_cast<CryptoPP::word32> (peers_size - 1)));

			auto channel = channels.get<random_access_tag> ()[index].get_channel ();
			if (channel->get_network_version () >= min_version && (include_temporary_channels_a || !channel->is_temporary ()))
			{
				result.insert (channel);
			}
		}
	}
	return result;
}

std::vector<nano::endpoint> nano::transport::tcp_channels::get_current_peers () const
{
	std::vector<nano::endpoint> endpoints;
	nano::lock_guard<nano::mutex> lock (mutex);
	endpoints.reserve (channels.size ());
	std::transform (channels.begin (), channels.end (),
	std::back_inserter (endpoints), [] (auto const & channel) { return nano::transport::map_tcp_to_endpoint (channel.endpoint ()); });
	return endpoints;
}

std::shared_ptr<nano::transport::channel_tcp> nano::transport::tcp_channels::find_node_id (nano::account const & node_id_a)
{
	std::shared_ptr<nano::transport::channel_tcp> result;
	nano::lock_guard<nano::mutex> lock (mutex);
	auto existing (channels.get<node_id_tag> ().find (node_id_a));
	if (existing != channels.get<node_id_tag> ().end ())
	{
		result = existing->get_channel ();
	}
	return result;
}

nano::tcp_endpoint nano::transport::tcp_channels::bootstrap_peer (uint8_t connection_protocol_version_min)
{
	nano::tcp_endpoint result (boost::asio::ip::address_v6::any (), 0);
	nano::lock_guard<nano::mutex> lock (mutex);
	for (auto i (channels.get<last_bootstrap_attempt_tag> ().begin ()), n (channels.get<last_bootstrap_attempt_tag> ().end ()); i != n;)
	{
		if (i->get_channel ()->get_network_version () >= connection_protocol_version_min)
		{
			result = nano::transport::map_endpoint_to_tcp (i->get_channel ()->get_peering_endpoint ());
			channels.get<last_bootstrap_attempt_tag> ().modify (i, [] (channel_tcp_wrapper & wrapper_a) {
				wrapper_a.get_channel ()->set_last_bootstrap_attempt (std::chrono::steady_clock::now ());
			});
			i = n;
		}
		else
		{
			++i;
		}
	}
	return result;
}

void nano::transport::tcp_channels::process_messages ()
{
	while (!stopped)
	{
		auto item (network->tcp_message_manager.get_message ());
		if (item.get_message () != nullptr)
		{
			auto message{ item.get_message () };
			process_message (*message, item.get_endpoint (), item.get_node_id (), item.get_socket ());
		}
	}
}

void nano::transport::tcp_channels::process_message (nano::message const & message_a, nano::tcp_endpoint const & endpoint_a, nano::account const & node_id_a, std::shared_ptr<nano::socket> const & socket_a)
{
	auto type_a = socket_a->type ();
	if (!stopped && message_a.get_header ().get_version_using () >= network_params.network.protocol_version_min)
	{
		auto channel (network->find_channel (nano::transport::map_tcp_to_endpoint (endpoint_a)));
		if (channel)
		{
			sink (message_a, channel);
		}
		else
		{
			channel = network->find_node_id (node_id_a);
			if (channel)
			{
				sink (message_a, channel);
			}
			else if (!network->excluded_peers.check (endpoint_a))
			{
				if (!node_id_a.is_zero ())
				{
					// Add temporary channel
					auto temporary_channel (std::make_shared<nano::transport::channel_tcp> (io_ctx, network->limiter, config->network_params.network, socket_a, network->tcp_channels));
					temporary_channel->set_endpoint ();
					debug_assert (endpoint_a == temporary_channel->get_tcp_endpoint ());
					temporary_channel->set_node_id (node_id_a);
					temporary_channel->set_network_version (message_a.get_header ().get_version_using ());
					temporary_channel->set_temporary (true);
					debug_assert (type_a == nano::socket::type_t::realtime || type_a == nano::socket::type_t::realtime_response_server);
					// Don't insert temporary channels for response_server
					if (type_a == nano::socket::type_t::realtime)
					{
						insert (temporary_channel, socket_a, nullptr);
					}
					sink (message_a, temporary_channel);
				}
				else
				{
					// Initial node_id_handshake request without node ID
					debug_assert (message_a.get_header ().get_type () == nano::message_type::node_id_handshake);
					stats->inc (nano::stat::type::message, nano::stat::detail::node_id_handshake, nano::stat::dir::in);
				}
			}
		}
		if (channel)
		{
			channel->set_last_packet_received (std::chrono::steady_clock::now ());
		}
	}
}

void nano::transport::tcp_channels::start ()
{
	ongoing_keepalive ();
}

void nano::transport::tcp_channels::stop ()
{
	stopped = true;
	nano::unique_lock<nano::mutex> lock (mutex);
	// Close all TCP sockets
	for (auto const & channel : channels)
	{
		auto socket{ channel.try_get_socket () };
		if (socket)
		{
			socket->close ();
		}
		// Remove response server
		auto server{ channel.get_response_server () };
		if (server)
		{
			server->stop ();
		}
	}
	channels.clear ();
}

bool nano::transport::tcp_channels::max_ip_connections (nano::tcp_endpoint const & endpoint_a)
{
	if (flags.disable_max_peers_per_ip ())
	{
		return false;
	}
	bool result{ false };
	auto const address (nano::transport::ipv4_address_or_ipv6_subnet (endpoint_a.address ()));
	nano::unique_lock<nano::mutex> lock (mutex);
	result = channels.get<ip_address_tag> ().count (address) >= network_params.network.max_peers_per_ip;
	if (!result)
	{
		result = attempts.get<ip_address_tag> ().count (address) >= network_params.network.max_peers_per_ip;
	}
	if (result)
	{
		stats->inc (nano::stat::type::tcp, nano::stat::detail::tcp_max_per_ip, nano::stat::dir::out);
	}
	return result;
}

bool nano::transport::tcp_channels::max_subnetwork_connections (nano::tcp_endpoint const & endpoint_a)
{
	if (flags.disable_max_peers_per_subnetwork ())
	{
		return false;
	}
	bool result{ false };
	auto const subnet (nano::transport::map_address_to_subnetwork (endpoint_a.address ()));
	nano::unique_lock<nano::mutex> lock (mutex);
	result = channels.get<subnetwork_tag> ().count (subnet) >= network_params.network.max_peers_per_subnetwork;
	if (!result)
	{
		result = attempts.get<subnetwork_tag> ().count (subnet) >= network_params.network.max_peers_per_subnetwork;
	}
	if (result)
	{
		stats->inc (nano::stat::type::tcp, nano::stat::detail::tcp_max_per_subnetwork, nano::stat::dir::out);
	}
	return result;
}

bool nano::transport::tcp_channels::max_ip_or_subnetwork_connections (nano::tcp_endpoint const & endpoint_a)
{
	return max_ip_connections (endpoint_a) || max_subnetwork_connections (endpoint_a);
}

bool nano::transport::tcp_channels::reachout (nano::endpoint const & endpoint_a)
{
	auto tcp_endpoint (nano::transport::map_endpoint_to_tcp (endpoint_a));
	// Don't overload single IP
	bool error = network->excluded_peers.check (tcp_endpoint) || max_ip_or_subnetwork_connections (tcp_endpoint);
	if (!error && !flags.disable_tcp_realtime ())
	{
		// Don't keepalive to nodes that already sent us something
		error |= find_channel (tcp_endpoint) != nullptr;
		nano::lock_guard<nano::mutex> lock (mutex);
		auto inserted (attempts.emplace (tcp_endpoint));
		error |= !inserted.second;
	}
	return error;
}

std::unique_ptr<nano::container_info_component> nano::transport::tcp_channels::collect_container_info (std::string const & name)
{
	std::size_t channels_count;
	std::size_t attemps_count;
	std::size_t node_id_handshake_sockets_count;
	{
		nano::lock_guard<nano::mutex> guard (mutex);
		channels_count = channels.size ();
		attemps_count = attempts.size ();
	}

	auto composite = std::make_unique<container_info_composite> (name);
	composite->add_component (std::make_unique<container_info_leaf> (container_info{ "channels", channels_count, sizeof (decltype (channels)::value_type) }));
	composite->add_component (std::make_unique<container_info_leaf> (container_info{ "attempts", attemps_count, sizeof (decltype (attempts)::value_type) }));

	return composite;
}

void nano::transport::tcp_channels::purge (std::chrono::steady_clock::time_point const & cutoff_a)
{
	nano::lock_guard<nano::mutex> lock (mutex);
	auto disconnect_cutoff (channels.get<last_packet_sent_tag> ().lower_bound (cutoff_a));
	channels.get<last_packet_sent_tag> ().erase (channels.get<last_packet_sent_tag> ().begin (), disconnect_cutoff);
	// Remove keepalive attempt tracking for attempts older than cutoff
	auto attempts_cutoff (attempts.get<last_attempt_tag> ().lower_bound (cutoff_a));
	attempts.get<last_attempt_tag> ().erase (attempts.get<last_attempt_tag> ().begin (), attempts_cutoff);

	// Check if any tcp channels belonging to old protocol versions which may still be alive due to async operations
	auto lower_bound = channels.get<version_tag> ().lower_bound (network_params.network.protocol_version_min);
	channels.get<version_tag> ().erase (channels.get<version_tag> ().begin (), lower_bound);
}

void nano::transport::tcp_channels::ongoing_keepalive ()
{
	nano::keepalive message{ network_params.network };
	auto peers{ message.get_peers () };
	network->random_fill (peers);
	message.set_peers (peers);
	nano::unique_lock<nano::mutex> lock (mutex);
	// Wake up channels
	std::vector<std::shared_ptr<nano::transport::channel_tcp>> send_list;
	auto keepalive_sent_cutoff (channels.get<last_packet_sent_tag> ().lower_bound (std::chrono::steady_clock::now () - network_params.network.cleanup_period));
	for (auto i (channels.get<last_packet_sent_tag> ().begin ()); i != keepalive_sent_cutoff; ++i)
	{
		send_list.push_back (i->get_channel ());
	}
	lock.unlock ();
	for (auto & channel : send_list)
	{
		channel->send (message);
	}
	// Attempt to start TCP connections to known UDP peers
	nano::tcp_endpoint invalid_endpoint (boost::asio::ip::address_v6::any (), 0);
	if (!network_params.network.is_dev_network () && !flags.disable_udp ())
	{
		std::size_t random_count (std::min (static_cast<std::size_t> (6), static_cast<std::size_t> (std::ceil (std::sqrt (network->udp_channels.size ())))));
		for (auto i (0); i <= random_count; ++i)
		{
			auto tcp_endpoint (network->udp_channels.bootstrap_peer (network_params.network.protocol_version_min));
			if (tcp_endpoint != invalid_endpoint && find_channel (tcp_endpoint) == nullptr && !network->excluded_peers.check (tcp_endpoint))
			{
				start_tcp (nano::transport::map_tcp_to_endpoint (tcp_endpoint));
			}
		}
	}
	std::weak_ptr<nano::transport::tcp_channels> this_w (shared_from_this ());
	workers->add_timed_task (std::chrono::steady_clock::now () + network_params.network.cleanup_period_half (), [this_w] () {
		if (auto this_l = this_w.lock ())
		{
			if (!this_l->stopped)
			{
				this_l->ongoing_keepalive ();
			}
		}
	});
}

void nano::transport::tcp_channels::list (std::deque<std::shared_ptr<nano::transport::channel>> & deque_a, uint8_t minimum_version_a, bool include_temporary_channels_a)
{
	nano::lock_guard<nano::mutex> lock (mutex);
	// clang-format off
	nano::transform_if (channels.get<random_access_tag> ().begin (), channels.get<random_access_tag> ().end (), std::back_inserter (deque_a),
		[include_temporary_channels_a, minimum_version_a](auto & channel_a) { return channel_a.get_channel()->get_network_version () >= minimum_version_a && (include_temporary_channels_a || !channel_a.get_channel()->is_temporary ()); },
		[](auto const & channel) { return channel.get_channel(); });
	// clang-format on
}

void nano::transport::tcp_channels::modify (std::shared_ptr<nano::transport::channel_tcp> const & channel_a, std::function<void (std::shared_ptr<nano::transport::channel_tcp> const &)> modify_callback_a)
{
	nano::lock_guard<nano::mutex> lock (mutex);
	auto existing (channels.get<endpoint_tag> ().find (channel_a->get_tcp_endpoint ()));
	if (existing != channels.get<endpoint_tag> ().end ())
	{
		channels.get<endpoint_tag> ().modify (existing, [modify_callback = std::move (modify_callback_a)] (channel_tcp_wrapper & wrapper_a) {
			modify_callback (wrapper_a.get_channel ());
		});
	}
}

void nano::transport::tcp_channels::update (nano::tcp_endpoint const & endpoint_a)
{
	nano::lock_guard<nano::mutex> lock (mutex);
	auto existing (channels.get<endpoint_tag> ().find (endpoint_a));
	if (existing != channels.get<endpoint_tag> ().end ())
	{
		channels.get<endpoint_tag> ().modify (existing, [] (channel_tcp_wrapper & wrapper_a) {
			wrapper_a.get_channel ()->set_last_packet_sent (std::chrono::steady_clock::now ());
		});
	}
}

void nano::transport::tcp_channels::start_tcp (nano::endpoint const & endpoint_a)
{
<<<<<<< HEAD
	if (flags.disable_tcp_realtime ())
	{
		network->tcp_channels->udp_fallback (endpoint_a);
		return;
	}
	auto socket = std::make_shared<nano::socket> (io_ctx, nano::socket::endpoint_type_t::client, *stats, logger, workers,
	config->tcp_io_timeout,
	network_params.network.silent_connection_tolerance_time,
	config->logging.network_timeout_logging ());
	auto channel (std::make_shared<nano::transport::channel_tcp> (io_ctx, network->limiter, config->network_params.network, socket, network->tcp_channels));
	auto network_consts = network_params.network;
	auto config_l = config;
	auto logger_l = logger;
	std::weak_ptr<nano::transport::tcp_channels> this_w = shared_from_this ();
=======
	auto socket = std::make_shared<nano::client_socket> (node);
	std::weak_ptr<nano::socket> socket_w (socket);
	auto channel (std::make_shared<nano::transport::channel_tcp> (node, socket_w));
	std::weak_ptr<nano::node> node_w (node.shared ());
>>>>>>> 2893046c
	socket->async_connect (nano::transport::map_endpoint_to_tcp (endpoint_a),
	[channel, socket, endpoint_a, network_consts, config_l, logger_l, this_w] (boost::system::error_code const & ec) {
		if (auto this_l = this_w.lock ())
		{
			if (!ec && channel)
			{
				// TCP node ID handshake
				auto cookie (this_l->syn_cookies->assign (endpoint_a));
				nano::node_id_handshake message (network_consts, cookie, boost::none);
				if (config_l->logging.network_node_id_handshake_logging ())
				{
					logger_l->try_log (boost::str (boost::format ("Node ID handshake request sent with node ID %1% to %2%: query %3%") % this_l->node_id.pub.to_node_id () % endpoint_a % (cookie.has_value () ? cookie->to_string () : "not set")));
				}
				channel->set_endpoint ();
				std::shared_ptr<std::vector<uint8_t>> receive_buffer (std::make_shared<std::vector<uint8_t>> ());
				receive_buffer->resize (256);
				channel->send (message, [this_w, channel, endpoint_a, receive_buffer, config_l, logger_l] (boost::system::error_code const & ec, std::size_t size_a) {
					if (auto this_l = this_w.lock ())
					{
						if (!ec)
						{
							this_l->start_tcp_receive_node_id (channel, endpoint_a, receive_buffer);
						}
						else
						{
							if (auto socket_l = channel->try_get_socket ())
							{
								socket_l->close ();
							}
							if (config_l->logging.network_node_id_handshake_logging ())
							{
								logger_l->try_log (boost::str (boost::format ("Error sending node_id_handshake to %1%: %2%") % endpoint_a % ec.message ()));
							}
<<<<<<< HEAD
							this_l->udp_fallback (endpoint_a);
=======
>>>>>>> 2893046c
						}
					}
				});
			}
			else
			{
<<<<<<< HEAD
				this_l->udp_fallback (endpoint_a);
=======
				if (node_l->config.logging.network_logging ())
				{
					if (ec)
					{
						node_l->logger.try_log (boost::str (boost::format ("Error connecting to %1%: %2%") % endpoint_a % ec.message ()));
					}
					else
					{
						node_l->logger.try_log (boost::str (boost::format ("Error connecting to %1%") % endpoint_a));
					}
				}
>>>>>>> 2893046c
			}
		}
	});
}

void nano::transport::tcp_channels::start_tcp_receive_node_id (std::shared_ptr<nano::transport::channel_tcp> const & channel_a, nano::endpoint const & endpoint_a, std::shared_ptr<std::vector<uint8_t>> const & receive_buffer_a)
{
	std::weak_ptr<nano::transport::tcp_channels> this_w (shared_from_this ());
	if (auto socket_l = channel_a->try_get_socket ())
	{
		std::weak_ptr<nano::transport::channel_tcp> channel_w (channel_a);
		auto cleanup_node_id_handshake_socket = [channel_w, this_w] (nano::endpoint const & endpoint_a) {
			if (auto this_l = this_w.lock ())
			{
				if (auto channel_l = channel_w.lock ())
				{
					if (auto socket_l = channel_l->try_get_socket ())
					{
						socket_l->close ();
					}
				}
			}
		};

<<<<<<< HEAD
		auto cleanup_and_udp_fallback = [this_w, cleanup_node_id_handshake_socket] (nano::endpoint const & endpoint_a) {
			if (auto this_l = this_w.lock ())
			{
				this_l->udp_fallback (endpoint_a);
				cleanup_node_id_handshake_socket (endpoint_a);
			}
		};

		auto network_consts = network_params.network;
		auto stats_l = stats;
		auto config_l = config;
		auto logger_l = logger;
		auto flags_l = flags;
		socket_l->async_read (receive_buffer_a, 8 + sizeof (nano::account) + sizeof (nano::account) + sizeof (nano::signature), [this_w, channel_a, endpoint_a, receive_buffer_a, cleanup_and_udp_fallback, cleanup_node_id_handshake_socket, network_consts, stats_l, config_l, logger_l, flags_l] (boost::system::error_code const & ec, std::size_t size_a) {
			auto this_l{ this_w.lock () };
			if (this_l)
=======
		socket_l->async_read (receive_buffer_a, 8 + sizeof (nano::account) + sizeof (nano::account) + sizeof (nano::signature), [node_w, channel_a, endpoint_a, receive_buffer_a, cleanup_node_id_handshake_socket] (boost::system::error_code const & ec, std::size_t size_a) {
			if (auto node_l = node_w.lock ())
>>>>>>> 2893046c
			{
				if (!ec && channel_a)
				{
					stats_l->inc (nano::stat::type::message, nano::stat::detail::node_id_handshake, nano::stat::dir::in);
					auto error (false);
					nano::bufferstream stream (receive_buffer_a->data (), size_a);
					nano::message_header header (error, stream);
					// the header type should in principle be checked after checking the network bytes and the version numbers, I will not change it here since the benefits do not outweight the difficulties
					if (!error && header.get_type () == nano::message_type::node_id_handshake)
					{
						if (header.get_network () == network_consts.current_network && header.get_version_using () >= network_consts.protocol_version_min)
						{
							nano::node_id_handshake message (error, stream, header);
							if (!error && message.get_response () && message.get_query ())
							{
								channel_a->set_network_version (header.get_version_using ());
								auto node_id_l (message.get_response ()->first);
								bool process (!this_l->syn_cookies->validate (endpoint_a, node_id_l, message.get_response ()->second) && node_id_l != this_l->node_id.pub);
								if (process)
								{
									/* If node ID is known, don't establish new connection
									   Exception: temporary channels from bootstrap_server */
									auto existing_channel (this_l->find_node_id (node_id_l));
									if (existing_channel)
									{
										process = existing_channel->is_temporary ();
									}
								}
								if (process)
								{
									channel_a->set_node_id (node_id_l);
									channel_a->set_last_packet_received (std::chrono::steady_clock::now ());
									boost::optional<std::pair<nano::account, nano::signature>> response (std::make_pair (this_l->node_id.pub, nano::sign_message (this_l->node_id.prv, this_l->node_id.pub, *message.get_query ())));
									nano::node_id_handshake response_message (network_consts, boost::none, response);
									if (config_l->logging.network_node_id_handshake_logging ())
									{
										logger_l->try_log (boost::str (boost::format ("Node ID handshake response sent with node ID %1% to %2%: query %3%") % this_l->node_id.pub.to_node_id () % endpoint_a % (*message.get_query ()).to_string ()));
									}
<<<<<<< HEAD
									channel_a->send (response_message, [this_w, channel_a, endpoint_a, cleanup_and_udp_fallback, config_l, logger_l, flags_l] (boost::system::error_code const & ec, std::size_t size_a) {
										if (auto this_l = this_w.lock ())
=======
									channel_a->send (response_message, [node_w, channel_a, endpoint_a, cleanup_node_id_handshake_socket] (boost::system::error_code const & ec, std::size_t size_a) {
										if (auto node_l = node_w.lock ())
>>>>>>> 2893046c
										{
											if (!ec && channel_a)
											{
												// Insert new node ID connection
												if (auto socket_l = channel_a->try_get_socket ())
												{
													auto response_server = this_l->bootstrap_server_factory.create_bootstrap_server (channel_a, socket_l);
													this_l->insert (channel_a, socket_l, response_server);
												}
											}
											else
											{
												if (config_l->logging.network_node_id_handshake_logging ())
												{
													logger_l->try_log (boost::str (boost::format ("Error sending node_id_handshake to %1%: %2%") % endpoint_a % ec.message ()));
												}
												cleanup_node_id_handshake_socket (endpoint_a);
											}
										}
									});
								}
							}
							else
							{
								if (node_l->config.logging.network_node_id_handshake_logging ())
								{
									node_l->logger.try_log (boost::str (boost::format ("Error reading node_id_handshake from %1%") % endpoint_a));
								}
								cleanup_node_id_handshake_socket (endpoint_a);
							}
						}
						else
						{
							// error handling, either the networks bytes or the version is wrong
							if (header.get_network () == network_consts.current_network)
							{
								stats_l->inc (nano::stat::type::message, nano::stat::detail::invalid_network);
							}
							else
							{
								stats_l->inc (nano::stat::type::message, nano::stat::detail::outdated_version);
							}

							cleanup_node_id_handshake_socket (endpoint_a);
							// Cleanup attempt
							{
								nano::lock_guard<nano::mutex> lock (this_l->mutex);
								this_l->attempts.get<endpoint_tag> ().erase (nano::transport::map_endpoint_to_tcp (endpoint_a));
							}
						}
					}
					else
					{
						if (node_l->config.logging.network_node_id_handshake_logging ())
						{
							node_l->logger.try_log (boost::str (boost::format ("Error reading node_id_handshake message header from %1%") % endpoint_a));
						}
						cleanup_node_id_handshake_socket (endpoint_a);
					}
				}
				else
				{
					if (config_l->logging.network_node_id_handshake_logging ())
					{
						logger_l->try_log (boost::str (boost::format ("Error reading node_id_handshake from %1%: %2%") % endpoint_a % ec.message ()));
					}
					cleanup_node_id_handshake_socket (endpoint_a);
				}
			}
		});
	}
<<<<<<< HEAD
}

void nano::transport::tcp_channels::udp_fallback (nano::endpoint const & endpoint_a)
{
	{
		nano::lock_guard<nano::mutex> lock (mutex);
		attempts.get<endpoint_tag> ().erase (nano::transport::map_endpoint_to_tcp (endpoint_a));
	}
	if (!flags.disable_udp ())
	{
		auto channel_udp = network->udp_channels.create (endpoint_a);
		network->send_keepalive (channel_udp);
	}
}

void nano::transport::tcp_channels::data_sent (boost::asio::ip::tcp::endpoint const & endpoint_a)
{
	update (endpoint_a);
}

void nano::transport::tcp_channels::host_unreachable ()
{
	stats->inc (nano::stat::type::error, nano::stat::detail::unreachable_host, nano::stat::dir::out);
}

void nano::transport::tcp_channels::message_sent (nano::message const & message_a)
{
	auto detail = nano::message_type_to_stat_detail (message_a.get_header ().get_type ());
	stats->inc (nano::stat::type::message, detail, nano::stat::dir::out);
}

void nano::transport::tcp_channels::message_dropped (nano::message const & message_a, std::size_t buffer_size_a)
{
	nano::transport::callback_visitor visitor;
	message_a.visit (visitor);
	stats->inc (nano::stat::type::drop, visitor.result, nano::stat::dir::out);
	if (config->logging.network_packet_logging ())
	{
		logger->always_log (boost::str (boost::format ("%1% of size %2% dropped") % stats->detail_to_string (visitor.result) % buffer_size_a));
	}
}

void nano::transport::tcp_channels::no_socket_drop ()
{
	stats->inc (nano::stat::type::tcp, nano::stat::detail::tcp_write_no_socket_drop, nano::stat::dir::out);
}

void nano::transport::tcp_channels::write_drop ()
{
	stats->inc (nano::stat::type::tcp, nano::stat::detail::tcp_write_drop, nano::stat::dir::out);
}

void nano::transport::tcp_channels::on_new_channel (std::function<void (std::shared_ptr<nano::transport::channel>)> observer_a)
{
	channel_observer = std::move (observer_a);
}

nano::transport::tcp_channels::channel_tcp_wrapper::channel_tcp_wrapper (std::shared_ptr<nano::transport::channel_tcp> channel_a, std::shared_ptr<nano::socket> socket_a, std::shared_ptr<nano::bootstrap_server> server_a) :
	channel{ channel_a },
	server{ server_a }
{
	rsnano::BootstrapServerHandle * server_handle = nullptr;
	if (server_a)
		server_handle = server_a->handle;
	handle = rsnano::rsn_channel_tcp_wrapper_create (channel_a->handle, socket_a->handle, server_handle);
}

nano::transport::tcp_channels::channel_tcp_wrapper::~channel_tcp_wrapper ()
{
	rsnano::rsn_channel_tcp_wrapper_destroy (handle);
}

std::shared_ptr<nano::transport::channel_tcp> nano::transport::tcp_channels::channel_tcp_wrapper::get_channel () const
{
	return channel;
}
std::shared_ptr<nano::bootstrap_server> nano::transport::tcp_channels::channel_tcp_wrapper::get_response_server () const
{
	return server;
}

nano::tcp_message_item::tcp_message_item () :
	handle{ rsnano::rsn_tcp_message_item_empty () }
{
}

nano::tcp_message_item::~tcp_message_item ()
{
	if (handle)
		rsnano::rsn_tcp_message_item_destroy (handle);
}

nano::tcp_message_item::tcp_message_item (std::shared_ptr<nano::message> message_a, nano::tcp_endpoint endpoint_a, nano::account node_id_a, std::shared_ptr<nano::socket> socket_a)
{
	rsnano::MessageHandle * message_handle = nullptr;
	if (message_a)
	{
		message_handle = message_a->handle;
	}

	rsnano::EndpointDto endpoint_dto{ rsnano::endpoint_to_dto (endpoint_a) };
	rsnano::SocketHandle * socket_handle = nullptr;
	if (socket_a)
	{
		socket_handle = socket_a->handle;
	}
	handle = rsnano::rsn_tcp_message_item_create (message_handle, &endpoint_dto, node_id_a.bytes.data (), socket_handle);
}

nano::tcp_message_item::tcp_message_item (nano::tcp_message_item const & other_a) :
	handle{ rsnano::rsn_tcp_message_item_clone (other_a.handle) }
{
}

nano::tcp_message_item::tcp_message_item (nano::tcp_message_item && other_a) noexcept :
	handle{ other_a.handle }
{
	other_a.handle = nullptr;
}

nano::tcp_message_item::tcp_message_item (rsnano::TcpMessageItemHandle * handle_a) :
	handle{ handle_a }
{
}

std::shared_ptr<nano::message> nano::tcp_message_item::get_message () const
{
	auto message_handle = rsnano::rsn_tcp_message_item_message (handle);
	return nano::message_handle_to_message (message_handle);
}

nano::tcp_endpoint nano::tcp_message_item::get_endpoint () const
{
	rsnano::EndpointDto endpoint_dto;
	rsnano::rsn_tcp_message_item_endpoint (handle, &endpoint_dto);
	return rsnano::dto_to_endpoint (endpoint_dto);
}

nano::account nano::tcp_message_item::get_node_id () const
{
	nano::account node_id;
	rsnano::rsn_tcp_message_item_node_id (handle, node_id.bytes.data ());
	return node_id;
}

std::shared_ptr<nano::socket> nano::tcp_message_item::get_socket () const
{
	auto socket_handle = rsnano::rsn_tcp_message_item_socket (handle);
	return std::make_shared<nano::socket> (socket_handle);
}

nano::tcp_message_item & nano::tcp_message_item::operator= (tcp_message_item const & other_a)
{
	if (handle != nullptr)
		rsnano::rsn_tcp_message_item_destroy (handle);
	handle = rsnano::rsn_tcp_message_item_clone (other_a.handle);
	return *this;
}
nano::tcp_message_item & nano::tcp_message_item::operator= (tcp_message_item && other_a)
{
	if (handle != nullptr)
		rsnano::rsn_tcp_message_item_destroy (handle);
	handle = other_a.handle;
	other_a.handle = nullptr;
	return *this;
=======
>>>>>>> 2893046c
}<|MERGE_RESOLUTION|>--- conflicted
+++ resolved
@@ -580,12 +580,6 @@
 
 void nano::transport::tcp_channels::start_tcp (nano::endpoint const & endpoint_a)
 {
-<<<<<<< HEAD
-	if (flags.disable_tcp_realtime ())
-	{
-		network->tcp_channels->udp_fallback (endpoint_a);
-		return;
-	}
 	auto socket = std::make_shared<nano::socket> (io_ctx, nano::socket::endpoint_type_t::client, *stats, logger, workers,
 	config->tcp_io_timeout,
 	network_params.network.silent_connection_tolerance_time,
@@ -595,12 +589,6 @@
 	auto config_l = config;
 	auto logger_l = logger;
 	std::weak_ptr<nano::transport::tcp_channels> this_w = shared_from_this ();
-=======
-	auto socket = std::make_shared<nano::client_socket> (node);
-	std::weak_ptr<nano::socket> socket_w (socket);
-	auto channel (std::make_shared<nano::transport::channel_tcp> (node, socket_w));
-	std::weak_ptr<nano::node> node_w (node.shared ());
->>>>>>> 2893046c
 	socket->async_connect (nano::transport::map_endpoint_to_tcp (endpoint_a),
 	[channel, socket, endpoint_a, network_consts, config_l, logger_l, this_w] (boost::system::error_code const & ec) {
 		if (auto this_l = this_w.lock ())
@@ -634,31 +622,23 @@
 							{
 								logger_l->try_log (boost::str (boost::format ("Error sending node_id_handshake to %1%: %2%") % endpoint_a % ec.message ()));
 							}
-<<<<<<< HEAD
-							this_l->udp_fallback (endpoint_a);
-=======
->>>>>>> 2893046c
 						}
 					}
 				});
 			}
 			else
 			{
-<<<<<<< HEAD
-				this_l->udp_fallback (endpoint_a);
-=======
-				if (node_l->config.logging.network_logging ())
+				if (config_l->logging.network_logging ())
 				{
 					if (ec)
 					{
-						node_l->logger.try_log (boost::str (boost::format ("Error connecting to %1%: %2%") % endpoint_a % ec.message ()));
+						logger_l->try_log (boost::str (boost::format ("Error connecting to %1%: %2%") % endpoint_a % ec.message ()));
 					}
 					else
 					{
-						node_l->logger.try_log (boost::str (boost::format ("Error connecting to %1%") % endpoint_a));
+						logger_l->try_log (boost::str (boost::format ("Error connecting to %1%") % endpoint_a));
 					}
 				}
->>>>>>> 2893046c
 			}
 		}
 	});
@@ -683,27 +663,14 @@
 			}
 		};
 
-<<<<<<< HEAD
-		auto cleanup_and_udp_fallback = [this_w, cleanup_node_id_handshake_socket] (nano::endpoint const & endpoint_a) {
-			if (auto this_l = this_w.lock ())
-			{
-				this_l->udp_fallback (endpoint_a);
-				cleanup_node_id_handshake_socket (endpoint_a);
-			}
-		};
-
 		auto network_consts = network_params.network;
 		auto stats_l = stats;
 		auto config_l = config;
 		auto logger_l = logger;
 		auto flags_l = flags;
-		socket_l->async_read (receive_buffer_a, 8 + sizeof (nano::account) + sizeof (nano::account) + sizeof (nano::signature), [this_w, channel_a, endpoint_a, receive_buffer_a, cleanup_and_udp_fallback, cleanup_node_id_handshake_socket, network_consts, stats_l, config_l, logger_l, flags_l] (boost::system::error_code const & ec, std::size_t size_a) {
+		socket_l->async_read (receive_buffer_a, 8 + sizeof (nano::account) + sizeof (nano::account) + sizeof (nano::signature), [this_w, channel_a, endpoint_a, receive_buffer_a, cleanup_node_id_handshake_socket, network_consts, stats_l, config_l, logger_l, flags_l] (boost::system::error_code const & ec, std::size_t size_a) {
 			auto this_l{ this_w.lock () };
 			if (this_l)
-=======
-		socket_l->async_read (receive_buffer_a, 8 + sizeof (nano::account) + sizeof (nano::account) + sizeof (nano::signature), [node_w, channel_a, endpoint_a, receive_buffer_a, cleanup_node_id_handshake_socket] (boost::system::error_code const & ec, std::size_t size_a) {
-			if (auto node_l = node_w.lock ())
->>>>>>> 2893046c
 			{
 				if (!ec && channel_a)
 				{
@@ -742,13 +709,8 @@
 									{
 										logger_l->try_log (boost::str (boost::format ("Node ID handshake response sent with node ID %1% to %2%: query %3%") % this_l->node_id.pub.to_node_id () % endpoint_a % (*message.get_query ()).to_string ()));
 									}
-<<<<<<< HEAD
-									channel_a->send (response_message, [this_w, channel_a, endpoint_a, cleanup_and_udp_fallback, config_l, logger_l, flags_l] (boost::system::error_code const & ec, std::size_t size_a) {
+									channel_a->send (response_message, [this_w, channel_a, endpoint_a, cleanup_node_id_handshake_socket, config_l, logger_l, flags_l] (boost::system::error_code const & ec, std::size_t size_a) {
 										if (auto this_l = this_w.lock ())
-=======
-									channel_a->send (response_message, [node_w, channel_a, endpoint_a, cleanup_node_id_handshake_socket] (boost::system::error_code const & ec, std::size_t size_a) {
-										if (auto node_l = node_w.lock ())
->>>>>>> 2893046c
 										{
 											if (!ec && channel_a)
 											{
@@ -773,9 +735,9 @@
 							}
 							else
 							{
-								if (node_l->config.logging.network_node_id_handshake_logging ())
+								if (config_l->logging.network_node_id_handshake_logging ())
 								{
-									node_l->logger.try_log (boost::str (boost::format ("Error reading node_id_handshake from %1%") % endpoint_a));
+									logger_l->try_log (boost::str (boost::format ("Error reading node_id_handshake from %1%") % endpoint_a));
 								}
 								cleanup_node_id_handshake_socket (endpoint_a);
 							}
@@ -802,9 +764,9 @@
 					}
 					else
 					{
-						if (node_l->config.logging.network_node_id_handshake_logging ())
+						if (config_l->logging.network_node_id_handshake_logging ())
 						{
-							node_l->logger.try_log (boost::str (boost::format ("Error reading node_id_handshake message header from %1%") % endpoint_a));
+							logger_l->try_log (boost::str (boost::format ("Error reading node_id_handshake message header from %1%") % endpoint_a));
 						}
 						cleanup_node_id_handshake_socket (endpoint_a);
 					}
@@ -820,20 +782,6 @@
 			}
 		});
 	}
-<<<<<<< HEAD
-}
-
-void nano::transport::tcp_channels::udp_fallback (nano::endpoint const & endpoint_a)
-{
-	{
-		nano::lock_guard<nano::mutex> lock (mutex);
-		attempts.get<endpoint_tag> ().erase (nano::transport::map_endpoint_to_tcp (endpoint_a));
-	}
-	if (!flags.disable_udp ())
-	{
-		auto channel_udp = network->udp_channels.create (endpoint_a);
-		network->send_keepalive (channel_udp);
-	}
 }
 
 void nano::transport::tcp_channels::data_sent (boost::asio::ip::tcp::endpoint const & endpoint_a)
@@ -986,6 +934,4 @@
 	handle = other_a.handle;
 	other_a.handle = nullptr;
 	return *this;
-=======
->>>>>>> 2893046c
 }