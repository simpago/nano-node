#include "nano/lib/rsnanoutils.hpp"
#include "nano/secure/common.hpp"

#include <nano/lib/stats.hpp>
#include <nano/node/node.hpp>
#include <nano/node/transport/message_deserializer.hpp>
#include <nano/node/transport/tcp.hpp>

#include <boost/format.hpp>

/*
 * channel_tcp
 */

nano::transport::channel_tcp::channel_tcp (boost::asio::io_context & io_ctx_a, nano::outbound_bandwidth_limiter & limiter_a, nano::network_constants const & network_a, std::shared_ptr<nano::transport::socket> const & socket_a, std::shared_ptr<nano::transport::channel_tcp_observer> const & observer_a) :
	channel (rsnano::rsn_channel_tcp_create (
	std::chrono::steady_clock::now ().time_since_epoch ().count (),
	socket_a->handle,
	new std::weak_ptr<nano::transport::channel_tcp_observer> (observer_a),
	limiter_a.handle,
	&io_ctx_a))
{
	set_network_version (network_a.protocol_version);
}

uint8_t nano::transport::channel_tcp::get_network_version () const
{
	return rsnano::rsn_channel_tcp_network_version (handle);
}

void nano::transport::channel_tcp::set_network_version (uint8_t network_version_a)
{
	rsnano::rsn_channel_tcp_network_set_version (handle, network_version_a);
}

nano::tcp_endpoint nano::transport::channel_tcp::get_tcp_endpoint () const
{
	rsnano::EndpointDto ep_dto{};
	rsnano::rsn_channel_tcp_endpoint (handle, &ep_dto);
	return rsnano::dto_to_endpoint (ep_dto);
}

bool nano::transport::channel_tcp::max ()
{
	return rsnano::rsn_channel_tcp_max (handle);
}

std::size_t nano::transport::channel_tcp::hash_code () const
{
	std::hash<::nano::tcp_endpoint> hash;
	return hash (get_tcp_endpoint ());
}

bool nano::transport::channel_tcp::operator== (nano::transport::channel const & other_a) const
{
	bool result (false);
	auto other_l (dynamic_cast<nano::transport::channel_tcp const *> (&other_a));
	if (other_l != nullptr)
	{
		return *this == *other_l;
	}
	return result;
}

void nano::transport::channel_tcp_send_callback (void * context_a, const rsnano::ErrorCodeDto * ec_a, std::size_t size_a)
{
	auto callback_ptr = static_cast<std::function<void (boost::system::error_code const &, std::size_t)> *> (context_a);
	if (*callback_ptr)
	{
		auto ec{ rsnano::dto_to_error_code (*ec_a) };
		(*callback_ptr) (ec, size_a);
	}
}

void nano::transport::delete_send_buffer_callback (void * context_a)
{
	auto callback_ptr = static_cast<std::function<void (boost::system::error_code const &, std::size_t)> *> (context_a);
	delete callback_ptr;
}

void nano::transport::channel_tcp::send (nano::message & message_a, std::function<void (boost::system::error_code const &, std::size_t)> const & callback_a, nano::transport::buffer_drop_policy drop_policy_a, nano::bandwidth_limit_type limiter_type)
{
	auto callback_pointer = new std::function<void (boost::system::error_code const &, std::size_t)> (callback_a);
	rsnano::rsn_channel_tcp_send (handle, message_a.handle, nano::transport::channel_tcp_send_callback, nano::transport::delete_send_buffer_callback, callback_pointer, static_cast<uint8_t> (drop_policy_a), static_cast<uint8_t> (limiter_type));
}

void nano::transport::channel_tcp::send_buffer (nano::shared_const_buffer const & buffer_a, std::function<void (boost::system::error_code const &, std::size_t)> const & callback_a, nano::transport::buffer_drop_policy policy_a)
{
	auto callback_pointer = new std::function<void (boost::system::error_code const &, std::size_t)> (callback_a);
	rsnano::rsn_channel_tcp_send_buffer (handle, buffer_a.data (), buffer_a.size (), nano::transport::channel_tcp_send_callback, nano::transport::delete_send_buffer_callback, callback_pointer, static_cast<uint8_t> (policy_a));
}

std::string nano::transport::channel_tcp::to_string () const
{
	return boost::str (boost::format ("%1%") % get_tcp_endpoint ());
}

bool nano::transport::channel_tcp::operator== (nano::transport::channel_tcp const & other_a) const
{
	return rsnano::rsn_channel_tcp_eq (handle, other_a.handle);
}

std::shared_ptr<nano::transport::socket> nano::transport::channel_tcp::try_get_socket () const
{
	auto socket_handle{ rsnano::rsn_channel_tcp_socket (handle) };
	std::shared_ptr<nano::transport::socket> socket;
	if (socket_handle)
	{
		socket = std::make_shared<nano::transport::socket> (socket_handle);
	}
	return socket;
}

void nano::transport::channel_tcp::set_endpoint ()
{
	rsnano::rsn_channel_tcp_set_endpoint (handle);
}

nano::endpoint nano::transport::channel_tcp::get_peering_endpoint () const
{
	rsnano::EndpointDto dto;
	rsnano::rsn_channel_tcp_peering_endpoint (handle, &dto);
	return rsnano::dto_to_udp_endpoint (dto);
}

void nano::transport::channel_tcp::set_peering_endpoint (nano::endpoint endpoint)
{
	auto dto{ rsnano::udp_endpoint_to_dto (endpoint) };
	rsnano::rsn_channel_tcp_set_peering_endpoint (handle, &dto);
}

bool nano::transport::channel_tcp::alive () const
{
	return rsnano::rsn_channel_tcp_is_alive (handle);
}

nano::transport::tcp_server_factory::tcp_server_factory (nano::node & node) :
	node{ node }
{
}

std::shared_ptr<nano::transport::tcp_server> nano::transport::tcp_server_factory::create_tcp_server (const std::shared_ptr<nano::transport::channel_tcp> & channel_a, const std::shared_ptr<nano::transport::socket> & socket_a)
{
	channel_a->set_last_packet_sent (std::chrono::steady_clock::now ());

	auto response_server = std::make_shared<nano::transport::tcp_server> (
	node.io_ctx, socket_a, node.logger,
	*node.stats, node.flags, *node.config,
	node.tcp_listener, std::make_shared<nano::transport::request_response_visitor_factory> (node),
	node.workers, *node.network->publish_filter, node.block_uniquer, node.vote_uniquer, node.network->tcp_message_manager,
	*node.network->syn_cookies, node.node_id, true);

	// Listen for possible responses
	response_server->get_socket ()->type_set (nano::transport::socket::type_t::realtime_response_server);
	response_server->set_remote_node_id (channel_a->get_node_id ());
	response_server->start ();

	return response_server;
}

/*
 * tcp_channels
 */

nano::transport::tcp_channels::tcp_channels (nano::node & node, std::function<void (nano::message const &, std::shared_ptr<nano::transport::channel> const &)> sink) :
	tcp_server_factory{ node },
	node_id{ node.node_id },
	network_params{ node.network_params },
	limiter{ node.outbound_limiter },
	syn_cookies{ node.network->syn_cookies },
	stats{ node.stats },
	config{ node.config },
	logger{ node.logger },
	network{ node.network },
	workers{ node.workers },
	flags{ node.flags },
	store{ node.store },
	io_ctx{ node.io_ctx },
	observers{ node.observers },
	sink{ std::move (sink) },
	handle{ rsnano::rsn_tcp_channels_create () }
{
}

nano::transport::tcp_channels::~tcp_channels ()
{
	rsnano::rsn_tcp_channels_destroy (handle);
}

bool nano::transport::tcp_channels::insert (std::shared_ptr<nano::transport::channel_tcp> const & channel_a, std::shared_ptr<nano::transport::socket> const & socket_a, std::shared_ptr<nano::transport::tcp_server> const & server_a)
{
	auto endpoint (channel_a->get_tcp_endpoint ());
	debug_assert (endpoint.address ().is_v6 ());
	auto udp_endpoint (nano::transport::map_tcp_to_endpoint (endpoint));
	bool error (true);
	if (!network->not_a_peer (udp_endpoint, config->allow_local_peers) && !stopped)
	{
		nano::unique_lock<nano::mutex> lock{ mutex };
		auto existing (channels.get<endpoint_tag> ().find (endpoint));
		if (existing == channels.get<endpoint_tag> ().end ())
		{
			auto node_id (channel_a->get_node_id ());
			if (!channel_a->is_temporary ())
			{
				channels.get<node_id_tag> ().erase (node_id);
			}
			channels.get<endpoint_tag> ().emplace (channel_a, socket_a, server_a);
			attempts.get<endpoint_tag> ().erase (endpoint);
			error = false;
			lock.unlock ();
			channel_observer (channel_a);
		}
	}
	return error;
}

void nano::transport::tcp_channels::erase (nano::tcp_endpoint const & endpoint_a)
{
	nano::lock_guard<nano::mutex> lock{ mutex };
	channels.get<endpoint_tag> ().erase (endpoint_a);
}

void nano::transport::tcp_channels::erase_temporary_channel (nano::tcp_endpoint const & endpoint_a)
{
	auto exisiting_response_channel (find_channel (endpoint_a));
	if (exisiting_response_channel != nullptr)
	{
		exisiting_response_channel->set_temporary (false);
		erase (endpoint_a);
	}
}

std::size_t nano::transport::tcp_channels::size () const
{
	nano::lock_guard<nano::mutex> lock{ mutex };
	return channels.size ();
}

std::shared_ptr<nano::transport::channel_tcp> nano::transport::tcp_channels::find_channel (nano::tcp_endpoint const & endpoint_a) const
{
	nano::lock_guard<nano::mutex> lock{ mutex };
	std::shared_ptr<nano::transport::channel_tcp> result;
	auto existing (channels.get<endpoint_tag> ().find (endpoint_a));
	if (existing != channels.get<endpoint_tag> ().end ())
	{
		result = existing->get_channel ();
	}
	return result;
}

std::unordered_set<std::shared_ptr<nano::transport::channel>> nano::transport::tcp_channels::random_set (std::size_t count_a, uint8_t min_version, bool include_temporary_channels_a) const
{
	std::unordered_set<std::shared_ptr<nano::transport::channel>> result;
	result.reserve (count_a);
	nano::lock_guard<nano::mutex> lock{ mutex };
	// Stop trying to fill result with random samples after this many attempts
	auto random_cutoff (count_a * 2);
	auto peers_size (channels.size ());
	// Usually count_a will be much smaller than peers.size()
	// Otherwise make sure we have a cutoff on attempting to randomly fill
	if (!channels.empty ())
	{
		for (auto i (0); i < random_cutoff && result.size () < count_a; ++i)
		{
			auto index (nano::random_pool::generate_word32 (0, static_cast<uint32_t> (peers_size - 1)));

			auto channel = channels.get<random_access_tag> ()[index].get_channel ();
			if (channel->get_network_version () >= min_version && (include_temporary_channels_a || !channel->is_temporary ()))
			{
				result.insert (channel);
			}
		}
	}
	return result;
}

bool nano::transport::tcp_channels::store_all (bool clear_peers)
{
	// We can't hold the mutex while starting a write transaction, so
	// we collect endpoints to be saved and then relase the lock.
	std::vector<nano::endpoint> endpoints;
	{
		nano::lock_guard<nano::mutex> lock{ mutex };
		endpoints.reserve (channels.size ());
		std::transform (channels.begin (), channels.end (),
		std::back_inserter (endpoints), [] (auto const & channel) { return nano::transport::map_tcp_to_endpoint (channel.endpoint ()); });
	}
	bool result (false);
	if (!endpoints.empty ())
	{
		// Clear all peers then refresh with the current list of peers
		auto transaction (store.tx_begin_write ({ tables::peers }));
		if (clear_peers)
		{
			store.peer ().clear (*transaction);
		}
		for (auto const & endpoint : endpoints)
		{
			store.peer ().put (*transaction, nano::endpoint_key{ endpoint.address ().to_v6 ().to_bytes (), endpoint.port () });
		}
		result = true;
	}
	return result;
}

std::vector<nano::endpoint> nano::transport::tcp_channels::get_current_peers () const
{
	std::vector<nano::endpoint> endpoints;
	nano::lock_guard<nano::mutex> lock{ mutex };
	endpoints.reserve (channels.size ());
	std::transform (channels.begin (), channels.end (),
	std::back_inserter (endpoints), [] (auto const & channel) { return nano::transport::map_tcp_to_endpoint (channel.endpoint ()); });
	return endpoints;
}

std::shared_ptr<nano::transport::channel_tcp> nano::transport::tcp_channels::find_node_id (nano::account const & node_id_a)
{
	std::shared_ptr<nano::transport::channel_tcp> result;
	nano::lock_guard<nano::mutex> lock{ mutex };
	auto existing (channels.get<node_id_tag> ().find (node_id_a));
	if (existing != channels.get<node_id_tag> ().end ())
	{
		result = existing->get_channel ();
	}
	return result;
}

nano::tcp_endpoint nano::transport::tcp_channels::bootstrap_peer (uint8_t connection_protocol_version_min)
{
	nano::tcp_endpoint result (boost::asio::ip::address_v6::any (), 0);
	nano::lock_guard<nano::mutex> lock{ mutex };
	for (auto i (channels.get<last_bootstrap_attempt_tag> ().begin ()), n (channels.get<last_bootstrap_attempt_tag> ().end ()); i != n;)
	{
		if (i->get_channel ()->get_network_version () >= connection_protocol_version_min)
		{
			result = nano::transport::map_endpoint_to_tcp (i->get_channel ()->get_peering_endpoint ());
			channels.get<last_bootstrap_attempt_tag> ().modify (i, [] (channel_tcp_wrapper & wrapper_a) {
				wrapper_a.get_channel ()->set_last_bootstrap_attempt (std::chrono::steady_clock::now ());
			});
			i = n;
		}
		else
		{
			++i;
		}
	}
	return result;
}

void nano::transport::tcp_channels::process_messages ()
{
	while (!stopped)
	{
		auto item (network->tcp_message_manager.get_message ());
		if (item.get_message () != nullptr)
		{
			auto message{ item.get_message () };
			process_message (*message, item.get_endpoint (), item.get_node_id (), item.get_socket ());
		}
	}
}

void nano::transport::tcp_channels::process_message (nano::message const & message_a, nano::tcp_endpoint const & endpoint_a, nano::account const & node_id_a, std::shared_ptr<nano::transport::socket> const & socket_a)
{
	auto type_a = socket_a->type ();
	if (!stopped && message_a.get_header ().get_version_using () >= network_params.network.protocol_version_min)
	{
		auto channel (network->find_channel (nano::transport::map_tcp_to_endpoint (endpoint_a)));
		if (channel)
		{
			sink (message_a, channel);
		}
		else
		{
			channel = network->find_node_id (node_id_a);
			if (channel)
			{
				sink (message_a, channel);
			}
			else if (!network->excluded_peers.check (endpoint_a))
			{
				if (!node_id_a.is_zero ())
				{
					// Add temporary channel
					auto temporary_channel (std::make_shared<nano::transport::channel_tcp> (io_ctx, limiter, config->network_params.network, socket_a, network->tcp_channels));
					temporary_channel->set_endpoint ();
					debug_assert (endpoint_a == temporary_channel->get_tcp_endpoint ());
					temporary_channel->set_node_id (node_id_a);
					temporary_channel->set_network_version (message_a.get_header ().get_version_using ());
					temporary_channel->set_temporary (true);
					debug_assert (type_a == nano::transport::socket::type_t::realtime || type_a == nano::transport::socket::type_t::realtime_response_server);
					// Don't insert temporary channels for response_server
					if (type_a == nano::transport::socket::type_t::realtime)
					{
						insert (temporary_channel, socket_a, nullptr);
					}
					sink (message_a, temporary_channel);
				}
				else
				{
					// Initial node_id_handshake request without node ID
					debug_assert (message_a.get_header ().get_type () == nano::message_type::node_id_handshake);
					stats->inc (nano::stat::type::message, nano::stat::detail::node_id_handshake, nano::stat::dir::in);
				}
			}
		}
		if (channel)
		{
			channel->set_last_packet_received (std::chrono::steady_clock::now ());
		}
	}
}

void nano::transport::tcp_channels::start ()
{
	ongoing_keepalive ();
}

void nano::transport::tcp_channels::stop ()
{
	stopped = true;
	nano::unique_lock<nano::mutex> lock{ mutex };
	// Close all TCP sockets
	for (auto const & channel : channels)
	{
		auto socket{ channel.try_get_socket () };
		if (socket)
		{
			socket->close ();
		}
		// Remove response server
		auto server{ channel.get_response_server () };
		if (server)
		{
			server->stop ();
		}
	}
	channels.clear ();
}

bool nano::transport::tcp_channels::max_ip_connections (nano::tcp_endpoint const & endpoint_a)
{
	if (flags.disable_max_peers_per_ip ())
	{
		return false;
	}
	bool result{ false };
	auto const address (nano::transport::ipv4_address_or_ipv6_subnet (endpoint_a.address ()));
	nano::unique_lock<nano::mutex> lock{ mutex };
	result = channels.get<ip_address_tag> ().count (address) >= network_params.network.max_peers_per_ip;
	if (!result)
	{
		result = attempts.get<ip_address_tag> ().count (address) >= network_params.network.max_peers_per_ip;
	}
	if (result)
	{
		stats->inc (nano::stat::type::tcp, nano::stat::detail::tcp_max_per_ip, nano::stat::dir::out);
	}
	return result;
}

bool nano::transport::tcp_channels::max_subnetwork_connections (nano::tcp_endpoint const & endpoint_a)
{
	if (flags.disable_max_peers_per_subnetwork ())
	{
		return false;
	}
	bool result{ false };
	auto const subnet (nano::transport::map_address_to_subnetwork (endpoint_a.address ()));
	nano::unique_lock<nano::mutex> lock{ mutex };
	result = channels.get<subnetwork_tag> ().count (subnet) >= network_params.network.max_peers_per_subnetwork;
	if (!result)
	{
		result = attempts.get<subnetwork_tag> ().count (subnet) >= network_params.network.max_peers_per_subnetwork;
	}
	if (result)
	{
		stats->inc (nano::stat::type::tcp, nano::stat::detail::tcp_max_per_subnetwork, nano::stat::dir::out);
	}
	return result;
}

bool nano::transport::tcp_channels::max_ip_or_subnetwork_connections (nano::tcp_endpoint const & endpoint_a)
{
	return max_ip_connections (endpoint_a) || max_subnetwork_connections (endpoint_a);
}

bool nano::transport::tcp_channels::reachout (nano::endpoint const & endpoint_a)
{
	auto tcp_endpoint (nano::transport::map_endpoint_to_tcp (endpoint_a));
	// Don't overload single IP
	bool error = network->excluded_peers.check (tcp_endpoint) || max_ip_or_subnetwork_connections (tcp_endpoint);
	if (!error && !flags.disable_tcp_realtime ())
	{
		// Don't keepalive to nodes that already sent us something
		error |= find_channel (tcp_endpoint) != nullptr;
		nano::lock_guard<nano::mutex> lock{ mutex };
		auto inserted (attempts.emplace (tcp_endpoint));
		error |= !inserted.second;
	}
	return error;
}

std::unique_ptr<nano::container_info_component> nano::transport::tcp_channels::collect_container_info (std::string const & name)
{
	std::size_t channels_count;
	std::size_t attemps_count;
	{
		nano::lock_guard<nano::mutex> guard{ mutex };
		channels_count = channels.size ();
		attemps_count = attempts.size ();
	}

	auto composite = std::make_unique<container_info_composite> (name);
	composite->add_component (std::make_unique<container_info_leaf> (container_info{ "channels", channels_count, sizeof (decltype (channels)::value_type) }));
	composite->add_component (std::make_unique<container_info_leaf> (container_info{ "attempts", attemps_count, sizeof (decltype (attempts)::value_type) }));

	return composite;
}

void nano::transport::tcp_channels::purge (std::chrono::steady_clock::time_point const & cutoff_a)
{
	nano::lock_guard<nano::mutex> lock{ mutex };

	// Remove channels with dead underlying sockets
	for (auto it = channels.begin (); it != channels.end (); ++it)
	{
		if (!it->get_channel ()->alive ())
		{
			it = channels.erase (it);
		}
	}

	auto disconnect_cutoff (channels.get<last_packet_sent_tag> ().lower_bound (cutoff_a));
	channels.get<last_packet_sent_tag> ().erase (channels.get<last_packet_sent_tag> ().begin (), disconnect_cutoff);

	// Remove keepalive attempt tracking for attempts older than cutoff
	auto attempts_cutoff (attempts.get<last_attempt_tag> ().lower_bound (cutoff_a));
	attempts.get<last_attempt_tag> ().erase (attempts.get<last_attempt_tag> ().begin (), attempts_cutoff);

	// Check if any tcp channels belonging to old protocol versions which may still be alive due to async operations
	auto lower_bound = channels.get<version_tag> ().lower_bound (network_params.network.protocol_version_min);
	channels.get<version_tag> ().erase (channels.get<version_tag> ().begin (), lower_bound);
}

void nano::transport::tcp_channels::ongoing_keepalive ()
{
	nano::keepalive message{ network_params.network };
	auto peers{ message.get_peers () };
	network->random_fill (peers);
	message.set_peers (peers);
	nano::unique_lock<nano::mutex> lock{ mutex };
	// Wake up channels
	std::vector<std::shared_ptr<nano::transport::channel_tcp>> send_list;
	auto keepalive_sent_cutoff (channels.get<last_packet_sent_tag> ().lower_bound (std::chrono::steady_clock::now () - network_params.network.keepalive_period));
	for (auto i (channels.get<last_packet_sent_tag> ().begin ()); i != keepalive_sent_cutoff; ++i)
	{
		send_list.push_back (i->get_channel ());
	}
	lock.unlock ();
	for (auto & channel : send_list)
	{
		channel->send (message);
	}
	std::weak_ptr<nano::transport::tcp_channels> this_w (shared_from_this ());
	workers->add_timed_task (std::chrono::steady_clock::now () + network_params.network.keepalive_period, [this_w] () {
		if (auto this_l = this_w.lock ())
		{
			if (!this_l->stopped)
			{
				this_l->ongoing_keepalive ();
			}
		}
	});
}

void nano::transport::tcp_channels::list (std::deque<std::shared_ptr<nano::transport::channel>> & deque_a, uint8_t minimum_version_a, bool include_temporary_channels_a)
{
	nano::lock_guard<nano::mutex> lock{ mutex };
	// clang-format off
	nano::transform_if (channels.get<random_access_tag> ().begin (), channels.get<random_access_tag> ().end (), std::back_inserter (deque_a),
		[include_temporary_channels_a, minimum_version_a](auto & channel_a) { return channel_a.get_channel()->get_network_version () >= minimum_version_a && (include_temporary_channels_a || !channel_a.get_channel()->is_temporary ()); },
		[](auto const & channel) { return channel.get_channel(); });
	// clang-format on
}

void nano::transport::tcp_channels::modify (std::shared_ptr<nano::transport::channel_tcp> const & channel_a, std::function<void (std::shared_ptr<nano::transport::channel_tcp> const &)> modify_callback_a)
{
	nano::lock_guard<nano::mutex> lock{ mutex };
	auto existing (channels.get<endpoint_tag> ().find (channel_a->get_tcp_endpoint ()));
	if (existing != channels.get<endpoint_tag> ().end ())
	{
		channels.get<endpoint_tag> ().modify (existing, [modify_callback = std::move (modify_callback_a)] (channel_tcp_wrapper & wrapper_a) {
			modify_callback (wrapper_a.get_channel ());
		});
	}
}

void nano::transport::tcp_channels::update (nano::tcp_endpoint const & endpoint_a)
{
	nano::lock_guard<nano::mutex> lock{ mutex };
	auto existing (channels.get<endpoint_tag> ().find (endpoint_a));
	if (existing != channels.get<endpoint_tag> ().end ())
	{
		channels.get<endpoint_tag> ().modify (existing, [] (channel_tcp_wrapper & wrapper_a) {
			wrapper_a.get_channel ()->set_last_packet_sent (std::chrono::steady_clock::now ());
		});
	}
}

void nano::transport::tcp_channels::start_tcp (nano::endpoint const & endpoint_a)
{
	auto socket = std::make_shared<nano::transport::socket> (io_ctx, nano::transport::socket::endpoint_type_t::client, *stats, logger, workers,
	config->tcp_io_timeout,
	network_params.network.silent_connection_tolerance_time,
	network_params.network.idle_timeout,
	config->logging.network_timeout_logging (),
	observers);
	auto channel (std::make_shared<nano::transport::channel_tcp> (io_ctx, limiter, config->network_params.network, socket, network->tcp_channels));
	auto network_consts = network_params.network;
	auto config_l = config;
	auto logger_l = logger;
	std::weak_ptr<nano::transport::tcp_channels> this_w = shared_from_this ();
	socket->async_connect (nano::transport::map_endpoint_to_tcp (endpoint_a),
	[channel, socket, endpoint_a, network_consts, config_l, logger_l, this_w] (boost::system::error_code const & ec) {
		if (auto this_l = this_w.lock ())
		{
			if (!ec && channel)
			{
				// TCP node ID handshake
<<<<<<< HEAD
				std::optional<nano::node_id_handshake::query_payload> query;
				if (auto cookie = this_l->syn_cookies->assign (endpoint_a); cookie)
				{
					nano::node_id_handshake::query_payload pld{ *cookie };
					query = pld;
				}

				nano::node_id_handshake message{ network_consts, query };
=======
				auto query = node_l->network.prepare_handshake_query (endpoint_a);
				nano::node_id_handshake message{ node_l->network_params.network, query };
>>>>>>> cff1dbde

				if (config_l->logging.network_node_id_handshake_logging ())
				{
					logger_l->try_log (boost::str (boost::format ("Node ID handshake request sent with node ID %1% to %2%: query %3%") % this_l->node_id.pub.to_node_id () % endpoint_a % (query ? query->cookie.to_string () : "not set")));
				}

				channel->set_endpoint ();
				std::shared_ptr<std::vector<uint8_t>> receive_buffer (std::make_shared<std::vector<uint8_t>> ());
				receive_buffer->resize (256);
				channel->send (message, [this_w, channel, endpoint_a, receive_buffer, config_l, logger_l] (boost::system::error_code const & ec, std::size_t size_a) {
					if (auto this_l = this_w.lock ())
					{
						if (!ec)
						{
							this_l->start_tcp_receive_node_id (channel, endpoint_a, receive_buffer);
						}
						else
						{
							if (auto socket_l = channel->try_get_socket ())
							{
								socket_l->close ();
							}
							if (config_l->logging.network_node_id_handshake_logging ())
							{
								logger_l->try_log (boost::str (boost::format ("Error sending node_id_handshake to %1%: %2%") % endpoint_a % ec.message ()));
							}
						}
					}
				});
			}
			else
			{
				if (config_l->logging.network_logging ())
				{
					if (ec)
					{
						logger_l->try_log (boost::str (boost::format ("Error connecting to %1%: %2%") % endpoint_a % ec.message ()));
					}
					else
					{
						logger_l->try_log (boost::str (boost::format ("Error connecting to %1%") % endpoint_a));
					}
				}
			}
		}
	});
}

void nano::transport::tcp_channels::start_tcp_receive_node_id (std::shared_ptr<nano::transport::channel_tcp> const & channel_a, nano::endpoint const & endpoint_a, std::shared_ptr<std::vector<uint8_t>> const & receive_buffer_a)
{
	std::weak_ptr<nano::transport::tcp_channels> this_w (shared_from_this ());
	auto socket_l = channel_a->try_get_socket ();
	if (!socket_l)
	{
		return;
	}
	std::weak_ptr<nano::transport::channel_tcp> channel_w (channel_a);
	auto cleanup_node_id_handshake_socket = [channel_w, this_w] (nano::endpoint const & endpoint_a) {
		if (auto this_l = this_w.lock ())
		{
			if (auto channel_l = channel_w.lock ())
			{
				if (auto socket_l = channel_l->try_get_socket ())
				{
					socket_l->close ();
				}
			}
		}
	};

<<<<<<< HEAD
	auto network_consts = network_params.network;
	auto stats_l = stats;
	auto config_l = config;
	auto logger_l = logger;
	auto flags_l = flags;
	socket_l->async_read (receive_buffer_a, 8 + sizeof (nano::account) + sizeof (nano::account) + sizeof (nano::signature), [this_w, channel_a, endpoint_a, receive_buffer_a, cleanup_node_id_handshake_socket, network_consts, stats_l, config_l, logger_l, flags_l] (boost::system::error_code const & ec, std::size_t size_a) {
		auto this_l{ this_w.lock () };
		if (!this_l)
=======
	auto message_deserializer = std::make_shared<nano::transport::message_deserializer> (node.network_params.network, node.network.publish_filter, node.block_uniquer, node.vote_uniquer,
	[socket_l] (std::shared_ptr<std::vector<uint8_t>> const & data_a, size_t size_a, std::function<void (boost::system::error_code const &, std::size_t)> callback_a) {
		debug_assert (socket_l != nullptr);
		socket_l->read_impl (data_a, size_a, callback_a);
	});
	message_deserializer->read ([node_w, socket_l, channel_a, endpoint_a, cleanup_node_id_handshake_socket] (boost::system::error_code ec, std::unique_ptr<nano::message> message) {
		auto node_l = node_w.lock ();
		if (!node_l)
>>>>>>> cff1dbde
		{
			return;
		}
		if (ec || !channel_a)
		{
			if (config_l->logging.network_node_id_handshake_logging ())
			{
				logger_l->try_log (boost::str (boost::format ("Error reading node_id_handshake from %1%") % endpoint_a));
			}
			cleanup_node_id_handshake_socket (endpoint_a);
			return;
		}
		stats_l->inc (nano::stat::type::message, nano::stat::detail::node_id_handshake, nano::stat::dir::in);
		auto error (false);

		// the header type should in principle be checked after checking the network bytes and the version numbers, I will not change it here since the benefits do not outweight the difficulties
<<<<<<< HEAD
		if (error || header.get_type () != nano::message_type::node_id_handshake)
=======
		if (error || message->type () != nano::message_type::node_id_handshake)
>>>>>>> cff1dbde
		{
			if (config_l->logging.network_node_id_handshake_logging ())
			{
				logger_l->try_log (boost::str (boost::format ("Error reading node_id_handshake message header from %1%") % endpoint_a));
			}
			cleanup_node_id_handshake_socket (endpoint_a);
			return;
		}
<<<<<<< HEAD
		if (header.get_network () != network_consts.current_network || header.get_version_using () < network_consts.protocol_version_min)
		{
			// error handling, either the networks bytes or the version is wrong
			if (header.get_network () == network_consts.current_network)
=======
		auto & handshake = static_cast<nano::node_id_handshake &> (*message);

		if (message->header.network != node_l->network_params.network.current_network || message->header.version_using < node_l->network_params.network.protocol_version_min)
		{
			// error handling, either the networks bytes or the version is wrong
			if (message->header.network == node_l->network_params.network.current_network)
>>>>>>> cff1dbde
			{
				stats_l->inc (nano::stat::type::message, nano::stat::detail::invalid_network);
			}
			else
			{
				stats_l->inc (nano::stat::type::message, nano::stat::detail::outdated_version);
			}

			cleanup_node_id_handshake_socket (endpoint_a);
			// Cleanup attempt
			{
				nano::lock_guard<nano::mutex> lock{ this_l->mutex };
				this_l->attempts.get<endpoint_tag> ().erase (nano::transport::map_endpoint_to_tcp (endpoint_a));
			}
			return;
		}
<<<<<<< HEAD
		nano::node_id_handshake message (error, stream, header);
		if (error || !message.get_response () || !message.get_query ())
=======

		if (error || !handshake.response || !handshake.query)
>>>>>>> cff1dbde
		{
			if (config_l->logging.network_node_id_handshake_logging ())
			{
				logger_l->try_log (boost::str (boost::format ("Error reading node_id_handshake from %1%") % endpoint_a));
			}
			cleanup_node_id_handshake_socket (endpoint_a);
			return;
		}
<<<<<<< HEAD
		channel_a->set_network_version (header.get_version_using ());

		debug_assert (message.get_query ());
		debug_assert (message.get_response ());

		auto node_id_l (message.get_response ()->node_id);
		bool process (!this_l->syn_cookies->validate (endpoint_a, node_id_l, message.get_response ()->signature) && node_id_l != this_l->node_id.pub);
		if (!process)
=======
		channel_a->set_network_version (handshake.header.version_using);

		debug_assert (handshake.query);
		debug_assert (handshake.response);

		auto const node_id = handshake.response->node_id;

		if (!node_l->network.verify_handshake_response (*handshake.response, endpoint_a))
>>>>>>> cff1dbde
		{
			cleanup_node_id_handshake_socket (endpoint_a);
			return;
		}

		/* If node ID is known, don't establish new connection
		   Exception: temporary channels from tcp_server */
		auto existing_channel (this_l->find_node_id (node_id_l));
		if (existing_channel && !existing_channel->is_temporary ())
		{
			cleanup_node_id_handshake_socket (endpoint_a);
			return;
		}
		channel_a->set_node_id (node_id_l);
		channel_a->set_last_packet_received (std::chrono::steady_clock::now ());

<<<<<<< HEAD
		nano::node_id_handshake::response_payload response{ this_l->node_id.pub, nano::sign_message (this_l->node_id.prv, this_l->node_id.pub, message.get_query ()->cookie) };
		nano::node_id_handshake handshake_response (network_consts, std::nullopt, response);
=======
		debug_assert (handshake.query);
		auto response = node_l->network.prepare_handshake_response (*handshake.query, handshake.is_v2 ());
		nano::node_id_handshake handshake_response (node_l->network_params.network, std::nullopt, response);
>>>>>>> cff1dbde

		if (config_l->logging.network_node_id_handshake_logging ())
		{
<<<<<<< HEAD
			logger_l->try_log (boost::str (boost::format ("Node ID handshake response sent with node ID %1% to %2%: query %3%") % this_l->node_id.pub.to_node_id () % endpoint_a % message.get_query ()->cookie.to_string ()));
=======
			node_l->logger.try_log (boost::str (boost::format ("Node ID handshake response sent with node ID %1% to %2%: query %3%") % node_l->node_id.pub.to_node_id () % endpoint_a % handshake.query->cookie.to_string ()));
>>>>>>> cff1dbde
		}

		channel_a->send (handshake_response, [this_w, channel_a, endpoint_a, cleanup_node_id_handshake_socket, config_l, logger_l, flags_l] (boost::system::error_code const & ec, std::size_t size_a) {
			auto this_l = this_w.lock ();
			if (!this_l)
			{
				return;
			}
			if (ec || !channel_a)
			{
				if (config_l->logging.network_node_id_handshake_logging ())
				{
					logger_l->try_log (boost::str (boost::format ("Error sending node_id_handshake to %1%: %2%") % endpoint_a % ec.message ()));
				}
				cleanup_node_id_handshake_socket (endpoint_a);
				return;
			}
			// Insert new node ID connection
			auto socket_l = channel_a->try_get_socket ();
			if (!socket_l)
			{
				return;
			}
			auto response_server = this_l->tcp_server_factory.create_tcp_server (channel_a, socket_l);
			this_l->insert (channel_a, socket_l, response_server);
		});
	});
}

void nano::transport::tcp_channels::data_sent (boost::asio::ip::tcp::endpoint const & endpoint_a)
{
	update (endpoint_a);
}

void nano::transport::tcp_channels::host_unreachable ()
{
	stats->inc (nano::stat::type::error, nano::stat::detail::unreachable_host, nano::stat::dir::out);
}

void nano::transport::tcp_channels::message_sent (nano::message const & message_a)
{
	auto detail = nano::to_stat_detail (message_a.get_header ().get_type ());
	stats->inc (nano::stat::type::message, detail, nano::stat::dir::out);
}

void nano::transport::tcp_channels::message_dropped (nano::message const & message_a, std::size_t buffer_size_a)
{
	nano::transport::callback_visitor visitor;
	message_a.visit (visitor);
	stats->inc (nano::stat::type::drop, visitor.result, nano::stat::dir::out);
	if (config->logging.network_packet_logging ())
	{
		logger->always_log (boost::str (boost::format ("%1% of size %2% dropped") % stats->detail_to_string (visitor.result) % buffer_size_a));
	}
}

void nano::transport::tcp_channels::no_socket_drop ()
{
	stats->inc (nano::stat::type::tcp, nano::stat::detail::tcp_write_no_socket_drop, nano::stat::dir::out);
}

void nano::transport::tcp_channels::write_drop ()
{
	stats->inc (nano::stat::type::tcp, nano::stat::detail::tcp_write_drop, nano::stat::dir::out);
}

void nano::transport::tcp_channels::on_new_channel (std::function<void (std::shared_ptr<nano::transport::channel>)> observer_a)
{
	channel_observer = std::move (observer_a);
}

nano::transport::tcp_channels::channel_tcp_wrapper::channel_tcp_wrapper (std::shared_ptr<nano::transport::channel_tcp> channel_a, std::shared_ptr<nano::transport::socket> socket_a, std::shared_ptr<nano::transport::tcp_server> server_a) :
	channel{ channel_a },
	server{ server_a }
{
	rsnano::TcpServerHandle * server_handle = nullptr;
	if (server_a)
		server_handle = server_a->handle;
	handle = rsnano::rsn_channel_tcp_wrapper_create (channel_a->handle, socket_a->handle, server_handle);
}

nano::transport::tcp_channels::channel_tcp_wrapper::~channel_tcp_wrapper ()
{
	rsnano::rsn_channel_tcp_wrapper_destroy (handle);
}

std::shared_ptr<nano::transport::channel_tcp> nano::transport::tcp_channels::channel_tcp_wrapper::get_channel () const
{
	return channel;
}
std::shared_ptr<nano::transport::tcp_server> nano::transport::tcp_channels::channel_tcp_wrapper::get_response_server () const
{
	return server;
}

nano::tcp_message_item::tcp_message_item () :
	handle{ rsnano::rsn_tcp_message_item_empty () }
{
}

nano::tcp_message_item::~tcp_message_item ()
{
	if (handle)
		rsnano::rsn_tcp_message_item_destroy (handle);
}

nano::tcp_message_item::tcp_message_item (std::shared_ptr<nano::message> message_a, nano::tcp_endpoint endpoint_a, nano::account node_id_a, std::shared_ptr<nano::transport::socket> socket_a)
{
	rsnano::MessageHandle * message_handle = nullptr;
	if (message_a)
	{
		message_handle = message_a->handle;
	}

	rsnano::EndpointDto endpoint_dto{ rsnano::endpoint_to_dto (endpoint_a) };
	rsnano::SocketHandle * socket_handle = nullptr;
	if (socket_a)
	{
		socket_handle = socket_a->handle;
	}
	handle = rsnano::rsn_tcp_message_item_create (message_handle, &endpoint_dto, node_id_a.bytes.data (), socket_handle);
}

nano::tcp_message_item::tcp_message_item (nano::tcp_message_item const & other_a) :
	handle{ rsnano::rsn_tcp_message_item_clone (other_a.handle) }
{
}

nano::tcp_message_item::tcp_message_item (nano::tcp_message_item && other_a) noexcept :
	handle{ other_a.handle }
{
	other_a.handle = nullptr;
}

nano::tcp_message_item::tcp_message_item (rsnano::TcpMessageItemHandle * handle_a) :
	handle{ handle_a }
{
}

std::shared_ptr<nano::message> nano::tcp_message_item::get_message () const
{
	auto message_handle = rsnano::rsn_tcp_message_item_message (handle);
	return nano::message_handle_to_message (message_handle);
}

nano::tcp_endpoint nano::tcp_message_item::get_endpoint () const
{
	rsnano::EndpointDto endpoint_dto;
	rsnano::rsn_tcp_message_item_endpoint (handle, &endpoint_dto);
	return rsnano::dto_to_endpoint (endpoint_dto);
}

nano::account nano::tcp_message_item::get_node_id () const
{
	nano::account node_id;
	rsnano::rsn_tcp_message_item_node_id (handle, node_id.bytes.data ());
	return node_id;
}

std::shared_ptr<nano::transport::socket> nano::tcp_message_item::get_socket () const
{
	auto socket_handle = rsnano::rsn_tcp_message_item_socket (handle);
	return std::make_shared<nano::transport::socket> (socket_handle);
}

nano::tcp_message_item & nano::tcp_message_item::operator= (tcp_message_item const & other_a)
{
	if (handle != nullptr)
		rsnano::rsn_tcp_message_item_destroy (handle);
	handle = rsnano::rsn_tcp_message_item_clone (other_a.handle);
	return *this;
}
nano::tcp_message_item & nano::tcp_message_item::operator= (tcp_message_item && other_a)
{
	if (handle != nullptr)
		rsnano::rsn_tcp_message_item_destroy (handle);
	handle = other_a.handle;
	other_a.handle = nullptr;
	return *this;
}<|MERGE_RESOLUTION|>--- conflicted
+++ resolved
@@ -1,9 +1,9 @@
+#include "nano/lib/rsnano.hpp"
 #include "nano/lib/rsnanoutils.hpp"
 #include "nano/secure/common.hpp"
 
 #include <nano/lib/stats.hpp>
 #include <nano/node/node.hpp>
-#include <nano/node/transport/message_deserializer.hpp>
 #include <nano/node/transport/tcp.hpp>
 
 #include <boost/format.hpp>
@@ -178,6 +178,7 @@
 	io_ctx{ node.io_ctx },
 	observers{ node.observers },
 	sink{ std::move (sink) },
+	node{ node },
 	handle{ rsnano::rsn_tcp_channels_create () }
 {
 }
@@ -620,27 +621,17 @@
 	auto network_consts = network_params.network;
 	auto config_l = config;
 	auto logger_l = logger;
+	auto network_l = network;
 	std::weak_ptr<nano::transport::tcp_channels> this_w = shared_from_this ();
 	socket->async_connect (nano::transport::map_endpoint_to_tcp (endpoint_a),
-	[channel, socket, endpoint_a, network_consts, config_l, logger_l, this_w] (boost::system::error_code const & ec) {
+	[channel, socket, endpoint_a, network_consts, config_l, logger_l, this_w, network_l] (boost::system::error_code const & ec) {
 		if (auto this_l = this_w.lock ())
 		{
 			if (!ec && channel)
 			{
 				// TCP node ID handshake
-<<<<<<< HEAD
-				std::optional<nano::node_id_handshake::query_payload> query;
-				if (auto cookie = this_l->syn_cookies->assign (endpoint_a); cookie)
-				{
-					nano::node_id_handshake::query_payload pld{ *cookie };
-					query = pld;
-				}
-
+				auto query = network_l->prepare_handshake_query (endpoint_a);
 				nano::node_id_handshake message{ network_consts, query };
-=======
-				auto query = node_l->network.prepare_handshake_query (endpoint_a);
-				nano::node_id_handshake message{ node_l->network_params.network, query };
->>>>>>> cff1dbde
 
 				if (config_l->logging.network_node_id_handshake_logging ())
 				{
@@ -689,6 +680,27 @@
 	});
 }
 
+namespace
+{
+void message_received_callback (void * context, const rsnano::ErrorCodeDto * ec_dto, rsnano::MessageHandle * msg_handle)
+{
+	auto callback = static_cast<std::function<void (boost::system::error_code, std::unique_ptr<nano::message>)> *> (context);
+	auto ec = rsnano::dto_to_error_code (*ec_dto);
+	std::unique_ptr<nano::message> message;
+	if (msg_handle != nullptr)
+	{
+		message = rsnano::message_handle_to_message (rsnano::rsn_message_clone (msg_handle));
+	}
+	(*callback) (ec, std::move (message));
+}
+
+void delete_callback_context (void * context)
+{
+	auto callback = static_cast<std::function<void (boost::system::error_code, std::unique_ptr<nano::message>)> *> (context);
+	delete callback;
+}
+}
+
 void nano::transport::tcp_channels::start_tcp_receive_node_id (std::shared_ptr<nano::transport::channel_tcp> const & channel_a, nano::endpoint const & endpoint_a, std::shared_ptr<std::vector<uint8_t>> const & receive_buffer_a)
 {
 	std::weak_ptr<nano::transport::tcp_channels> this_w (shared_from_this ());
@@ -711,73 +723,47 @@
 		}
 	};
 
-<<<<<<< HEAD
-	auto network_consts = network_params.network;
-	auto stats_l = stats;
-	auto config_l = config;
-	auto logger_l = logger;
-	auto flags_l = flags;
-	socket_l->async_read (receive_buffer_a, 8 + sizeof (nano::account) + sizeof (nano::account) + sizeof (nano::signature), [this_w, channel_a, endpoint_a, receive_buffer_a, cleanup_node_id_handshake_socket, network_consts, stats_l, config_l, logger_l, flags_l] (boost::system::error_code const & ec, std::size_t size_a) {
-		auto this_l{ this_w.lock () };
+	auto callback_context = new std::function<void (boost::system::error_code ec, std::unique_ptr<nano::message>)> (
+	[this_w, socket_l, channel_a, endpoint_a, cleanup_node_id_handshake_socket] (boost::system::error_code ec, std::unique_ptr<nano::message> message) {
+		auto this_l = this_w.lock ();
 		if (!this_l)
-=======
-	auto message_deserializer = std::make_shared<nano::transport::message_deserializer> (node.network_params.network, node.network.publish_filter, node.block_uniquer, node.vote_uniquer,
-	[socket_l] (std::shared_ptr<std::vector<uint8_t>> const & data_a, size_t size_a, std::function<void (boost::system::error_code const &, std::size_t)> callback_a) {
-		debug_assert (socket_l != nullptr);
-		socket_l->read_impl (data_a, size_a, callback_a);
-	});
-	message_deserializer->read ([node_w, socket_l, channel_a, endpoint_a, cleanup_node_id_handshake_socket] (boost::system::error_code ec, std::unique_ptr<nano::message> message) {
-		auto node_l = node_w.lock ();
-		if (!node_l)
->>>>>>> cff1dbde
 		{
 			return;
 		}
 		if (ec || !channel_a)
 		{
-			if (config_l->logging.network_node_id_handshake_logging ())
-			{
-				logger_l->try_log (boost::str (boost::format ("Error reading node_id_handshake from %1%") % endpoint_a));
+			if (this_l->config->logging.network_node_id_handshake_logging ())
+			{
+				this_l->logger->try_log (boost::str (boost::format ("Error reading node_id_handshake from %1%") % endpoint_a));
 			}
 			cleanup_node_id_handshake_socket (endpoint_a);
 			return;
 		}
-		stats_l->inc (nano::stat::type::message, nano::stat::detail::node_id_handshake, nano::stat::dir::in);
+		this_l->stats->inc (nano::stat::type::message, nano::stat::detail::node_id_handshake, nano::stat::dir::in);
 		auto error (false);
 
 		// the header type should in principle be checked after checking the network bytes and the version numbers, I will not change it here since the benefits do not outweight the difficulties
-<<<<<<< HEAD
-		if (error || header.get_type () != nano::message_type::node_id_handshake)
-=======
 		if (error || message->type () != nano::message_type::node_id_handshake)
->>>>>>> cff1dbde
-		{
-			if (config_l->logging.network_node_id_handshake_logging ())
-			{
-				logger_l->try_log (boost::str (boost::format ("Error reading node_id_handshake message header from %1%") % endpoint_a));
+		{
+			if (this_l->config->logging.network_node_id_handshake_logging ())
+			{
+				this_l->logger->try_log (boost::str (boost::format ("Error reading node_id_handshake message header from %1%") % endpoint_a));
 			}
 			cleanup_node_id_handshake_socket (endpoint_a);
 			return;
 		}
-<<<<<<< HEAD
-		if (header.get_network () != network_consts.current_network || header.get_version_using () < network_consts.protocol_version_min)
+		auto & handshake = static_cast<nano::node_id_handshake &> (*message);
+
+		if (message->get_header ().get_network () != this_l->network_params.network.current_network || message->get_header ().get_version_using () < this_l->network_params.network.protocol_version_min)
 		{
 			// error handling, either the networks bytes or the version is wrong
-			if (header.get_network () == network_consts.current_network)
-=======
-		auto & handshake = static_cast<nano::node_id_handshake &> (*message);
-
-		if (message->header.network != node_l->network_params.network.current_network || message->header.version_using < node_l->network_params.network.protocol_version_min)
-		{
-			// error handling, either the networks bytes or the version is wrong
-			if (message->header.network == node_l->network_params.network.current_network)
->>>>>>> cff1dbde
-			{
-				stats_l->inc (nano::stat::type::message, nano::stat::detail::invalid_network);
+			if (message->get_header ().get_network () == this_l->network_params.network.current_network)
+			{
+				this_l->stats->inc (nano::stat::type::message, nano::stat::detail::invalid_network);
 			}
 			else
 			{
-				stats_l->inc (nano::stat::type::message, nano::stat::detail::outdated_version);
+				this_l->stats->inc (nano::stat::type::message, nano::stat::detail::outdated_version);
 			}
 
 			cleanup_node_id_handshake_socket (endpoint_a);
@@ -788,40 +774,24 @@
 			}
 			return;
 		}
-<<<<<<< HEAD
-		nano::node_id_handshake message (error, stream, header);
-		if (error || !message.get_response () || !message.get_query ())
-=======
-
-		if (error || !handshake.response || !handshake.query)
->>>>>>> cff1dbde
-		{
-			if (config_l->logging.network_node_id_handshake_logging ())
-			{
-				logger_l->try_log (boost::str (boost::format ("Error reading node_id_handshake from %1%") % endpoint_a));
+
+		if (error || !handshake.get_response () || !handshake.get_query ())
+		{
+			if (this_l->config->logging.network_node_id_handshake_logging ())
+			{
+				this_l->logger->try_log (boost::str (boost::format ("Error reading node_id_handshake from %1%") % endpoint_a));
 			}
 			cleanup_node_id_handshake_socket (endpoint_a);
 			return;
 		}
-<<<<<<< HEAD
-		channel_a->set_network_version (header.get_version_using ());
-
-		debug_assert (message.get_query ());
-		debug_assert (message.get_response ());
-
-		auto node_id_l (message.get_response ()->node_id);
-		bool process (!this_l->syn_cookies->validate (endpoint_a, node_id_l, message.get_response ()->signature) && node_id_l != this_l->node_id.pub);
-		if (!process)
-=======
-		channel_a->set_network_version (handshake.header.version_using);
-
-		debug_assert (handshake.query);
-		debug_assert (handshake.response);
-
-		auto const node_id = handshake.response->node_id;
-
-		if (!node_l->network.verify_handshake_response (*handshake.response, endpoint_a))
->>>>>>> cff1dbde
+		channel_a->set_network_version (handshake.get_header ().get_version_using ());
+
+		debug_assert (handshake.get_query ());
+		debug_assert (handshake.get_response ());
+
+		auto const node_id = handshake.get_response ()->node_id;
+
+		if (!this_l->network->verify_handshake_response (*handshake.get_response (), endpoint_a))
 		{
 			cleanup_node_id_handshake_socket (endpoint_a);
 			return;
@@ -829,34 +799,25 @@
 
 		/* If node ID is known, don't establish new connection
 		   Exception: temporary channels from tcp_server */
-		auto existing_channel (this_l->find_node_id (node_id_l));
+		auto existing_channel (this_l->find_node_id (node_id));
 		if (existing_channel && !existing_channel->is_temporary ())
 		{
 			cleanup_node_id_handshake_socket (endpoint_a);
 			return;
 		}
-		channel_a->set_node_id (node_id_l);
+		channel_a->set_node_id (node_id);
 		channel_a->set_last_packet_received (std::chrono::steady_clock::now ());
 
-<<<<<<< HEAD
-		nano::node_id_handshake::response_payload response{ this_l->node_id.pub, nano::sign_message (this_l->node_id.prv, this_l->node_id.pub, message.get_query ()->cookie) };
-		nano::node_id_handshake handshake_response (network_consts, std::nullopt, response);
-=======
-		debug_assert (handshake.query);
-		auto response = node_l->network.prepare_handshake_response (*handshake.query, handshake.is_v2 ());
-		nano::node_id_handshake handshake_response (node_l->network_params.network, std::nullopt, response);
->>>>>>> cff1dbde
-
-		if (config_l->logging.network_node_id_handshake_logging ())
-		{
-<<<<<<< HEAD
-			logger_l->try_log (boost::str (boost::format ("Node ID handshake response sent with node ID %1% to %2%: query %3%") % this_l->node_id.pub.to_node_id () % endpoint_a % message.get_query ()->cookie.to_string ()));
-=======
-			node_l->logger.try_log (boost::str (boost::format ("Node ID handshake response sent with node ID %1% to %2%: query %3%") % node_l->node_id.pub.to_node_id () % endpoint_a % handshake.query->cookie.to_string ()));
->>>>>>> cff1dbde
-		}
-
-		channel_a->send (handshake_response, [this_w, channel_a, endpoint_a, cleanup_node_id_handshake_socket, config_l, logger_l, flags_l] (boost::system::error_code const & ec, std::size_t size_a) {
+		debug_assert (handshake.get_query ());
+		auto response = this_l->network->prepare_handshake_response (*handshake.get_query (), handshake.is_v2 ());
+		nano::node_id_handshake handshake_response (this_l->network_params.network, std::nullopt, response);
+
+		if (this_l->config->logging.network_node_id_handshake_logging ())
+		{
+			this_l->logger->try_log (boost::str (boost::format ("Node ID handshake response sent with node ID %1% to %2%: query %3%") % this_l->node_id.pub.to_node_id () % endpoint_a % handshake.get_query ()->cookie.to_string ()));
+		}
+
+		channel_a->send (handshake_response, [this_w, channel_a, endpoint_a, cleanup_node_id_handshake_socket] (boost::system::error_code const & ec, std::size_t size_a) {
 			auto this_l = this_w.lock ();
 			if (!this_l)
 			{
@@ -864,9 +825,9 @@
 			}
 			if (ec || !channel_a)
 			{
-				if (config_l->logging.network_node_id_handshake_logging ())
+				if (this_l->config->logging.network_node_id_handshake_logging ())
 				{
-					logger_l->try_log (boost::str (boost::format ("Error sending node_id_handshake to %1%: %2%") % endpoint_a % ec.message ()));
+					this_l->logger->try_log (boost::str (boost::format ("Error sending node_id_handshake to %1%: %2%") % endpoint_a % ec.message ()));
 				}
 				cleanup_node_id_handshake_socket (endpoint_a);
 				return;
@@ -881,6 +842,17 @@
 			this_l->insert (channel_a, socket_l, response_server);
 		});
 	});
+
+	auto network_constants_dto{ network_params.network.to_dto () };
+	rsnano::rsn_message_deserializer_read_socket (
+	&network_constants_dto,
+	network->publish_filter->handle,
+	node.block_uniquer.handle,
+	node.vote_uniquer.handle,
+	socket_l->handle,
+	message_received_callback,
+	callback_context,
+	delete_callback_context);
 }
 
 void nano::transport::tcp_channels::data_sent (boost::asio::ip::tcp::endpoint const & endpoint_a)
