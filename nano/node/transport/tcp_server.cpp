--- conflicted
+++ resolved
@@ -76,23 +76,8 @@
 	// (2): port not specified
 	//
 	const auto listening_port = listening_socket->listening_port ();
-<<<<<<< HEAD
-	if (!node.flags.disable_udp ())
-	{
-		// (1) and (2) -- no matter if (1) or (2), since UDP socket binding happens before this TCP socket binding,
-		// we must have already been constructed with a valid port value, so check that it really is the same everywhere
-		//
-		debug_assert (port == listening_port);
-		debug_assert (port == network->port);
-		debug_assert (port == network->endpoint ().port ());
-	}
-	else
-	{
-		// (3) -- nothing to do, just check that port values match everywhere
-=======
 	{
 		// (1) -- nothing to do, just check that port values match everywhere
->>>>>>> 10ce90d9
 		//
 		if (port == listening_port)
 		{
