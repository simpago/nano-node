--- conflicted
+++ resolved
@@ -18,7 +18,6 @@
 
 namespace nano
 {
-<<<<<<< HEAD
 class bootstrap_server;
 class node_config;
 class node_flags;
@@ -26,8 +25,6 @@
 class telemetry;
 class request_response_visitor_factory;
 class syn_cookies;
-=======
->>>>>>> f2ddac1b
 class tcp_message_item final
 {
 public:
@@ -50,7 +47,6 @@
 	class tcp_server;
 	class tcp_channels;
 
-<<<<<<< HEAD
 	class channel_tcp_observer
 	{
 	public:
@@ -65,8 +61,6 @@
 	void channel_tcp_send_callback (void * context_a, const rsnano::ErrorCodeDto * ec_a, std::size_t size_a);
 	void delete_send_buffer_callback (void * context_a);
 
-=======
->>>>>>> f2ddac1b
 	class channel_tcp : public nano::transport::channel
 	{
 		friend class nano::transport::tcp_channels;
@@ -106,11 +100,11 @@
 		void set_peering_endpoint (nano::endpoint endpoint) override;
 	};
 
-	class bootstrap_server_factory
+	class tcp_server_factory
 	{
 	public:
-		bootstrap_server_factory (nano::node & node_a);
-		std::shared_ptr<nano::bootstrap_server> create_bootstrap_server (const std::shared_ptr<nano::transport::channel_tcp> & channel_a, const std::shared_ptr<nano::socket> & socket_a);
+		tcp_server_factory (nano::node & node_a);
+		std::shared_ptr<nano::transport::tcp_server> create_tcp_server (const std::shared_ptr<nano::transport::channel_tcp> & channel_a, const std::shared_ptr<nano::socket> & socket_a);
 
 	private:
 		nano::node & node;
@@ -122,13 +116,9 @@
 
 	public:
 		explicit tcp_channels (nano::node &, std::function<void (nano::message const &, std::shared_ptr<nano::transport::channel> const &)> = nullptr);
-<<<<<<< HEAD
 		tcp_channels (nano::transport::tcp_channels const &) = delete;
 		~tcp_channels ();
-		bool insert (std::shared_ptr<nano::transport::channel_tcp> const &, std::shared_ptr<nano::socket> const &, std::shared_ptr<nano::bootstrap_server> const &);
-=======
 		bool insert (std::shared_ptr<nano::transport::channel_tcp> const &, std::shared_ptr<nano::socket> const &, std::shared_ptr<nano::transport::tcp_server> const &);
->>>>>>> f2ddac1b
 		void erase (nano::tcp_endpoint const &);
 		void erase_temporary_channel (nano::tcp_endpoint const &);
 		std::size_t size () const;
@@ -200,21 +190,11 @@
 		class channel_tcp_wrapper final
 		{
 		public:
-<<<<<<< HEAD
-			channel_tcp_wrapper (std::shared_ptr<nano::transport::channel_tcp> channel_a, std::shared_ptr<nano::socket> socket_a, std::shared_ptr<nano::bootstrap_server> server_a);
+			channel_tcp_wrapper (std::shared_ptr<nano::transport::channel_tcp> channel_a, std::shared_ptr<nano::socket> socket_a, std::shared_ptr<nano::transport::tcp_server> server_a);
 			channel_tcp_wrapper (channel_tcp_wrapper const &) = delete;
 			~channel_tcp_wrapper ();
 			std::shared_ptr<nano::transport::channel_tcp> get_channel () const;
-			std::shared_ptr<nano::bootstrap_server> get_response_server () const;
-=======
-			std::shared_ptr<nano::transport::channel_tcp> channel;
-			std::shared_ptr<nano::socket> socket;
-			std::shared_ptr<nano::transport::tcp_server> response_server;
-			channel_tcp_wrapper (std::shared_ptr<nano::transport::channel_tcp> channel_a, std::shared_ptr<nano::socket> socket_a, std::shared_ptr<nano::transport::tcp_server> server_a) :
-				channel (std::move (channel_a)), socket (std::move (socket_a)), response_server (std::move (server_a))
-			{
-			}
->>>>>>> f2ddac1b
+			std::shared_ptr<nano::transport::tcp_server> get_response_server () const;
 			nano::tcp_endpoint endpoint () const
 			{
 				return get_channel ()->get_tcp_endpoint ();
@@ -253,7 +233,7 @@
 			// Keep shared_ptrs in C++ so that we don't have to return new shared_ptrs.
 			// New shared_ptrs would break unordered_maps of channels!
 			std::shared_ptr<nano::transport::channel_tcp> channel;
-			std::shared_ptr<nano::bootstrap_server> server;
+			std::shared_ptr<nano::transport::tcp_server> server;
 			rsnano::ChannelTcpWrapperHandle * handle;
 		};
 		class tcp_endpoint_attempt final
@@ -271,7 +251,7 @@
 			{
 			}
 		};
-		nano::transport::bootstrap_server_factory bootstrap_server_factory;
+		nano::transport::tcp_server_factory tcp_server_factory;
 		nano::keypair node_id;
 		nano::network_params & network_params;
 		std::shared_ptr<nano::syn_cookies> syn_cookies;
