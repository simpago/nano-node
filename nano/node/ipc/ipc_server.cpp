--- conflicted
+++ resolved
@@ -525,11 +525,7 @@
 			}
 			else
 			{
-<<<<<<< HEAD
-				server.node.logger->always_log ("IPC: acceptor error: ", ec.message ());
-=======
-				node->logger.always_log ("IPC: acceptor error: ", ec.message ());
->>>>>>> 5fcb8e09
+				node->logger->always_log ("IPC: acceptor error: ", ec.message ());
 			}
 
 			if (ec != boost::asio::error::operation_aborted && acceptor->is_open ())
@@ -538,11 +534,7 @@
 			}
 			else
 			{
-<<<<<<< HEAD
-				server.node.logger->always_log ("IPC: shutting down");
-=======
-				node->logger.always_log ("IPC: shutting down");
->>>>>>> 5fcb8e09
+				node->logger->always_log ("IPC: shutting down");
 			}
 		});
 	}
