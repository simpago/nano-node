--- conflicted
+++ resolved
@@ -188,11 +188,7 @@
 	{
 		case asc_pull_req::hash_type::block:
 		{
-<<<<<<< HEAD
-			if (store.block ().exists (transaction, request.start.as_block_hash ()))
-=======
 			if (ledger.block_exists (transaction, request.start.as_block_hash ()))
->>>>>>> f8ab9be8
 			{
 				return prepare_response (transaction, id, request.start.as_block_hash (), count);
 			}
@@ -242,22 +238,13 @@
 	std::vector<std::shared_ptr<nano::block>> result;
 	if (!start_block.is_zero ())
 	{
-<<<<<<< HEAD
-		std::shared_ptr<nano::block> current = store.block ().get (transaction, start_block);
-=======
 		std::shared_ptr<nano::block> current = ledger.block (transaction, start_block);
->>>>>>> f8ab9be8
 		while (current && result.size () < count)
 		{
 			result.push_back (current);
 
-<<<<<<< HEAD
 			auto successor = current->sideband ().successor ();
-			current = store.block ().get (transaction, successor);
-=======
-			auto successor = current->sideband ().successor;
 			current = ledger.block (transaction, successor);
->>>>>>> f8ab9be8
 		}
 	}
 	return result;
