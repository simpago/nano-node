--- conflicted
+++ resolved
@@ -151,7 +151,7 @@
 
 	for (auto & [request, channel] : batch)
 	{
-		transaction.refresh_if_needed ();
+		transaction->refresh_if_needed ();
 
 		if (!channel->max (nano::transport::traffic_type::bootstrap))
 		{
@@ -217,15 +217,7 @@
 	auto blocks = prepare_blocks (transaction, start_block, count);
 	debug_assert (blocks.size () <= count);
 
-<<<<<<< HEAD
-	nano::asc_pull_ack::blocks_payload response_payload;
-=======
-	nano::asc_pull_ack response{ network_constants };
-	response.id = id;
-	response.type = nano::asc_pull_type::blocks;
-
 	nano::asc_pull_ack::blocks_payload response_payload{};
->>>>>>> 1ef520a2
 	response_payload.blocks = blocks;
 
 	nano::asc_pull_ack response{ network_constants, id, response_payload };
@@ -310,19 +302,13 @@
 nano::asc_pull_ack nano::bootstrap_server::process (const store::transaction & transaction, nano::asc_pull_req::id_t id, const nano::asc_pull_req::frontiers_payload & request)
 {
 	debug_assert (request.count <= max_frontiers); // Should be filtered out earlier
-
-	nano::asc_pull_ack response{ network_constants };
-	response.id = id;
-	response.type = nano::asc_pull_type::frontiers;
-
 	nano::asc_pull_ack::frontiers_payload response_payload{};
 
-	for (auto it = store.account.begin (transaction, request.start), end = store.account.end (); it != end && response_payload.frontiers.size () < request.count; ++it)
-	{
-		response_payload.frontiers.emplace_back (it->first, it->second.head);
-	}
-
-	response.payload = response_payload;
-	response.update_header ();
+	for (auto it = store.account ().begin (transaction, request.start), end = store.account ().end (); it != end && response_payload.frontiers.size () < request.count; ++it)
+	{
+		response_payload.frontiers.emplace_back (it->first, it->second.head ());
+	}
+
+	nano::asc_pull_ack response{ network_constants, id, response_payload };
 	return response;
 }