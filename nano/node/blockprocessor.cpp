#include "nano/lib/rsnano.hpp"

#include <nano/lib/threading.hpp>
#include <nano/lib/timer.hpp>
#include <nano/node/blockprocessor.hpp>
#include <nano/node/node.hpp>
#include <nano/secure/store.hpp>

#include <boost/format.hpp>

namespace nano
{
class block_processor_lock
{
public:
	block_processor_lock (rsnano::BlockProcessorHandle * handle_a) :
		handle{ rsnano::rsn_block_processor_lock (handle_a) }
	{
	}
	block_processor_lock (block_processor_lock const &) = delete;
	~block_processor_lock ()
	{
		rsnano::rsn_block_processor_lock_destroy (handle);
	}
	void lock (rsnano::BlockProcessorHandle * processor)
	{
		rsnano::rsn_block_processor_lock_lock (handle, processor);
	}
	void unlock ()
	{
		rsnano::rsn_block_processor_lock_unlock (handle);
	}
	rsnano::BlockProcessorLockHandle * handle;
};
}

std::chrono::milliseconds constexpr nano::block_processor::confirmation_request_delay;

nano::block_processor::block_processor (nano::node & node_a, nano::write_database_queue & write_database_queue_a) :
	next_log (std::chrono::steady_clock::now ()),
	logger (*node_a.logger),
	checker (node_a.checker),
	config (*node_a.config),
	state_block_signature_verification (checker, config.network_params.ledger.epochs, config.logging.timing_logging (), node_a.logger, node_a.flags.block_processor_verification_size ()),
	network_params (node_a.network_params),
	ledger (node_a.ledger),
	flags (node_a.flags),
	store (node_a.store),
	stats (*node_a.stats),
	block_arrival (node_a.block_arrival),
	unchecked (node_a.unchecked),
	gap_cache (node_a.gap_cache),
	write_database_queue (write_database_queue_a)
{
	blocks_rolled_back =
	[&node_a] (std::vector<std::shared_ptr<nano::block>> const & rolled_back, std::shared_ptr<nano::block> const & initial_block) {
		// Deleting from votes cache, stop active transaction
		for (auto & i : rolled_back)
		{
			node_a.history.erase (i->root ());
			// Stop all rolled back active transactions except initial
			if (i->hash () != initial_block->hash ())
			{
				node_a.active.erase (*i);
			}
		}
	};

	handle = rsnano::rsn_block_processor_create (this);

	batch_processed.add ([this] (auto const & items) {
		// For every batch item: notify the 'processed' observer.
		for (auto const & item : items)
		{
			auto const & [result, block] = item;
			processed.notify (result, block);
		}
	});
	blocking.connect (*this);
	state_block_signature_verification.blocks_verified_callback = [this] (std::deque<nano::state_block_signature_verification::value_type> & items, std::vector<int> const & verifications, std::vector<nano::block_hash> const & hashes, std::vector<nano::signature> const & blocks_signatures) {
		this->process_verified_state_blocks (items, verifications, hashes, blocks_signatures);
	};
	state_block_signature_verification.transition_inactive_callback = [this] () {
		if (this->flushing)
		{
			{
				// Prevent a race with condition.wait in block_processor::flush
				nano::block_processor_lock guard{ this->handle };
			}
			rsnano::rsn_block_processor_notify_all (this->handle);
		}
	};
}

nano::block_processor::~block_processor ()
{
	rsnano::rsn_block_processor_destroy (handle);
}

rsnano::BlockProcessorHandle const * nano::block_processor::get_handle () const
{
	return handle;
}

void nano::block_processor::start ()
{
	processing_thread = std::thread ([this] () {
		nano::thread_role::set (nano::thread_role::name::block_processing);
		this->process_blocks ();
	});
}

void nano::block_processor::stop ()
{
	{
		nano::block_processor_lock lock{ handle };
		stopped = true;
	}
	rsnano::rsn_block_processor_notify_all (handle);
	blocking.stop ();
	state_block_signature_verification.stop ();
	nano::join_or_pass (processing_thread);
}

void nano::block_processor::flush ()
{
	checker.flush ();
	flushing = true;
	nano::block_processor_lock lock{ handle };
	while (!stopped && (have_blocks () || active || state_block_signature_verification.is_active ()))
	{
		rsnano::rsn_block_processor_wait (handle, lock.handle);
	}
	flushing = false;
}

std::size_t nano::block_processor::size ()
{
	nano::block_processor_lock lock{ handle };
	return (blocks.size () + state_block_signature_verification.size () + forced.size ());
}

bool nano::block_processor::full ()
{
	return size () >= flags.block_processor_full_size ();
}

bool nano::block_processor::half_full ()
{
	return size () >= flags.block_processor_full_size () / 2;
}

void nano::block_processor::add (std::shared_ptr<nano::block> const & block)
{
	if (full ())
	{
		stats.inc (nano::stat::type::blockprocessor, nano::stat::detail::overfill);
		return;
	}
	if (network_params.work.validate_entry (*block)) // true => error
	{
		stats.inc (nano::stat::type::blockprocessor, nano::stat::detail::insufficient_work);
		return;
	}
	add_impl (block);
	return;
}

std::optional<nano::process_return> nano::block_processor::add_blocking (std::shared_ptr<nano::block> const & block)
{
	auto future = blocking.insert (block);
	add_impl (block);
	rsnano::rsn_block_processor_notify_all (handle);
	std::optional<nano::process_return> result;
	try
	{
		auto status = future.wait_for (config.block_process_timeout);
		debug_assert (status != std::future_status::deferred);
		if (status == std::future_status::ready)
		{
			result = future.get ();
		}
		else
		{
			blocking.erase (block);
		}
	}
	catch (std::future_error const &)
	{
	}
	return result;
}

void nano::block_processor::rollback_competitor (nano::write_transaction const & transaction, nano::block const & block)
{
	auto hash = block.hash ();
	auto successor = node.ledger.successor (transaction, block.qualified_root ());
	if (successor != nullptr && successor->hash () != hash)
	{
		// Replace our block with the winner and roll back any dependent blocks
		if (node.config.logging.ledger_rollback_logging ())
		{
			node.logger.always_log (boost::str (boost::format ("Rolling back %1% and replacing with %2%") % successor->hash ().to_string () % hash.to_string ()));
		}
		std::vector<std::shared_ptr<nano::block>> rollback_list;
		if (node.ledger.rollback (transaction, successor->hash (), rollback_list))
		{
			node.stats.inc (nano::stat::type::ledger, nano::stat::detail::rollback_failed);
			node.logger.always_log (nano::severity_level::error, boost::str (boost::format ("Failed to roll back %1% because it or a successor was confirmed") % successor->hash ().to_string ()));
		}
		else if (node.config.logging.ledger_rollback_logging ())
		{
			node.logger.always_log (boost::str (boost::format ("%1% blocks rolled back") % rollback_list.size ()));
		}
		// Deleting from votes cache, stop active transaction
		for (auto & i : rollback_list)
		{
			node.history.erase (i->root ());
			// Stop all rolled back active transactions except initial
			if (i->hash () != successor->hash ())
			{
				node.active.erase (*i);
			}
		}
	}
}

void nano::block_processor::force (std::shared_ptr<nano::block> const & block_a)
{
	{
		nano::block_processor_lock lock{ handle };
		forced.push_back (block_a);
	}
	rsnano::rsn_block_processor_notify_all (handle);
}

void nano::block_processor::process_blocks ()
{
	nano::block_processor_lock lock{ handle };
	while (!stopped)
	{
		if (have_blocks_ready ())
		{
			active = true;
			lock.unlock ();
			auto processed = process_batch (lock);
			batch_processed.notify (processed);
			lock.lock (handle);
			active = false;
		}
		else
		{
			rsnano::rsn_block_processor_notify_one (handle);
			rsnano::rsn_block_processor_wait (handle, lock.handle);
		}
	}
}

bool nano::block_processor::should_log ()
{
	auto result (false);
	auto now (std::chrono::steady_clock::now ());
	if (next_log < now)
	{
		next_log = now + (config.logging.timing_logging () ? std::chrono::seconds (2) : std::chrono::seconds (15));
		result = true;
	}
	return result;
}

bool nano::block_processor::have_blocks_ready ()
{
	return !blocks.empty () || !forced.empty ();
}

bool nano::block_processor::have_blocks ()
{
	return have_blocks_ready () || state_block_signature_verification.size () != 0;
}

void nano::block_processor::process_verified_state_blocks (std::deque<nano::state_block_signature_verification::value_type> & items, std::vector<int> const & verifications, std::vector<nano::block_hash> const & hashes, std::vector<nano::signature> const & blocks_signatures)
{
	{
		nano::block_processor_lock lk{ handle };
		for (auto i (0); i < verifications.size (); ++i)
		{
			debug_assert (verifications[i] == 1 || verifications[i] == 0);
			auto & item = items.front ();
			auto & [block] = item;
			if (!block->link ().is_zero () && ledger.is_epoch_link (block->link ()))
			{
				// Epoch blocks
				if (verifications[i] == 1)
				{
					blocks.emplace_back (block);
				}
				else
				{
					// Possible regular state blocks with epoch link (send subtype)
					blocks.emplace_back (block);
				}
			}
			else if (verifications[i] == 1)
			{
				// Non epoch blocks
				blocks.emplace_back (block);
			}
			items.pop_front ();
		}
	}
	rsnano::rsn_block_processor_notify_all (handle);
}

void nano::block_processor::add_impl (std::shared_ptr<nano::block> block)
{
	if (block->type () == nano::block_type::state || block->type () == nano::block_type::open)
	{
		state_block_signature_verification.add ({ block });
	}
	else
	{
		{
			block_processor_lock lock{ handle };
			blocks.emplace_back (block);
		}
		rsnano::rsn_block_processor_notify_all (handle);
	}
}

auto nano::block_processor::process_batch (nano::block_processor_lock & lock_a) -> std::deque<processed_t>
{
	std::deque<processed_t> processed;
	auto scoped_write_guard = write_database_queue.wait (nano::writer::process_batch);
	auto transaction (store.tx_begin_write ({ tables::accounts, tables::blocks, tables::frontiers, tables::pending }));
	nano::timer<std::chrono::milliseconds> timer_l;
	lock_a.lock (handle);
	timer_l.start ();
	// Processing blocks
	unsigned number_of_blocks_processed (0), number_of_forced_processed (0);
	auto deadline_reached = [&timer_l, deadline = config.block_processor_batch_max_time] { return timer_l.after_deadline (deadline); };
	auto processor_batch_reached = [&number_of_blocks_processed, max = flags.block_processor_batch_size ()] { return number_of_blocks_processed >= max; };
	auto store_batch_reached = [&number_of_blocks_processed, max = store.max_block_write_batch_num ()] { return number_of_blocks_processed >= max; };
	while (have_blocks_ready () && (!deadline_reached () || !processor_batch_reached ()) && !store_batch_reached ())
	{
		if ((blocks.size () + state_block_signature_verification.size () + forced.size () > 64) && should_log ())
		{
			logger.always_log (boost::str (boost::format ("%1% blocks (+ %2% state blocks) (+ %3% forced) in processing queue") % blocks.size () % state_block_signature_verification.size () % forced.size ()));
		}
		std::shared_ptr<nano::block> block;
		nano::block_hash hash (0);
		bool force (false);
		if (forced.empty ())
		{
			block = blocks.front ();
			blocks.pop_front ();
			hash = block->hash ();
		}
		else
		{
			block = forced.front ();
			forced.pop_front ();
			hash = block->hash ();
			force = true;
			number_of_forced_processed++;
		}
		lock_a.unlock ();
		if (force)
		{
<<<<<<< HEAD
			auto successor = ledger.successor (*transaction, block->qualified_root ());
			if (successor != nullptr && successor->hash () != hash)
			{
				// Replace our block with the winner and roll back any dependent blocks
				if (config.logging.ledger_rollback_logging ())
				{
					logger.always_log (boost::str (boost::format ("Rolling back %1% and replacing with %2%") % successor->hash ().to_string () % hash.to_string ()));
				}
				std::vector<std::shared_ptr<nano::block>> rollback_list;
				if (ledger.rollback (*transaction, successor->hash (), rollback_list))
				{
					stats.inc (nano::stat::type::ledger, nano::stat::detail::rollback_failed);
					logger.always_log (nano::severity_level::error, boost::str (boost::format ("Failed to roll back %1% because it or a successor was confirmed") % successor->hash ().to_string ()));
				}
				else if (config.logging.ledger_rollback_logging ())
				{
					logger.always_log (boost::str (boost::format ("%1% blocks rolled back") % rollback_list.size ()));
				}
				blocks_rolled_back (rollback_list, successor);
			}
=======
			rollback_competitor (transaction, *block);
>>>>>>> c7aa4655
		}
		number_of_blocks_processed++;
		auto result = process_one (*transaction, block, force);
		processed.emplace_back (result, block);
		lock_a.lock (handle);
	}
	lock_a.unlock ();

	if (config.logging.timing_logging () && number_of_blocks_processed != 0 && timer_l.stop () > std::chrono::milliseconds (100))
	{
		logger.always_log (boost::str (boost::format ("Processed %1% blocks (%2% blocks were forced) in %3% %4%") % number_of_blocks_processed % number_of_forced_processed % timer_l.value ().count () % timer_l.unit ()));
	}
	return processed;
}

nano::process_return nano::block_processor::process_one (nano::write_transaction const & transaction_a, std::shared_ptr<nano::block> block, bool const forced_a)
{
	nano::process_return result;
	auto hash (block->hash ());
	result = ledger.process (transaction_a, *block);
	switch (result.code)
	{
		case nano::process_result::progress:
		{
			if (config.logging.ledger_logging ())
			{
				std::string block_string;
				block->serialize_json (block_string, config.logging.single_line_record ());
				logger.try_log (boost::str (boost::format ("Processing block %1%: %2%") % hash.to_string () % block_string));
			}
			queue_unchecked (transaction_a, hash);
			/* For send blocks check epoch open unchecked (gap pending).
			For state blocks check only send subtype and only if block epoch is not last epoch.
			If epoch is last, then pending entry shouldn't trigger same epoch open block for destination account. */
			if (block->type () == nano::block_type::send || (block->type () == nano::block_type::state && block->sideband ().details ().is_send () && std::underlying_type_t<nano::epoch> (block->sideband ().details ().epoch ()) < std::underlying_type_t<nano::epoch> (nano::epoch::max)))
			{
				/* block->destination () for legacy send blocks
				block->link () for state blocks (send subtype) */
				queue_unchecked (transaction_a, block->destination ().is_zero () ? block->link () : block->destination ());
			}
			break;
		}
		case nano::process_result::gap_previous:
		{
			if (config.logging.ledger_logging ())
			{
				logger.try_log (boost::str (boost::format ("Gap previous for: %1%") % hash.to_string ()));
			}
			unchecked.put (block->previous (), block);
			stats.inc (nano::stat::type::ledger, nano::stat::detail::gap_previous);
			break;
		}
		case nano::process_result::gap_source:
		{
			if (config.logging.ledger_logging ())
			{
				logger.try_log (boost::str (boost::format ("Gap source for: %1%") % hash.to_string ()));
			}
			unchecked.put (ledger.block_source (transaction_a, *block), block);
			stats.inc (nano::stat::type::ledger, nano::stat::detail::gap_source);
			break;
		}
		case nano::process_result::gap_epoch_open_pending:
		{
			if (config.logging.ledger_logging ())
			{
				logger.try_log (boost::str (boost::format ("Gap pending entries for epoch open: %1%") % hash.to_string ()));
			}
			unchecked.put (block->account (), block); // Specific unchecked key starting with epoch open block account public key
			stats.inc (nano::stat::type::ledger, nano::stat::detail::gap_source);
			break;
		}
		case nano::process_result::old:
		{
			if (config.logging.ledger_duplicate_logging ())
			{
				logger.try_log (boost::str (boost::format ("Old for: %1%") % hash.to_string ()));
			}
			stats.inc (nano::stat::type::ledger, nano::stat::detail::old);
			break;
		}
		case nano::process_result::bad_signature:
		{
			if (config.logging.ledger_logging ())
			{
				logger.try_log (boost::str (boost::format ("Bad signature for: %1%") % hash.to_string ()));
			}
			break;
		}
		case nano::process_result::negative_spend:
		{
			if (config.logging.ledger_logging ())
			{
				logger.try_log (boost::str (boost::format ("Negative spend for: %1%") % hash.to_string ()));
			}
			break;
		}
		case nano::process_result::unreceivable:
		{
			if (config.logging.ledger_logging ())
			{
				logger.try_log (boost::str (boost::format ("Unreceivable for: %1%") % hash.to_string ()));
			}
			break;
		}
		case nano::process_result::fork:
		{
			stats.inc (nano::stat::type::ledger, nano::stat::detail::fork);
			if (config.logging.ledger_logging ())
			{
				logger.try_log (boost::str (boost::format ("Fork for: %1% root: %2%") % hash.to_string () % block->root ().to_string ()));
			}
			break;
		}
		case nano::process_result::opened_burn_account:
		{
			if (config.logging.ledger_logging ())
			{
				logger.try_log (boost::str (boost::format ("Rejecting open block for burn account: %1%") % hash.to_string ()));
			}
			break;
		}
		case nano::process_result::balance_mismatch:
		{
			if (config.logging.ledger_logging ())
			{
				logger.try_log (boost::str (boost::format ("Balance mismatch for: %1%") % hash.to_string ()));
			}
			break;
		}
		case nano::process_result::representative_mismatch:
		{
			if (config.logging.ledger_logging ())
			{
				logger.try_log (boost::str (boost::format ("Representative mismatch for: %1%") % hash.to_string ()));
			}
			break;
		}
		case nano::process_result::block_position:
		{
			if (config.logging.ledger_logging ())
			{
				logger.try_log (boost::str (boost::format ("Block %1% cannot follow predecessor %2%") % hash.to_string () % block->previous ().to_string ()));
			}
			break;
		}
		case nano::process_result::insufficient_work:
		{
			if (config.logging.ledger_logging ())
			{
				logger.try_log (boost::str (boost::format ("Insufficient work for %1% : %2% (difficulty %3%)") % hash.to_string () % nano::to_string_hex (block->block_work ()) % nano::to_string_hex (network_params.work.difficulty (*block))));
			}
			break;
		}
	}

	stats.inc (nano::stat::type::blockprocessor, nano::to_stat_detail (result.code));

	return result;
}

void nano::block_processor::queue_unchecked (nano::write_transaction const & transaction_a, nano::hash_or_account const & hash_or_account_a)
{
	unchecked.trigger (hash_or_account_a);
	gap_cache.erase (hash_or_account_a.hash);
}

std::unique_ptr<nano::container_info_component> nano::collect_container_info (block_processor & block_processor, std::string const & name)
{
	std::size_t blocks_count;
	std::size_t forced_count;

	{
		nano::block_processor_lock lock{ block_processor.handle };
		blocks_count = block_processor.blocks.size ();
		forced_count = block_processor.forced.size ();
	}

	auto composite = std::make_unique<container_info_composite> (name);
	composite->add_component (collect_container_info (block_processor.state_block_signature_verification, "state_block_signature_verification"));
	composite->add_component (std::make_unique<container_info_leaf> (container_info{ "blocks", blocks_count, sizeof (decltype (block_processor.blocks)::value_type) }));
	composite->add_component (std::make_unique<container_info_leaf> (container_info{ "forced", forced_count, sizeof (decltype (block_processor.forced)::value_type) }));
	return composite;
}<|MERGE_RESOLUTION|>--- conflicted
+++ resolved
@@ -194,34 +194,25 @@
 void nano::block_processor::rollback_competitor (nano::write_transaction const & transaction, nano::block const & block)
 {
 	auto hash = block.hash ();
-	auto successor = node.ledger.successor (transaction, block.qualified_root ());
+	auto successor = ledger.successor (transaction, block.qualified_root ());
 	if (successor != nullptr && successor->hash () != hash)
 	{
 		// Replace our block with the winner and roll back any dependent blocks
-		if (node.config.logging.ledger_rollback_logging ())
-		{
-			node.logger.always_log (boost::str (boost::format ("Rolling back %1% and replacing with %2%") % successor->hash ().to_string () % hash.to_string ()));
+		if (config.logging.ledger_rollback_logging ())
+		{
+			logger.always_log (boost::str (boost::format ("Rolling back %1% and replacing with %2%") % successor->hash ().to_string () % hash.to_string ()));
 		}
 		std::vector<std::shared_ptr<nano::block>> rollback_list;
-		if (node.ledger.rollback (transaction, successor->hash (), rollback_list))
-		{
-			node.stats.inc (nano::stat::type::ledger, nano::stat::detail::rollback_failed);
-			node.logger.always_log (nano::severity_level::error, boost::str (boost::format ("Failed to roll back %1% because it or a successor was confirmed") % successor->hash ().to_string ()));
-		}
-		else if (node.config.logging.ledger_rollback_logging ())
-		{
-			node.logger.always_log (boost::str (boost::format ("%1% blocks rolled back") % rollback_list.size ()));
-		}
-		// Deleting from votes cache, stop active transaction
-		for (auto & i : rollback_list)
-		{
-			node.history.erase (i->root ());
-			// Stop all rolled back active transactions except initial
-			if (i->hash () != successor->hash ())
-			{
-				node.active.erase (*i);
-			}
-		}
+		if (ledger.rollback (transaction, successor->hash (), rollback_list))
+		{
+			stats.inc (nano::stat::type::ledger, nano::stat::detail::rollback_failed);
+			logger.always_log (nano::severity_level::error, boost::str (boost::format ("Failed to roll back %1% because it or a successor was confirmed") % successor->hash ().to_string ()));
+		}
+		else if (config.logging.ledger_rollback_logging ())
+		{
+			logger.always_log (boost::str (boost::format ("%1% blocks rolled back") % rollback_list.size ()));
+		}
+		blocks_rolled_back (rollback_list, successor);
 	}
 }
 
@@ -366,30 +357,7 @@
 		lock_a.unlock ();
 		if (force)
 		{
-<<<<<<< HEAD
-			auto successor = ledger.successor (*transaction, block->qualified_root ());
-			if (successor != nullptr && successor->hash () != hash)
-			{
-				// Replace our block with the winner and roll back any dependent blocks
-				if (config.logging.ledger_rollback_logging ())
-				{
-					logger.always_log (boost::str (boost::format ("Rolling back %1% and replacing with %2%") % successor->hash ().to_string () % hash.to_string ()));
-				}
-				std::vector<std::shared_ptr<nano::block>> rollback_list;
-				if (ledger.rollback (*transaction, successor->hash (), rollback_list))
-				{
-					stats.inc (nano::stat::type::ledger, nano::stat::detail::rollback_failed);
-					logger.always_log (nano::severity_level::error, boost::str (boost::format ("Failed to roll back %1% because it or a successor was confirmed") % successor->hash ().to_string ()));
-				}
-				else if (config.logging.ledger_rollback_logging ())
-				{
-					logger.always_log (boost::str (boost::format ("%1% blocks rolled back") % rollback_list.size ()));
-				}
-				blocks_rolled_back (rollback_list, successor);
-			}
-=======
-			rollback_competitor (transaction, *block);
->>>>>>> c7aa4655
+			rollback_competitor (*transaction, *block);
 		}
 		number_of_blocks_processed++;
 		auto result = process_one (*transaction, block, force);
