--- conflicted
+++ resolved
@@ -400,14 +400,8 @@
 			{
 				logger.try_log (boost::str (boost::format ("Gap previous for: %1%") % hash.to_string ()));
 			}
-<<<<<<< HEAD
 			unchecked.put (block->previous (), block);
-			events_a.events.emplace_back ([this, hash] (nano::transaction const & /* unused */) { this->gap_cache.add (hash); });
 			stats.inc (nano::stat::type::ledger, nano::stat::detail::gap_previous);
-=======
-			node.unchecked.put (block->previous (), block);
-			node.stats.inc (nano::stat::type::ledger, nano::stat::detail::gap_previous);
->>>>>>> f264231a
 			break;
 		}
 		case nano::process_result::gap_source:
@@ -416,14 +410,8 @@
 			{
 				logger.try_log (boost::str (boost::format ("Gap source for: %1%") % hash.to_string ()));
 			}
-<<<<<<< HEAD
 			unchecked.put (ledger.block_source (transaction_a, *block), block);
-			events_a.events.emplace_back ([this, hash] (nano::transaction const & /* unused */) { this->gap_cache.add (hash); });
 			stats.inc (nano::stat::type::ledger, nano::stat::detail::gap_source);
-=======
-			node.unchecked.put (node.ledger.block_source (transaction_a, *block), block);
-			node.stats.inc (nano::stat::type::ledger, nano::stat::detail::gap_source);
->>>>>>> f264231a
 			break;
 		}
 		case nano::process_result::gap_epoch_open_pending:
