--- conflicted
+++ resolved
@@ -1,3 +1,4 @@
+#include "nano/secure/common.hpp"
 #include <nano/lib/numbers.hpp>
 #include <nano/lib/rsnano.hpp>
 #include <nano/lib/rsnanoutils.hpp>
@@ -7,138 +8,53 @@
 #include <nano/node/node.hpp>
 #include <nano/node/vote_cache.hpp>
 
-<<<<<<< HEAD
 #include <memory>
+#include <stdexcept>
 #include <vector>
-=======
-#include <ranges>
->>>>>>> b00c757b
 
 /*
  * vote_cache_entry
  */
 
-nano::vote_cache_entry::vote_cache_entry (const nano::block_hash & hash) :
-	hash_m{ hash }
+nano::vote_cache_entry::vote_cache_entry (rsnano::VoteCacheEntryHandle * handle) :
+	handle{ handle }
 {
 }
 
-<<<<<<< HEAD
-nano::vote_cache_entry::vote_cache_entry (rsnano::VoteCacheEntryDto & dto) :
-	hash_m{ nano::block_hash::from_bytes (&dto.hash[0]) }
+nano::vote_cache_entry::~vote_cache_entry () 
 {
-	nano::amount tally;
-	nano::amount final_tally;
-	std::copy (std::begin (dto.tally), std::end (dto.tally), std::begin (tally.bytes));
-	std::copy (std::begin (dto.final_tally), std::end (dto.final_tally), std::begin (final_tally.bytes));
-	tally_m = tally.number ();
-	final_tally_m = final_tally.number ();
-	voters_m.reserve (dto.voters_count);
-	for (auto i = 0; i < dto.voters_count; ++i)
-	{
-		nano::vote_cache::entry::voter_entry e;
-		rsnano::rsn_vote_cache_entry_get_voter (&dto, i, e.representative.bytes.data (), &e.timestamp);
-		voters_m.push_back (e);
-	}
-	rsnano::rsn_vote_cache_entry_destroy (&dto);
-=======
-bool nano::vote_cache_entry::vote (std::shared_ptr<nano::vote> const & vote, const nano::uint128_t & rep_weight, std::size_t max_voters)
-{
-	bool updated = vote_impl (vote, rep_weight, max_voters);
-	if (updated)
-	{
-		last_vote_m = std::chrono::steady_clock::now ();
-	}
-	return updated;
-}
-
-bool nano::vote_cache_entry::vote_impl (std::shared_ptr<nano::vote> const & vote, const nano::uint128_t & rep_weight, std::size_t max_voters)
-{
-	auto const representative = vote->account;
-
-	if (auto existing = voters.find (representative); existing != voters.end ())
-	{
-		// We already have a vote from this rep
-		// Update timestamp if newer but tally remains unchanged as we already counted this rep weight
-		// It is not essential to keep tally up to date if rep voting weight changes, elections do tally calculations independently, so in the worst case scenario only our queue ordering will be a bit off
-		if (vote->timestamp () > existing->vote->timestamp ())
-		{
-			voters.modify (existing, [&vote, &rep_weight] (auto & existing) {
-				existing.vote = vote;
-				existing.weight = rep_weight;
-			});
-			return true;
-		}
-		else
-		{
-			return false;
-		}
-	}
-	else
-	{
-		auto should_add = [&, this] () {
-			if (voters.size () < max_voters)
-			{
-				return true;
-			}
-			else
-			{
-				release_assert (!voters.empty ());
-				auto const & min_weight = voters.get<tag_weight> ().begin ()->weight;
-				return rep_weight > min_weight;
-			}
-		};
-
-		// Vote from a new representative, add it to the list and update tally
-		if (should_add ())
-		{
-			voters.insert ({ representative, rep_weight, vote });
-
-			// If we have reached the maximum number of voters, remove the lowest weight voter
-			if (voters.size () >= max_voters)
-			{
-				release_assert (!voters.empty ());
-				voters.get<tag_weight> ().erase (voters.get<tag_weight> ().begin ());
-			}
-
-			return true;
-		}
-		else
-		{
-			return false;
-		}
-	}
->>>>>>> b00c757b
+	rsnano::rsn_vote_cache_entry_destroy(handle);
 }
 
 std::size_t nano::vote_cache_entry::size () const
 {
-	return voters.size ();
+	return rsnano::rsn_vote_cache_entry_size(handle);
 }
 
 nano::block_hash nano::vote_cache_entry::hash () const
 {
-	return hash_m;
+	nano::block_hash result;
+	rsnano::rsn_vote_cache_entry_hash(handle, result.bytes.data());
+	return result;
 }
 
 nano::uint128_t nano::vote_cache_entry::tally () const
 {
-	return std::accumulate (voters.begin (), voters.end (), nano::uint128_t{ 0 }, [] (auto sum, auto const & item) {
-		return sum + item.weight;
-	});
+	nano::amount result;
+	rsnano::rsn_vote_cache_entry_tally(handle, result.bytes.data());
+	return result.number();
 }
 
 nano::uint128_t nano::vote_cache_entry::final_tally () const
 {
-	return std::accumulate (voters.begin (), voters.end (), nano::uint128_t{ 0 }, [] (auto sum, auto const & item) {
-		return sum + (item.vote->is_final () ? item.weight : 0);
-	});
+	nano::amount result;
+	rsnano::rsn_vote_cache_entry_final_tally(handle, result.bytes.data());
+	return result.number();
 }
 
 std::vector<std::shared_ptr<nano::vote>> nano::vote_cache_entry::votes () const
 {
-	auto r = voters | std::views::transform ([] (auto const & item) { return item.vote; });
-	return { r.begin (), r.end () };
+	return nano::into_vote_vec(rsnano::rsn_vote_cache_entry_votes (handle));
 }
 
 /*
@@ -151,56 +67,15 @@
 	handle = rsnano::rsn_vote_cache_create (&config_dto, stats_a.handle);
 }
 
-<<<<<<< HEAD
 nano::vote_cache::~vote_cache ()
 {
 	rsnano::rsn_vote_cache_destroy (handle);
 }
 
-void nano::vote_cache::vote (const nano::block_hash & hash, const std::shared_ptr<nano::vote> vote, nano::uint128_t rep_weight)
-{
-	nano::amount rep_weight_amount{ rep_weight };
-	rsnano::rsn_vote_cache_vote (handle, hash.bytes.data (), vote->get_handle (), rep_weight_amount.bytes.data ());
-=======
 void nano::vote_cache::vote (std::shared_ptr<nano::vote> const & vote, std::function<bool (nano::block_hash const &)> const & filter)
 {
-	auto const representative = vote->account;
-	auto const timestamp = vote->timestamp ();
-	auto const rep_weight = rep_weight_query (representative);
-
-	nano::lock_guard<nano::mutex> lock{ mutex };
-
-	for (auto const & hash : vote->hashes)
-	{
-		if (!filter (hash))
-		{
-			continue;
-		}
-
-		if (auto existing = cache.find (hash); existing != cache.end ())
-		{
-			stats.inc (nano::stat::type::vote_cache, nano::stat::detail::update);
-
-			cache.modify (existing, [this, &vote, &rep_weight] (entry & ent) {
-				ent.vote (vote, rep_weight, config.max_voters);
-			});
-		}
-		else
-		{
-			stats.inc (nano::stat::type::vote_cache, nano::stat::detail::insert);
-
-			entry cache_entry{ hash };
-			cache_entry.vote (vote, rep_weight, config.max_voters);
-			cache.insert (cache_entry);
-
-			// Remove the oldest entry if we have reached the capacity limit
-			if (cache.size () > config.max_size)
-			{
-				cache.get<tag_sequenced> ().pop_front ();
-			}
-		}
-	}
->>>>>>> b00c757b
+	//TODO!
+	throw std::runtime_error("NOT IMPLEMENTED");
 }
 
 bool nano::vote_cache::empty () const
@@ -215,16 +90,7 @@
 
 std::vector<std::shared_ptr<nano::vote>> nano::vote_cache::find (const nano::block_hash & hash) const
 {
-	rsnano::VoteCacheEntryDto result{};
-	if (rsnano::rsn_vote_cache_find (handle, hash.bytes.data (), &result))
-	{
-<<<<<<< HEAD
-		return nano::vote_cache::entry{ result };
-=======
-		return existing->votes ();
->>>>>>> b00c757b
-	}
-	return {};
+	return nano::into_vote_vec(rsnano::rsn_vote_cache_find(handle, hash.bytes.data()));
 }
 
 bool nano::vote_cache::erase (const nano::block_hash & hash)
