--- conflicted
+++ resolved
@@ -11,7 +11,7 @@
 #include <vector>
 
 /*
- * entvote_cache_entryry
+ * vote_cache_entry
  */
 
 nano::vote_cache_entry::vote_cache_entry (const nano::block_hash & hash) :
@@ -19,64 +19,8 @@
 {
 }
 
-<<<<<<< HEAD
-nano::vote_cache::entry::entry (rsnano::VoteCacheEntryDto & dto) :
+nano::vote_cache_entry::vote_cache_entry (rsnano::VoteCacheEntryDto & dto) :
 	hash_m{ nano::block_hash::from_bytes (&dto.hash[0]) }
-=======
-bool nano::vote_cache_entry::vote (const nano::account & representative, const uint64_t & timestamp, const nano::uint128_t & rep_weight, std::size_t max_voters)
-{
-	bool updated = vote_impl (representative, timestamp, rep_weight, max_voters);
-	if (updated)
-	{
-		last_vote_m = std::chrono::steady_clock::now ();
-	}
-	return updated;
-}
-
-bool nano::vote_cache_entry::vote_impl (const nano::account & representative, const uint64_t & timestamp, const nano::uint128_t & rep_weight, std::size_t max_voters)
-{
-	auto existing = std::find_if (voters_m.begin (), voters_m.end (), [&representative] (auto const & item) { return item.representative == representative; });
-	if (existing != voters_m.end ())
-	{
-		// We already have a vote from this rep
-		// Update timestamp if newer but tally remains unchanged as we already counted this rep weight
-		// It is not essential to keep tally up to date if rep voting weight changes, elections do tally calculations independently, so in the worst case scenario only our queue ordering will be a bit off
-		if (timestamp > existing->timestamp)
-		{
-			existing->timestamp = timestamp;
-			if (nano::vote::is_final_timestamp (timestamp))
-			{
-				final_tally_m += rep_weight;
-			}
-			return true;
-		}
-		else
-		{
-			return false;
-		}
-	}
-	else
-	{
-		// Vote from an unseen representative, add to list and update tally
-		if (voters_m.size () < max_voters)
-		{
-			voters_m.push_back ({ representative, timestamp });
-			tally_m += rep_weight;
-			if (nano::vote::is_final_timestamp (timestamp))
-			{
-				final_tally_m += rep_weight;
-			}
-			return true;
-		}
-		else
-		{
-			return false;
-		}
-	}
-}
-
-std::size_t nano::vote_cache_entry::fill (std::shared_ptr<nano::election> const & election) const
->>>>>>> 02c31f62
 {
 	nano::amount tally;
 	nano::amount final_tally;
@@ -119,14 +63,6 @@
 	return voters_m;
 }
 
-<<<<<<< HEAD
-=======
-std::chrono::steady_clock::time_point nano::vote_cache_entry::last_vote () const
-{
-	return last_vote_m;
-}
-
->>>>>>> 02c31f62
 /*
  * vote_cache
  */
