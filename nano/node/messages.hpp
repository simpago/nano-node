--- conflicted
+++ resolved
@@ -71,20 +71,7 @@
 	nano::block_type block_type () const;
 	std::string to_string () const;
 
-<<<<<<< HEAD
-	void flag_set (uint8_t);
-=======
-public:
-	nano::message_type type;
-	std::bitset<16> extensions;
-	static std::size_t constexpr size = sizeof (nano::networks) + sizeof (version_max) + sizeof (version_using) + sizeof (version_min) + sizeof (type) + sizeof (/* extensions */ uint16_t);
-
 	void flag_set (uint8_t, bool enable = true);
-	static uint8_t constexpr bulk_pull_count_present_flag = 0;
-	static uint8_t constexpr bulk_pull_ascending_flag = 1;
-	bool bulk_pull_is_count_present () const;
-	bool bulk_pull_ascending () const;
->>>>>>> 427fded3
 	static uint8_t constexpr frontier_req_only_confirmed = 1;
 
 	nano::networks get_network () const;
@@ -386,34 +373,15 @@
 	class response_payload
 	{
 	public:
-<<<<<<< HEAD
-=======
-		void serialize (nano::stream &) const;
-		void deserialize (nano::stream &, nano::message_header const &);
-
-		void sign (nano::uint256_union const & cookie, nano::keypair const &);
-		bool validate (nano::uint256_union const & cookie) const;
-
-	private:
-		std::vector<uint8_t> data_to_sign (nano::uint256_union const & cookie) const;
-
-	public:
 		struct v2_payload
 		{
 			nano::uint256_union salt;
 			nano::block_hash genesis;
 		};
 
-	public:
->>>>>>> 427fded3
 		nano::account node_id;
 		nano::signature signature;
 		std::optional<v2_payload> v2;
-
-	public:
-		static std::size_t constexpr size_v1 = sizeof (nano::account) + sizeof (nano::signature);
-		static std::size_t constexpr size_v2 = sizeof (nano::account) + sizeof (nano::signature) + sizeof (v2_payload);
-		static std::size_t size (nano::message_header const &);
 	};
 
 public:
@@ -431,23 +399,7 @@
 	std::optional<query_payload> get_query () const;
 	std::optional<response_payload> get_response () const;
 	std::string to_string () const;
-<<<<<<< HEAD
-=======
-
-public: // Header
-	static uint8_t constexpr query_flag = 0;
-	static uint8_t constexpr response_flag = 1;
-	static uint8_t constexpr v2_flag = 2;
-
-	static bool is_query (nano::message_header const &);
-	static bool is_response (nano::message_header const &);
-	static bool is_v2 (nano::message_header const &);
 	bool is_v2 () const;
-
-public: // Payload
-	std::optional<query_payload> query;
-	std::optional<response_payload> response;
->>>>>>> 427fded3
 };
 
 /**
