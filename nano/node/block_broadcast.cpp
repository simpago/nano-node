#include <nano/node/block_broadcast.hpp>
#include <nano/node/blockprocessor.hpp>
#include <nano/node/network.hpp>

nano::block_broadcast::block_broadcast (nano::network & network, bool enabled) :
	network{ network },
	enabled{ enabled }
{
}

void nano::block_broadcast::connect (nano::block_processor & block_processor)
{
	if (!enabled)
	{
		return;
	}
	block_processor.processed.add ([this] (auto const & result, auto const & block, auto const & context) {
		switch (result.code)
		{
			case nano::process_result::progress:
				observe (block, context);
				break;
			default:
				break;
		}
	});
}

void nano::block_broadcast::observe (std::shared_ptr<nano::block> const & block, nano::block_processor::context const & context)
{
<<<<<<< HEAD
	nano::unique_lock<nano::mutex> lock{ mutex };
	auto existing = local.find (block->hash ());
	auto local_l = existing != local.end ();
	lock.unlock ();
	if (local_l)
=======
	if (context.source == nano::block_processor::block_source::local)
>>>>>>> f1cf12db
	{
		// Block created on this node
		// Perform more agressive initial flooding
		network.flood_block_initial (block);
	}
	else
	{
		if (context.source != nano::block_processor::block_source::bootstrap)
		{
			// Block arrived from realtime traffic, do normal gossip.
			network.flood_block (block, nano::transport::buffer_drop_policy::limiter);
		}
		else
		{
			// Block arrived from bootstrap
			// Don't broadcast blocks we're bootstrapping
		}
	}
<<<<<<< HEAD
}

void nano::block_broadcast::set_local (std::shared_ptr<nano::block> block)
{
	if (!enabled)
	{
		return;
	}
	nano::lock_guard<nano::mutex> lock{ mutex };
	local.insert (block->hash ());
}

void nano::block_broadcast::erase (std::shared_ptr<nano::block> block)
{
	if (!enabled)
	{
		return;
	}
	nano::lock_guard<nano::mutex> lock{ mutex };
	local.erase (block->hash ());
=======
>>>>>>> f1cf12db
}<|MERGE_RESOLUTION|>--- conflicted
+++ resolved
@@ -28,15 +28,7 @@
 
 void nano::block_broadcast::observe (std::shared_ptr<nano::block> const & block, nano::block_processor::context const & context)
 {
-<<<<<<< HEAD
-	nano::unique_lock<nano::mutex> lock{ mutex };
-	auto existing = local.find (block->hash ());
-	auto local_l = existing != local.end ();
-	lock.unlock ();
-	if (local_l)
-=======
 	if (context.source == nano::block_processor::block_source::local)
->>>>>>> f1cf12db
 	{
 		// Block created on this node
 		// Perform more agressive initial flooding
@@ -55,27 +47,4 @@
 			// Don't broadcast blocks we're bootstrapping
 		}
 	}
-<<<<<<< HEAD
 }
-
-void nano::block_broadcast::set_local (std::shared_ptr<nano::block> block)
-{
-	if (!enabled)
-	{
-		return;
-	}
-	nano::lock_guard<nano::mutex> lock{ mutex };
-	local.insert (block->hash ());
-}
-
-void nano::block_broadcast::erase (std::shared_ptr<nano::block> block)
-{
-	if (!enabled)
-	{
-		return;
-	}
-	nano::lock_guard<nano::mutex> lock{ mutex };
-	local.erase (block->hash ());
-=======
->>>>>>> f1cf12db
-}