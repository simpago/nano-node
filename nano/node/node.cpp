--- conflicted
+++ resolved
@@ -207,16 +207,10 @@
 	generator{ *config, ledger, wallets, vote_processor, history, *network, *stats, /* non-final */ false },
 	final_generator{ *config, ledger, wallets, vote_processor, history, *network, *stats, /* final */ true },
 	active (*this, confirmation_height_processor),
-<<<<<<< HEAD
+	optimistic{ config->optimistic_scheduler, *this, ledger, active, network_params.network, *stats },
 	scheduler{ *this, *stats },
 	hinting{ nano::nodeconfig_to_hinted_scheduler_config (config_a), *this, inactive_vote_cache, active, online_reps, *stats },
 	aggregator (*config, *stats, generator, final_generator, history, ledger, wallets, active),
-=======
-	optimistic{ config.optimistic_scheduler, *this, ledger, active, network_params.network, stats },
-	scheduler{ *this, stats },
-	hinting{ nano::nodeconfig_to_hinted_scheduler_config (config), *this, inactive_vote_cache, active, online_reps, stats },
-	aggregator (config, stats, generator, final_generator, history, ledger, wallets, active),
->>>>>>> e1c893b7
 	wallets (wallets_store.init_error (), *this),
 	backlog{ nano::backlog_population_config (*config), ledger, *stats },
 	websocket{ config->websocket_config, *observers, wallets, ledger, io_ctx, *logger },
