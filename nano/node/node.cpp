#include <nano/lib/blocks.hpp>
#include <nano/lib/rsnano.hpp>
#include <nano/lib/rsnanoutils.hpp>
#include <nano/lib/stream.hpp>
#include <nano/lib/threading.hpp>
#include <nano/lib/tomlconfig.hpp>
#include <nano/lib/utility.hpp>
#include <nano/node/active_transactions.hpp>
#include <nano/node/common.hpp>
#include <nano/node/daemonconfig.hpp>
#include <nano/node/election_status.hpp>
#include <nano/node/local_vote_history.hpp>
#include <nano/node/make_store.hpp>
#include <nano/node/node.hpp>
#include <nano/node/scheduler/component.hpp>
#include <nano/node/scheduler/hinted.hpp>
#include <nano/node/scheduler/manual.hpp>
#include <nano/node/scheduler/optimistic.hpp>
#include <nano/node/scheduler/priority.hpp>
#include <nano/node/telemetry.hpp>
#include <nano/node/transport/tcp_listener.hpp>
#include <nano/node/vote_generator.hpp>
#include <nano/node/websocket.hpp>
#include <nano/secure/common.hpp>
#include <nano/secure/ledger.hpp>
#include <nano/store/component.hpp>

#include <boost/property_tree/json_parser.hpp>

#include <algorithm>
#include <cstdlib>
#include <fstream>
#include <future>
#include <iterator>
#include <memory>
#include <sstream>

double constexpr nano::node::price_max;
double constexpr nano::node::free_cutoff;

namespace nano
{
extern unsigned char nano_bootstrap_weights_live[];
extern std::size_t nano_bootstrap_weights_live_size;
extern unsigned char nano_bootstrap_weights_beta[];
extern std::size_t nano_bootstrap_weights_beta_size;
}

/*
 * configs
 */

nano::backlog_population::config nano::backlog_population_config (const nano::node_config & config)
{
	nano::backlog_population::config cfg{};
	cfg.enabled = config.frontiers_confirmation != nano::frontiers_confirmation_mode::disabled;
	cfg.frequency = config.backlog_scan_frequency;
	cfg.batch_size = config.backlog_scan_batch_size;
	return cfg;
}

nano::outbound_bandwidth_limiter::config nano::outbound_bandwidth_limiter_config (const nano::node_config & config)
{
	outbound_bandwidth_limiter::config cfg{};
	cfg.standard_limit = config.bandwidth_limit;
	cfg.standard_burst_ratio = config.bandwidth_limit_burst_ratio;
	cfg.bootstrap_limit = config.bootstrap_bandwidth_limit;
	cfg.bootstrap_burst_ratio = config.bootstrap_bandwidth_burst_ratio;
	return cfg;
}

/*
 * node
 */

void nano::node::keepalive (std::string const & address_a, uint16_t port_a)
{
	auto node_l (shared_from_this ());
	network->resolver.async_resolve (boost::asio::ip::udp::resolver::query (address_a, std::to_string (port_a)), [node_l, address_a, port_a] (boost::system::error_code const & ec, boost::asio::ip::udp::resolver::iterator i_a) {
		if (!ec)
		{
			for (auto i (i_a), n (boost::asio::ip::udp::resolver::iterator{}); i != n; ++i)
			{
				auto endpoint (nano::transport::map_endpoint_to_v6 (i->endpoint ()));
				std::weak_ptr<nano::node> node_w (node_l);
				auto channel (node_l->network->find_channel (endpoint));
				if (!channel)
				{
					node_l->network->tcp_channels->start_tcp (endpoint);
				}
				else
				{
					node_l->network->send_keepalive (channel);
				}
			}
		}
		else
		{
			node_l->logger->error (nano::log::type::node, "Error resolving address for keepalive: {}:{} ({})", address_a, port_a, ec.message ());
		}
	});
}

nano::keypair nano::load_or_create_node_id (std::filesystem::path const & application_path)
{
	auto node_private_key_path = application_path / "node_id_private.key";
	std::ifstream ifs (node_private_key_path.c_str ());
	if (ifs.good ())
	{
		nano::default_logger ().info (nano::log::type::init, "Reading node id from: '{}'", node_private_key_path.string ());
		std::string node_private_key;
		ifs >> node_private_key;
		release_assert (node_private_key.size () == 64);
		nano::keypair kp = nano::keypair (node_private_key);
		return kp;
	}
	else
	{
		std::filesystem::create_directories (application_path);
		// no node_id found, generate new one
		nano::default_logger ().info (nano::log::type::node, "Generating a new node id, saving to: '{}'", node_private_key_path.string ());

		nano::keypair kp;
		std::ofstream ofs (node_private_key_path.c_str (), std::ofstream::out | std::ofstream::trunc);
		ofs << kp.prv.to_string () << std::endl
			<< std::flush;
		ofs.close ();
		release_assert (!ofs.fail ());
		return kp;
	}
}

std::shared_ptr<nano::network> create_network (nano::node & node_a, nano::node_config const & config_a)
{
	auto network{ std::make_shared<nano::network> (node_a, config_a.peering_port.value_or (0)) };
	network->create_tcp_channels ();
	return network;
}

nano::node::node (rsnano::async_runtime & async_rt, uint16_t peering_port_a, std::filesystem::path const & application_path_a, nano::work_pool & work_a, nano::node_flags flags_a, unsigned seq) :
	node (async_rt, application_path_a, nano::node_config (peering_port_a), work_a, flags_a, seq)
{
}

nano::node::node (rsnano::async_runtime & async_rt_a, std::filesystem::path const & application_path_a, nano::node_config const & config_a, nano::work_pool & work_a, nano::node_flags flags_a, unsigned seq) :
	node_id{ nano::load_or_create_node_id (application_path_a) },
	write_database_queue (!flags_a.force_use_write_database_queue ()),
	async_rt{ async_rt_a },
	io_ctx (async_rt_a.io_ctx),
	node_initialized_latch (1),
	observers{ std::make_shared<nano::node_observers> () },
	config{ std::make_shared<nano::node_config> (config_a) },
	network_params{ config_a.network_params },
	logger{ std::make_shared<nano::logger> (make_logger_identifier (node_id)) },
	stats{ std::make_shared<nano::stats> (config_a.stats_config) },
	workers{ std::make_shared<nano::thread_pool> (config_a.background_threads, nano::thread_role::name::worker) },
	bootstrap_workers{ std::make_shared<nano::thread_pool> (config_a.bootstrap_serving_threads, nano::thread_role::name::bootstrap_worker) },
	flags (flags_a),
	work (work_a),
	distributed_work (*this),
	store_impl (nano::make_store (application_path_a, network_params.ledger, flags.read_only (), true, config_a.diagnostics_config.txn_tracking, config_a.block_processor_batch_max_time, config_a.lmdb_config, config_a.backup_before_upgrade)),
	store (*store_impl),
	unchecked{ config_a.max_unchecked_blocks, *stats, flags.disable_block_processor_unchecked_deletion () },
	wallets_store_impl (std::make_unique<nano::mdb_wallets_store> (application_path_a / "wallets.ldb", config_a.lmdb_config)),
	wallets_store (*wallets_store_impl),
	ledger (store, *stats, network_params.ledger, flags_a.generate_cache ()),
	outbound_limiter{ outbound_bandwidth_limiter_config (config_a) },
	// empty `config.peering_port` means the user made no port choice at all;
	// otherwise, any value is considered, with `0` having the special meaning of 'let the OS pick a port instead'
	//
	network{ create_network (*this, config_a) },
	telemetry (std::make_shared<nano::telemetry> (nano::telemetry::config{ *config, flags }, *this, *network, *observers, network_params, *stats)),
	bootstrap_initiator (*this),
	bootstrap_server{ store, ledger, network_params.network, *stats },
	// BEWARE: `bootstrap` takes `network.port` instead of `config.peering_port` because when the user doesn't specify
	//         a peering port and wants the OS to pick one, the picking happens when `network` gets initialized
	//         (if UDP is active, otherwise it happens when `bootstrap` gets initialized), so then for TCP traffic
	//         we want to tell `bootstrap` to use the already picked port instead of itself picking a different one.
	//         Thus, be very careful if you change the order: if `bootstrap` gets constructed before `network`,
	//         the latter would inherit the port from the former (if TCP is active, otherwise `network` picks first)
	//
	tcp_listener{ std::make_shared<nano::transport::tcp_listener> (network->get_port (), *this, config->tcp_incoming_connections_max) },
	application_path (application_path_a),
	port_mapping (*this),
	representative_register (*this),
	rep_crawler (config->rep_crawler, *this),
	rep_tiers{ ledger, network_params, online_reps, *stats },
	vote_processor_queue{
		flags_a.vote_processor_capacity (),
		*stats,
		online_reps,
		ledger,
		rep_tiers,
	},
	vote_processor (vote_processor_queue, active, *observers, *stats, *config, *logger, rep_crawler, network_params, rep_tiers),
	warmed_up (0),
	block_processor (*this, write_database_queue),
	online_reps (ledger, *config),
	history{ config_a.network_params.voting },
	confirmation_height_processor (ledger, *stats, write_database_queue, config_a.conf_height_processor_batch_min_time, node_initialized_latch),
	vote_cache{ config_a.vote_cache, *stats },
	wallets (wallets_store.init_error (), *this),
	generator{ *this, *config, ledger, wallets, vote_processor, vote_processor_queue, history, *network, *stats, representative_register, /* non-final */ false },
	final_generator{ *this, *config, ledger, wallets, vote_processor, vote_processor_queue, history, *network, *stats, representative_register, /* final */ true },
	active (*this, confirmation_height_processor, block_processor),
	scheduler_impl{ std::make_unique<nano::scheduler::component> (*this) },
	scheduler{ *scheduler_impl },
	aggregator (*config, *stats, generator, final_generator, history, ledger, wallets, active),
	backlog{ nano::backlog_population_config (*config), ledger, *stats },
	ascendboot{ *config, block_processor, ledger, *network, *stats },
	websocket{ config->websocket_config, *observers, wallets, ledger, io_ctx, *logger },
	epoch_upgrader{ *this, ledger, store, network_params, *logger },
	local_block_broadcaster{ *this, block_processor, *network, *stats, !flags.disable_block_processor_republishing () },
	process_live_dispatcher{ ledger, scheduler.priority, vote_cache, websocket },
	startup_time (std::chrono::steady_clock::now ()),
	node_seq (seq)
{
	logger->debug (nano::log::type::node, "Constructing node...");
	std::function<void (std::vector<std::shared_ptr<nano::block>> const &, std::shared_ptr<nano::block> const &)> handle_roll_back =
	[node_a = &(*this)] (std::vector<std::shared_ptr<nano::block>> const & rolled_back, std::shared_ptr<nano::block> const & initial_block) {
		// Deleting from votes cache, stop active transaction
		for (auto & i : rolled_back)
		{
			node_a->block_processor.rolled_back.notify (i);

			node_a->history.erase (i->root ());
			// Stop all rolled back active transactions except initial
			if (i->hash () != initial_block->hash ())
			{
				node_a->active.erase (*i);
			}
		}
	};
	block_processor.set_blocks_rolled_back_callback (handle_roll_back);
	network->tcp_channels->set_observer (tcp_listener);
	nano::transport::request_response_visitor_factory visitor_factory{ *this };
	network->tcp_channels->set_message_visitor_factory (visitor_factory);

	process_live_dispatcher.connect (block_processor);
	unchecked.set_satisfied_observer ([this] (nano::unchecked_info const & info) {
		this->block_processor.add (info.get_block (), nano::block_source::unchecked);
	});

	backlog.set_activate_callback ([this] (nano::store::transaction const & transaction, nano::account const & account, nano::account_info const & account_info, nano::confirmation_height_info const & conf_info) {
		scheduler.priority.activate (account, transaction);
		scheduler.optimistic.activate (account, account_info, conf_info);
	});

	if (!init_error ())
	{
		// Notify election schedulers when AEC frees election slot
		active.vacancy_update = [this] () {
			scheduler.priority.notify ();
			scheduler.hinted.notify ();
			scheduler.optimistic.notify ();
		};

		wallets.wallet_actions.set_observer ([this] (bool active) {
			observers->wallet.notify (active);
		});
		network->on_new_channel ([this] (std::shared_ptr<nano::transport::channel> const & channel_a) {
			debug_assert (channel_a != nullptr);
			observers->endpoint.notify (channel_a);
		});
		network->disconnect_observer = [this] () {
			observers->disconnect.notify ();
		};
		if (!config->callback_address.empty ())
		{
			observers->blocks.add ([this] (nano::election_status const & status_a, std::vector<nano::vote_with_weight_info> const & votes_a, nano::account const & account_a, nano::amount const & amount_a, bool is_state_send_a, bool is_state_epoch_a) {
				auto block_a (status_a.get_winner ());
				if ((status_a.get_election_status_type () == nano::election_status_type::active_confirmed_quorum || status_a.get_election_status_type () == nano::election_status_type::active_confirmation_height))
				{
					auto node_l (shared_from_this ());
					background ([node_l, block_a, account_a, amount_a, is_state_send_a, is_state_epoch_a] () {
						boost::property_tree::ptree event;
						event.add ("account", account_a.to_account ());
						event.add ("hash", block_a->hash ().to_string ());
						std::string block_text;
						block_a->serialize_json (block_text);
						event.add ("block", block_text);
						event.add ("amount", amount_a.to_string_dec ());
						if (is_state_send_a)
						{
							event.add ("is_send", is_state_send_a);
							event.add ("subtype", "send");
						}
						// Subtype field
						else if (block_a->type () == nano::block_type::state)
						{
							if (block_a->is_change ())
							{
								event.add ("subtype", "change");
							}
							else if (is_state_epoch_a)
							{
								debug_assert (amount_a == 0 && node_l->ledger.is_epoch_link (block_a->link_field ().value ()));
								event.add ("subtype", "epoch");
							}
							else
							{
								event.add ("subtype", "receive");
							}
						}
						std::stringstream ostream;
						boost::property_tree::write_json (ostream, event);
						ostream.flush ();
						auto body (std::make_shared<std::string> (ostream.str ()));
						auto address (node_l->config->callback_address);
						auto port (node_l->config->callback_port);
						auto target (std::make_shared<std::string> (node_l->config->callback_target));
						auto resolver (std::make_shared<boost::asio::ip::tcp::resolver> (node_l->io_ctx));
						resolver->async_resolve (boost::asio::ip::tcp::resolver::query (address, std::to_string (port)), [node_l, address, port, target, body, resolver] (boost::system::error_code const & ec, boost::asio::ip::tcp::resolver::iterator i_a) {
							if (!ec)
							{
								node_l->do_rpc_callback (i_a, address, port, target, body, resolver);
							}
							else
							{
								node_l->logger->error (nano::log::type::rpc_callbacks, "Error resolving callback: {}:{} ({})", address, port, ec.message ());
								node_l->stats->inc (nano::stat::type::error, nano::stat::detail::http_callback, nano::stat::dir::out);
							}
						});
					});
				}
			});
		}

		// Add block confirmation type stats regardless of http-callback and websocket subscriptions
		observers->blocks.add ([this] (nano::election_status const & status_a, std::vector<nano::vote_with_weight_info> const & votes_a, nano::account const & account_a, nano::amount const & amount_a, bool is_state_send_a, bool is_state_epoch_a) {
			debug_assert (status_a.get_election_status_type () != nano::election_status_type::ongoing);
			switch (status_a.get_election_status_type ())
			{
				case nano::election_status_type::active_confirmed_quorum:
					this->stats->inc (nano::stat::type::confirmation_observer, nano::stat::detail::active_quorum, nano::stat::dir::out);
					break;
				case nano::election_status_type::active_confirmation_height:
					this->stats->inc (nano::stat::type::confirmation_observer, nano::stat::detail::active_conf_height, nano::stat::dir::out);
					break;
				case nano::election_status_type::inactive_confirmation_height:
					this->stats->inc (nano::stat::type::confirmation_observer, nano::stat::detail::inactive_conf_height, nano::stat::dir::out);
					break;
				default:
					break;
			}
		});
		observers->endpoint.add ([this] (std::shared_ptr<nano::transport::channel> const & channel_a) {
			this->network->send_keepalive_self (channel_a);
		});

		observers->vote.add ([this] (std::shared_ptr<nano::vote> vote, std::shared_ptr<nano::transport::channel> const & channel, nano::vote_code code) {
			debug_assert (code != nano::vote_code::invalid);
			bool active_in_rep_crawler = rep_crawler.process (vote, channel);
			if (active_in_rep_crawler)
			{
				// Representative is defined as online if replying to live votes or rep_crawler queries
				this->online_reps.observe (vote->account ());
			}
		});

		// Cancelling local work generation
		observers->work_cancel.add ([this] (nano::root const & root_a) {
			this->work.cancel (root_a);
			this->distributed_work.cancel (root_a);
		});

		auto const network_label = network_params.network.get_current_network_as_string ();

		logger->info (nano::log::type::node, "Node starting, version: {}", NANO_VERSION_STRING);
		logger->info (nano::log::type::node, "Build information: {}", BUILD_INFO);
		logger->info (nano::log::type::node, "Active network: {}", network_label);
		logger->info (nano::log::type::node, "Database backend: {}", store.vendor_get ());
		logger->info (nano::log::type::node, "Data path: {}", application_path.string ());
		logger->info (nano::log::type::node, "Work pool threads: {} ({})", work.thread_count (), (work.has_opencl () ? "OpenCL" : "CPU"));
		logger->info (nano::log::type::node, "Work peers: {}", config->work_peers.size ());
		logger->info (nano::log::type::node, "Node ID: {}", node_id.pub.to_node_id ());

		if (!work_generation_enabled ())
		{
			logger->info (nano::log::type::node, "Work generation is disabled");
		}

		logger->info (nano::log::type::node, "Outbound bandwidth limit: {} bytes/s, burst ratio: {}",
		config->bandwidth_limit,
		config->bandwidth_limit_burst_ratio);

		if (!ledger.block_or_pruned_exists (config->network_params.ledger.genesis->hash ()))
		{
<<<<<<< HEAD
			logger->critical (nano::log::type::node, "Genesis block not found. This commonly indicates a configuration issue, check that the --network or --data_path command line arguments are correct, and also the ledger backend node config option. If using a read-only CLI command a ledger must already exist, start the node with --daemon first.");
=======
			auto const transaction (store.tx_begin_read ());
			is_initialized = (store.account.begin (transaction) != store.account.end ());
		}

		if (!is_initialized && !flags.read_only)
		{
			auto const transaction (store.tx_begin_write ({ tables::accounts, tables::blocks, tables::confirmation_height, tables::frontiers, tables::rep_weights }));
			// Store was empty meaning we just created it, add the genesis block
			store.initialize (transaction, ledger.cache, ledger.constants);
		}

		if (!ledger.block_or_pruned_exists (config.network_params.ledger.genesis->hash ()))
		{
			logger.critical (nano::log::type::node, "Genesis block not found. This commonly indicates a configuration issue, check that the --network or --data_path command line arguments are correct, and also the ledger backend node config option. If using a read-only CLI command a ledger must already exist, start the node with --daemon first.");
>>>>>>> f99ba3e8

			if (network_params.network.is_beta_network ())
			{
				logger->critical (nano::log::type::node, "Beta network may have reset, try clearing database files");
			}

			std::exit (1);
		}

		if (config->enable_voting)
		{
			logger->info (nano::log::type::node, "Voting is enabled, more system resources will be used, local representatives: {}", wallets.voting_reps_count ());
			if (wallets.voting_reps_count () > 1)
			{
				logger->warn (nano::log::type::node, "Voting with more than one representative can limit performance");
			}
		}

		if ((network_params.network.is_live_network () || network_params.network.is_beta_network ()) && !flags.inactive_node ())
		{
			auto const bootstrap_weights = get_bootstrap_weights ();
			ledger.set_bootstrap_weight_max_blocks (bootstrap_weights.first);

			logger->info (nano::log::type::node, "Initial bootstrap height: {}", ledger.get_bootstrap_weight_max_blocks ());
			logger->info (nano::log::type::node, "Current ledger height:    {}", ledger.cache.block_count ());

			// Use bootstrap weights if initial bootstrap is not completed
			const bool use_bootstrap_weight = ledger.cache.block_count () < bootstrap_weights.first;
			if (use_bootstrap_weight)
			{
				logger->info (nano::log::type::node, "Using predefined representative weights, since block count is less than bootstrap threshold");
				ledger.set_bootstrap_weights (bootstrap_weights.second);

				logger->info (nano::log::type::node, "************************************ Bootstrap weights ************************************");
				// Sort the weights
				auto weights{ ledger.get_bootstrap_weights () };
				std::vector<std::pair<nano::account, nano::uint128_t>> sorted_weights (weights.begin (), weights.end ());
				std::sort (sorted_weights.begin (), sorted_weights.end (), [] (auto const & entry1, auto const & entry2) {
					return entry1.second > entry2.second;
				});

				for (auto const & rep : sorted_weights)
				{
					logger->info (nano::log::type::node, "Using bootstrap rep weight: {} -> {}",
					rep.first.to_account (),
					nano::uint128_union (rep.second).format_balance (Mxrb_ratio, 0, true));
				}
				logger->info (nano::log::type::node, "************************************ ================= ************************************");
			}
		}

		{
			auto tx{ store.tx_begin_read () };
			if (flags.enable_pruning () || store.pruned ().count (*tx) > 0)
			{
				ledger.enable_pruning ();
			};
		}

		if (ledger.pruning_enabled ())
		{
			if (config->enable_voting && !flags.inactive_node ())
			{
				logger->critical (nano::log::type::node, "Incompatibility detected between config node.enable_voting and existing pruned blocks");
				std::exit (1);
			}
			else if (!flags.enable_pruning () && !flags.inactive_node ())
			{
				logger->critical (nano::log::type::node, "To start node with existing pruned blocks use launch flag --enable_pruning");
				std::exit (1);
			}
		}
		confirmation_height_processor.add_cemented_observer ([this] (auto const & block) {
			if (block->is_send ())
			{
				auto transaction = store.tx_begin_read ();
				receive_confirmed (*transaction, block->hash (), block->destination ());
			}
		});
	}
	node_initialized_latch.count_down ();
}

nano::node::~node ()
{
	logger->debug (nano::log::type::node, "Destructing node...");
	stop ();
}

namespace
{
void call_post_callback (void * callback_handle)
{
	auto callback = static_cast<std::function<void ()> *> (callback_handle);
	(*callback) ();
}

void delete_post_callback (void * callback_handle)
{
	auto callback = static_cast<std::function<void ()> *> (callback_handle);
	delete callback;
}
}

void nano::node::background (std::function<void ()> action_a)
{
	auto context = new std::function<void ()> (std::move (action_a));
	rsnano::rsn_async_runtime_post (async_rt.handle, call_post_callback, context, delete_post_callback);
}

// TODO: Move to a separate class
void nano::node::do_rpc_callback (boost::asio::ip::tcp::resolver::iterator i_a, std::string const & address, uint16_t port, std::shared_ptr<std::string> const & target, std::shared_ptr<std::string> const & body, std::shared_ptr<boost::asio::ip::tcp::resolver> const & resolver)
{
	if (i_a != boost::asio::ip::tcp::resolver::iterator{})
	{
		auto node_l (shared_from_this ());
		auto sock (std::make_shared<boost::asio::ip::tcp::socket> (node_l->io_ctx));
		sock->async_connect (i_a->endpoint (), [node_l, target, body, sock, address, port, i_a, resolver] (boost::system::error_code const & ec) mutable {
			if (!ec)
			{
				auto req (std::make_shared<boost::beast::http::request<boost::beast::http::string_body>> ());
				req->method (boost::beast::http::verb::post);
				req->target (*target);
				req->version (11);
				req->insert (boost::beast::http::field::host, address);
				req->insert (boost::beast::http::field::content_type, "application/json");
				req->body () = *body;
				req->prepare_payload ();
				boost::beast::http::async_write (*sock, *req, [node_l, sock, address, port, req, i_a, target, body, resolver] (boost::system::error_code const & ec, std::size_t bytes_transferred) mutable {
					if (!ec)
					{
						auto sb (std::make_shared<boost::beast::flat_buffer> ());
						auto resp (std::make_shared<boost::beast::http::response<boost::beast::http::string_body>> ());
						boost::beast::http::async_read (*sock, *sb, *resp, [node_l, sb, resp, sock, address, port, i_a, target, body, resolver] (boost::system::error_code const & ec, std::size_t bytes_transferred) mutable {
							if (!ec)
							{
								if (boost::beast::http::to_status_class (resp->result ()) == boost::beast::http::status_class::successful)
								{
									node_l->stats->inc (nano::stat::type::http_callback, nano::stat::detail::initiate, nano::stat::dir::out);
								}
								else
								{
									node_l->logger->error (nano::log::type::rpc_callbacks, "Callback to {}:{} failed [status: {}]", address, port, nano::util::to_str (resp->result ()));
									node_l->stats->inc (nano::stat::type::error, nano::stat::detail::http_callback, nano::stat::dir::out);
								}
							}
							else
							{
								node_l->logger->error (nano::log::type::rpc_callbacks, "Unable to complete callback: {}:{} ({})", address, port, ec.message ());
								node_l->stats->inc (nano::stat::type::error, nano::stat::detail::http_callback, nano::stat::dir::out);
							};
						});
					}
					else
					{
						node_l->logger->error (nano::log::type::rpc_callbacks, "Unable to send callback: {}:{} ({})", address, port, ec.message ());
						node_l->stats->inc (nano::stat::type::error, nano::stat::detail::http_callback, nano::stat::dir::out);
					}
				});
			}
			else
			{
				node_l->logger->error (nano::log::type::rpc_callbacks, "Unable to connect to callback address: {}:{} ({})", address, port, ec.message ());
				node_l->stats->inc (nano::stat::type::error, nano::stat::detail::http_callback, nano::stat::dir::out);
				++i_a;

				node_l->do_rpc_callback (i_a, address, port, target, body, resolver);
			}
		});
	}
}

bool nano::node::copy_with_compaction (std::filesystem::path const & destination)
{
	return store.copy_db (destination);
}

std::unique_ptr<nano::container_info_component> nano::collect_container_info (node & node, std::string const & name)
{
	auto composite = std::make_unique<container_info_composite> (name);
	composite->add_component (collect_container_info (node.work, "work"));
	composite->add_component (collect_container_info (node.ledger, "ledger"));
	composite->add_component (collect_container_info (node.active, "active"));
	composite->add_component (collect_container_info (node.bootstrap_initiator, "bootstrap_initiator"));
	composite->add_component (node.tcp_listener->collect_container_info ("tcp_listener"));
	composite->add_component (collect_container_info (*node.network, "network"));
	composite->add_component (node.telemetry->collect_container_info ("telemetry"));
	composite->add_component (collect_container_info (*node.workers, "workers"));
	composite->add_component (collect_container_info (*node.observers, "observers"));
	composite->add_component (collect_container_info (node.wallets, "wallets"));
	composite->add_component (collect_container_info (node.vote_processor.queue, "vote_processor"));
	composite->add_component (node.rep_crawler.collect_container_info ("rep_crawler"));
	composite->add_component (node.block_processor.collect_container_info ("block_processor"));
	composite->add_component (collect_container_info (node.online_reps, "online_reps"));
	composite->add_component (collect_container_info (node.history, "history"));
	composite->add_component (node.confirmation_height_processor.collect_container_info ("confirmation_height_processor"));
	composite->add_component (collect_container_info (node.distributed_work, "distributed_work"));
	composite->add_component (collect_container_info (node.aggregator, "request_aggregator"));
	composite->add_component (node.scheduler.collect_container_info ("election_scheduler"));
	composite->add_component (node.vote_cache.collect_container_info ("vote_cache"));
	composite->add_component (collect_container_info (node.generator, "vote_generator"));
	composite->add_component (collect_container_info (node.final_generator, "vote_generator_final"));
	composite->add_component (node.ascendboot.collect_container_info ("bootstrap_ascending"));
	composite->add_component (node.unchecked.collect_container_info ("unchecked"));
	composite->add_component (node.local_block_broadcaster.collect_container_info ("local_block_broadcaster"));
	composite->add_component (node.rep_tiers.collect_container_info ("rep_tiers"));
	return composite;
}

void nano::node::process_active (std::shared_ptr<nano::block> const & incoming)
{
	block_processor.process_active (incoming);
}

[[nodiscard]] nano::block_status nano::node::process (store::write_transaction const & transaction, std::shared_ptr<nano::block> block)
{
	return ledger.process (transaction, block);
}

nano::block_status nano::node::process (std::shared_ptr<nano::block> block)
{
<<<<<<< HEAD
	auto const transaction = store.tx_begin_write ({ tables::accounts, tables::blocks, tables::frontiers, tables::pending });
	return process (*transaction, block);
=======
	auto const transaction = store.tx_begin_write ({ tables::accounts, tables::blocks, tables::frontiers, tables::pending, tables::rep_weights });
	return process (transaction, block);
>>>>>>> f99ba3e8
}

std::optional<nano::block_status> nano::node::process_local (std::shared_ptr<nano::block> const & block_a)
{
	return block_processor.add_blocking (block_a, nano::block_source::local);
}

void nano::node::process_local_async (std::shared_ptr<nano::block> const & block_a)
{
	block_processor.add (block_a, nano::block_source::local);
}

void nano::node::start ()
{
	long_inactivity_cleanup ();
	network->start ();
	add_initial_peers ();
	if (!flags.disable_legacy_bootstrap () && !flags.disable_ongoing_bootstrap ())
	{
		ongoing_bootstrap ();
	}
	if (flags.enable_pruning ())
	{
		auto this_l (shared ());
		workers->push_task ([this_l] () {
			this_l->ongoing_ledger_pruning ();
		});
	}
	if (!flags.disable_rep_crawler ())
	{
		rep_crawler.start ();
	}
	ongoing_peer_store ();
	ongoing_online_weight_calculation_queue ();

	bool tcp_enabled (false);
	if (config->tcp_incoming_connections_max > 0 && !(flags.disable_bootstrap_listener () && flags.disable_tcp_realtime ()))
	{
		auto listener_w{ tcp_listener->weak_from_this () };
		tcp_listener->start ([listener_w] (std::shared_ptr<nano::transport::socket> const & new_connection, boost::system::error_code const & ec_a) {
			auto listener_l{ listener_w.lock () };
			if (!listener_l)
			{
				return false;
			}
			if (!ec_a)
			{
				listener_l->accept_action (ec_a, new_connection);
			}
			return true;
		});
		tcp_enabled = true;

		if (network->get_port () != tcp_listener->endpoint ().port ())
		{
			network->set_port (tcp_listener->endpoint ().port ());
		}

		logger->info (nano::log::type::node, "Node peering port: {}", network->port.load ());
	}

	if (!flags.disable_backup ())
	{
		backup_wallet ();
	}
	if (!flags.disable_search_pending ())
	{
		search_receivable_all ();
	}
	if (!flags.disable_wallet_bootstrap ())
	{
		// Delay to start wallet lazy bootstrap
		auto this_l (shared ());
		workers->add_timed_task (std::chrono::steady_clock::now () + std::chrono::minutes (1), [this_l] () {
			this_l->bootstrap_wallet ();
		});
	}
	// Start port mapping if external address is not defined and TCP ports are enabled
	if (config->external_address == boost::asio::ip::address_v6::any ().to_string () && tcp_enabled)
	{
		port_mapping.start ();
	}
	wallets.wallet_actions.start ();
	rep_tiers.start ();
	vote_processor.start ();
	block_processor.start ();
	active.start ();
	generator.start ();
	final_generator.start ();
	scheduler.start ();
	backlog.start ();
	bootstrap_server.start ();
	if (!flags.disable_ascending_bootstrap ())
	{
		ascendboot.start ();
	}
	websocket.start ();
	telemetry->start ();
	local_block_broadcaster.start ();
}

void nano::node::stop ()
{
	// Ensure stop can only be called once
	if (stopped.exchange (true))
	{
		return;
	}

	logger->info (nano::log::type::node, "Node stopping...");

	// Cancels ongoing work generation tasks, which may be blocking other threads
	// No tasks may wait for work generation in I/O threads, or termination signal capturing will be unable to call node::stop()
	distributed_work.stop ();
	backlog.stop ();
	if (!flags.disable_ascending_bootstrap ())
	{
		ascendboot.stop ();
	}
	rep_crawler.stop ();
	unchecked.stop ();
	block_processor.stop ();
	aggregator.stop ();
	vote_processor.stop ();
	rep_tiers.stop ();
	scheduler.stop ();
	active.stop ();
	generator.stop ();
	final_generator.stop ();
	confirmation_height_processor.stop ();
	telemetry->stop ();
	websocket.stop ();
	bootstrap_server.stop ();
	bootstrap_initiator.stop ();
	tcp_listener->stop ();
	port_mapping.stop ();
	wallets.wallet_actions.stop ();
	stats->stop ();
	epoch_upgrader.stop ();
	workers->stop ();
	local_block_broadcaster.stop ();
	network->stop (); // Stop network last to avoid killing in-use sockets
					  //
	// work pool is not stopped on purpose due to testing setup
}

bool nano::node::is_stopped () const
{
	return stopped;
}

void nano::node::keepalive_preconfigured ()
{
	for (auto const & peer : config->preconfigured_peers)
	{
		// can't use `network.port` here because preconfigured peers are referenced
		// just by their address, so we rely on them listening on the default port
		//
		keepalive (peer, network_params.network.default_node_port);
	}
}

nano::block_hash nano::node::latest (nano::account const & account_a)
{
	auto const transaction (store.tx_begin_read ());
	return ledger.latest (*transaction, account_a);
}

nano::uint128_t nano::node::balance (nano::account const & account_a)
{
	auto const transaction (store.tx_begin_read ());
	return ledger.account_balance (*transaction, account_a);
}

std::shared_ptr<nano::block> nano::node::block (nano::block_hash const & hash_a)
{
	auto const transaction (store.tx_begin_read ());
	return ledger.block (*transaction, hash_a);
}

std::pair<nano::uint128_t, nano::uint128_t> nano::node::balance_pending (nano::account const & account_a, bool only_confirmed_a)
{
	std::pair<nano::uint128_t, nano::uint128_t> result;
	auto const transaction (store.tx_begin_read ());
	result.first = ledger.account_balance (*transaction, account_a, only_confirmed_a);
	result.second = ledger.account_receivable (*transaction, account_a, only_confirmed_a);
	return result;
}

nano::uint128_t nano::node::weight (nano::account const & account_a)
{
	return ledger.weight (account_a);
}

nano::uint128_t nano::node::minimum_principal_weight ()
{
	return online_reps.minimum_principal_weight ();
}

void nano::node::long_inactivity_cleanup ()
{
	bool perform_cleanup = false;
	auto const transaction (store.tx_begin_write ({ tables::online_weight, tables::peers }));
	if (store.online_weight ().count (*transaction) > 0)
	{
		auto sample (store.online_weight ().rbegin (*transaction));
		auto n (store.online_weight ().end ());
		debug_assert (sample != n);
		auto const one_week_ago = static_cast<std::size_t> ((std::chrono::system_clock::now () - std::chrono::hours (7 * 24)).time_since_epoch ().count ());
		perform_cleanup = sample->first < one_week_ago;
	}
	if (perform_cleanup)
	{
		store.online_weight ().clear (*transaction);
		store.peer ().clear (*transaction);
		logger->info (nano::log::type::node, "Removed records of peers and online weight after a long period of inactivity");
	}
}

void nano::node::ongoing_bootstrap ()
{
	auto next_wakeup = network_params.network.bootstrap_interval;
	if (warmed_up < 3)
	{
		// Re-attempt bootstrapping more aggressively on startup
		next_wakeup = std::chrono::seconds (5);
		if (!bootstrap_initiator.in_progress () && !network->empty ())
		{
			++warmed_up;
		}
	}
	if (network_params.network.is_dev_network () && flags.bootstrap_interval () != 0)
	{
		// For test purposes allow faster automatic bootstraps
		next_wakeup = std::chrono::seconds (flags.bootstrap_interval ());
		++warmed_up;
	}
	// Differential bootstrap with max age (75% of all legacy attempts)
	uint32_t frontiers_age (std::numeric_limits<uint32_t>::max ());
	auto bootstrap_weight_reached (ledger.cache.block_count () >= ledger.get_bootstrap_weight_max_blocks ());
	auto previous_bootstrap_count (stats->count (nano::stat::type::bootstrap, nano::stat::detail::initiate, nano::stat::dir::out) + stats->count (nano::stat::type::bootstrap, nano::stat::detail::initiate_legacy_age, nano::stat::dir::out));
	/*
	- Maximum value for 25% of attempts or if block count is below preconfigured value (initial bootstrap not finished)
	- Node shutdown time minus 1 hour for start attempts (warm up)
	- Default age value otherwise (1 day for live network, 1 hour for beta)
	*/
	if (bootstrap_weight_reached)
	{
		if (warmed_up < 3)
		{
			// Find last online weight sample (last active time for node)
			uint64_t last_sample_time (0);

			{
				auto tx{ store.tx_begin_read () };
				auto last_record = store.online_weight ().rbegin (*tx);
				if (last_record != store.online_weight ().end ())
				{
					last_sample_time = last_record->first;
				}
			}
			uint64_t time_since_last_sample = std::chrono::duration_cast<std::chrono::seconds> (std::chrono::system_clock::now ().time_since_epoch ()).count () - static_cast<uint64_t> (last_sample_time / std::pow (10, 9)); // Nanoseconds to seconds
			if (time_since_last_sample + 60 * 60 < std::numeric_limits<uint32_t>::max ())
			{
				frontiers_age = std::max<uint32_t> (static_cast<uint32_t> (time_since_last_sample + 60 * 60), network_params.bootstrap.default_frontiers_age_seconds);
			}
		}
		else if (previous_bootstrap_count % 4 != 0)
		{
			frontiers_age = network_params.bootstrap.default_frontiers_age_seconds;
		}
	}
	// Bootstrap and schedule for next attempt
	bootstrap_initiator.bootstrap (false, boost::str (boost::format ("auto_bootstrap_%1%") % previous_bootstrap_count), frontiers_age);
	std::weak_ptr<nano::node> node_w (shared_from_this ());
	workers->add_timed_task (std::chrono::steady_clock::now () + next_wakeup, [node_w] () {
		if (auto node_l = node_w.lock ())
		{
			node_l->ongoing_bootstrap ();
		}
	});
}

void nano::node::ongoing_peer_store ()
{
	auto endpoints{ network->tcp_channels->get_peers () };
	bool stored (false);
	if (!endpoints.empty ())
	{
		// Clear all peers then refresh with the current list of peers
		auto transaction (store.tx_begin_write ({ tables::peers }));
		store.peer ().clear (*transaction);
		for (auto const & endpoint : endpoints)
		{
			store.peer ().put (*transaction, nano::endpoint_key{ endpoint.address ().to_v6 ().to_bytes (), endpoint.port () });
		}
		stored = true;
	}

	std::weak_ptr<nano::node> node_w (shared_from_this ());
	workers->add_timed_task (std::chrono::steady_clock::now () + network_params.network.peer_dump_interval, [node_w] () {
		if (auto node_l = node_w.lock ())
		{
			node_l->ongoing_peer_store ();
		}
	});
}

void nano::node::backup_wallet ()
{
	auto backup_path (application_path / "backup");
	wallets.backup (backup_path);
	auto this_l (shared ());
	workers->add_timed_task (std::chrono::steady_clock::now () + network_params.node.backup_interval, [this_l] () {
		this_l->backup_wallet ();
	});
}

void nano::node::search_receivable_all ()
{
	// Reload wallets from disk
	wallets.reload ();
	// Search pending
	wallets.search_receivable_all ();
	auto this_l (shared ());
	workers->add_timed_task (std::chrono::steady_clock::now () + network_params.node.search_pending_interval, [this_l] () {
		this_l->search_receivable_all ();
	});
}

void nano::node::bootstrap_wallet ()
{
	std::deque<nano::account> accounts;
	auto accs{ wallets.get_accounts (128) };
	std::copy (accs.begin (), accs.end (), std::back_inserter (accounts));
	if (!accounts.empty ())
	{
		bootstrap_initiator.bootstrap_wallet (accounts);
	}
}

bool nano::node::collect_ledger_pruning_targets (std::deque<nano::block_hash> & pruning_targets_a, nano::account & last_account_a, uint64_t const batch_read_size_a, uint64_t const max_depth_a, uint64_t const cutoff_time_a)
{
	uint64_t read_operations (0);
	bool finish_transaction (false);
	auto const transaction (store.tx_begin_read ());
	for (auto i (store.confirmation_height ().begin (*transaction, last_account_a)), n (store.confirmation_height ().end ()); i != n && !finish_transaction;)
	{
		++read_operations;
		auto const & account (i->first);
		nano::block_hash hash (i->second.frontier ());
		uint64_t depth (0);
		while (!hash.is_zero () && depth < max_depth_a)
		{
			auto block (ledger.block (*transaction, hash));
			if (block != nullptr)
			{
				if (block->sideband ().timestamp () > cutoff_time_a || depth == 0)
				{
					hash = block->previous ();
				}
				else
				{
					break;
				}
			}
			else
			{
				release_assert (depth != 0);
				hash = 0;
			}
			if (++depth % batch_read_size_a == 0)
			{
				transaction->refresh ();
			}
		}
		if (!hash.is_zero ())
		{
			pruning_targets_a.push_back (hash);
		}
		read_operations += depth;
		if (read_operations >= batch_read_size_a)
		{
			last_account_a = account.number () + 1;
			finish_transaction = true;
		}
		else
		{
			++i;
		}
	}
	return !finish_transaction || last_account_a.is_zero ();
}

void nano::node::ledger_pruning (uint64_t const batch_size_a, bool bootstrap_weight_reached_a)
{
	uint64_t const max_depth (config->max_pruning_depth != 0 ? config->max_pruning_depth : std::numeric_limits<uint64_t>::max ());
	uint64_t const cutoff_time (bootstrap_weight_reached_a ? nano::seconds_since_epoch () - config->max_pruning_age.count () : std::numeric_limits<uint64_t>::max ());
	uint64_t pruned_count (0);
	uint64_t transaction_write_count (0);
	nano::account last_account (1); // 0 Burn account is never opened. So it can be used to break loop
	std::deque<nano::block_hash> pruning_targets;
	bool target_finished (false);
	while ((transaction_write_count != 0 || !target_finished) && !stopped)
	{
		// Search pruning targets
		while (pruning_targets.size () < batch_size_a && !target_finished && !stopped)
		{
			target_finished = collect_ledger_pruning_targets (pruning_targets, last_account, batch_size_a * 2, max_depth, cutoff_time);
		}
		// Pruning write operation
		transaction_write_count = 0;
		if (!pruning_targets.empty () && !stopped)
		{
			auto scoped_write_guard = write_database_queue.wait (nano::writer::pruning);
			auto write_transaction (store.tx_begin_write ({ tables::blocks, tables::pruned }));
			while (!pruning_targets.empty () && transaction_write_count < batch_size_a && !stopped)
			{
				auto const & pruning_hash (pruning_targets.front ());
				auto account_pruned_count (ledger.pruning_action (*write_transaction, pruning_hash, batch_size_a));
				transaction_write_count += account_pruned_count;
				pruning_targets.pop_front ();
			}
			pruned_count += transaction_write_count;

			logger->debug (nano::log::type::prunning, "Pruned blocks: {}", pruned_count);
		}
	}

	logger->debug (nano::log::type::prunning, "Total recently pruned block count: {}", pruned_count);
}

void nano::node::ongoing_ledger_pruning ()
{
	auto bootstrap_weight_reached (ledger.cache.block_count () >= ledger.get_bootstrap_weight_max_blocks ());
	ledger_pruning (flags.block_processor_batch_size () != 0 ? flags.block_processor_batch_size () : 2 * 1024, bootstrap_weight_reached);
	auto const ledger_pruning_interval (bootstrap_weight_reached ? config->max_pruning_age : std::min (config->max_pruning_age, std::chrono::seconds (15 * 60)));
	auto this_l (shared ());
	workers->add_timed_task (std::chrono::steady_clock::now () + ledger_pruning_interval, [this_l] () {
		this_l->workers->push_task ([this_l] () {
			this_l->ongoing_ledger_pruning ();
		});
	});
}

int nano::node::price (nano::uint128_t const & balance_a, int amount_a)
{
	debug_assert (balance_a >= amount_a * nano::Gxrb_ratio);
	auto balance_l (balance_a);
	double result (0.0);
	for (auto i (0); i < amount_a; ++i)
	{
		balance_l -= nano::Gxrb_ratio;
		auto balance_scaled ((balance_l / nano::Mxrb_ratio).convert_to<double> ());
		auto units (balance_scaled / 1000.0);
		auto unit_price (((free_cutoff - units) / free_cutoff) * price_max);
		result += std::min (std::max (0.0, unit_price), price_max);
	}
	return static_cast<int> (result * 100.0);
}

uint64_t nano::node::default_difficulty (nano::work_version const version_a) const
{
	uint64_t result{ std::numeric_limits<uint64_t>::max () };
	switch (version_a)
	{
		case nano::work_version::work_1:
			result = network_params.work.threshold_base (version_a);
			break;
		default:
			debug_assert (false && "Invalid version specified to default_difficulty");
	}
	return result;
}

uint64_t nano::node::default_receive_difficulty (nano::work_version const version_a) const
{
	uint64_t result{ std::numeric_limits<uint64_t>::max () };
	switch (version_a)
	{
		case nano::work_version::work_1:
			result = network_params.work.get_epoch_2_receive ();
			break;
		default:
			debug_assert (false && "Invalid version specified to default_receive_difficulty");
	}
	return result;
}

uint64_t nano::node::max_work_generate_difficulty (nano::work_version const version_a) const
{
	return nano::difficulty::from_multiplier (config->max_work_generate_multiplier, default_difficulty (version_a));
}

bool nano::node::local_work_generation_enabled () const
{
	return config->work_threads > 0 || work.has_opencl ();
}

bool nano::node::work_generation_enabled () const
{
	return work_generation_enabled (config->work_peers);
}

bool nano::node::work_generation_enabled (std::vector<std::pair<std::string, uint16_t>> const & peers_a) const
{
	return !peers_a.empty () || local_work_generation_enabled ();
}

std::optional<uint64_t> nano::node::work_generate_blocking (nano::block & block_a, uint64_t difficulty_a)
{
	auto opt_work_l (work_generate_blocking (block_a.work_version (), block_a.root (), difficulty_a, block_a.account_field ()));
	if (opt_work_l.has_value ())
	{
		block_a.block_work_set (opt_work_l.value ());
	}
	return opt_work_l;
}

void nano::node::work_generate (nano::work_version const version_a, nano::root const & root_a, uint64_t difficulty_a, std::function<void (std::optional<uint64_t>)> callback_a, std::optional<nano::account> const & account_a, bool secondary_work_peers_a)
{
	auto const & peers_l (secondary_work_peers_a ? config->secondary_work_peers : config->work_peers);
	if (distributed_work.make (version_a, root_a, peers_l, difficulty_a, callback_a, account_a))
	{
		// Error in creating the job (either stopped or work generation is not possible)
		callback_a (std::nullopt);
	}
}

std::optional<uint64_t> nano::node::work_generate_blocking (nano::work_version const version_a, nano::root const & root_a, uint64_t difficulty_a, std::optional<nano::account> const & account_a)
{
	std::promise<std::optional<uint64_t>> promise;
	work_generate (
	version_a, root_a, difficulty_a, [&promise] (std::optional<uint64_t> opt_work_a) {
		promise.set_value (opt_work_a);
	},
	account_a);
	return promise.get_future ().get ();
}

std::optional<uint64_t> nano::node::work_generate_blocking (nano::block & block_a)
{
	debug_assert (network_params.network.is_dev_network ());
	return work_generate_blocking (block_a, default_difficulty (nano::work_version::work_1));
}

std::optional<uint64_t> nano::node::work_generate_blocking (nano::root const & root_a)
{
	debug_assert (network_params.network.is_dev_network ());
	return work_generate_blocking (root_a, default_difficulty (nano::work_version::work_1));
}

std::optional<uint64_t> nano::node::work_generate_blocking (nano::root const & root_a, uint64_t difficulty_a)
{
	debug_assert (network_params.network.is_dev_network ());
	return work_generate_blocking (nano::work_version::work_1, root_a, difficulty_a);
}

void nano::node::add_initial_peers ()
{
	if (flags.disable_add_initial_peers ())
	{
		logger->warn (nano::log::type::node, "Not adding initial peers because `disable_add_initial_peers` flag is set");
		return;
	}

	std::vector<nano::endpoint> initial_peers;
	{
		auto transaction = store.tx_begin_read ();
		for (auto i (store.peer ().begin (*transaction)), n (store.peer ().end ()); i != n; ++i)
		{
			nano::endpoint endpoint (boost::asio::ip::address_v6 (i->first.address_bytes ()), i->first.port ());
			initial_peers.push_back (endpoint);
		}
	}

	logger->info (nano::log::type::node, "Adding cached initial peers: {}", initial_peers.size ());

	for (auto const & peer : initial_peers)
	{
		network->merge_peer (peer);
	}
}

void nano::node::start_election (std::shared_ptr<nano::block> const & block)
{
	scheduler.manual.push (block);
}

bool nano::node::block_confirmed (nano::block_hash const & hash_a)
{
	return active.confirmed (hash_a);
}

bool nano::node::block_confirmed_or_being_confirmed (nano::store::transaction const & transaction, nano::block_hash const & hash_a)
{
	return confirmation_height_processor.is_processing_block (hash_a) || ledger.block_confirmed (transaction, hash_a);
}

bool nano::node::block_confirmed_or_being_confirmed (nano::block_hash const & hash_a)
{
	return block_confirmed_or_being_confirmed (*store.tx_begin_read (), hash_a);
}

void nano::node::ongoing_online_weight_calculation_queue ()
{
	std::weak_ptr<nano::node> node_w (shared_from_this ());
	workers->add_timed_task (std::chrono::steady_clock::now () + (std::chrono::seconds (network_params.node.weight_period)), [node_w] () {
		if (auto node_l = node_w.lock ())
		{
			node_l->ongoing_online_weight_calculation ();
		}
	});
}

bool nano::node::online () const
{
	return representative_register.total_weight () > online_reps.delta ();
}

void nano::node::ongoing_online_weight_calculation ()
{
	online_reps.sample ();
	ongoing_online_weight_calculation_queue ();
}

void nano::node::receive_confirmed (store::transaction const & block_transaction_a, nano::block_hash const & hash_a, nano::account const & destination_a)
{
	wallets.receive_confirmed (block_transaction_a, hash_a, destination_a);
}

void nano::node::process_confirmed (nano::election_status const & status_a, uint64_t iteration_a)
{
	active.process_confirmed (status_a, iteration_a);
}

std::shared_ptr<nano::node> nano::node::shared ()
{
	return shared_from_this ();
}

int nano::node::store_version ()
{
	auto transaction (store.tx_begin_read ());
	return store.version ().get (*transaction);
}

bool nano::node::init_error () const
{
	return store.init_error () || wallets_store.init_error ();
}

std::pair<uint64_t, std::unordered_map<nano::account, nano::uint128_t>> nano::node::get_bootstrap_weights () const
{
	std::unordered_map<nano::account, nano::uint128_t> weights;
	uint8_t const * weight_buffer = network_params.network.is_live_network () ? nano_bootstrap_weights_live : nano_bootstrap_weights_beta;
	std::size_t weight_size = network_params.network.is_live_network () ? nano_bootstrap_weights_live_size : nano_bootstrap_weights_beta_size;
	nano::bufferstream weight_stream ((uint8_t const *)weight_buffer, weight_size);
	nano::uint128_union block_height;
	uint64_t max_blocks = 0;
	if (!nano::try_read (weight_stream, block_height))
	{
		max_blocks = nano::narrow_cast<uint64_t> (block_height.number ());
		while (true)
		{
			nano::account account;
			if (nano::try_read (weight_stream, account.bytes))
			{
				break;
			}
			nano::amount weight;
			if (nano::try_read (weight_stream, weight.bytes))
			{
				break;
			}
			weights[account] = weight.number ();
		}
	}
	return { max_blocks, weights };
}

void nano::node::bootstrap_block (const nano::block_hash & hash)
{
	// If we are running pruning node check if block was not already pruned
	if (!ledger.pruning_enabled () || !store.pruned ().exists (*store.tx_begin_read (), hash))
	{
		// We don't have the block, try to bootstrap it
		// TODO: Use ascending bootstraper to bootstrap block hash
	}
}

/** Convenience function to easily return the confirmation height of an account. */
uint64_t nano::node::get_confirmation_height (store::transaction const & transaction_a, nano::account & account_a)
{
	nano::confirmation_height_info info;
	store.confirmation_height ().get (transaction_a, account_a, info);
	return info.height ();
}

nano::account nano::node::get_node_id () const
{
	return node_id.pub;
};

nano::telemetry_data nano::node::local_telemetry () const
{
	nano::telemetry_data telemetry_data;
	telemetry_data.set_node_id (node_id.pub);
	telemetry_data.set_block_count (ledger.cache.block_count ());
	telemetry_data.set_cemented_count (ledger.cache.cemented_count ());
	telemetry_data.set_bandwidth_cap (config->bandwidth_limit);
	telemetry_data.set_protocol_version (network_params.network.protocol_version);
	telemetry_data.set_uptime (std::chrono::duration_cast<std::chrono::seconds> (std::chrono::steady_clock::now () - startup_time).count ());
	telemetry_data.set_unchecked_count (unchecked.count ());
	telemetry_data.set_genesis_block (network_params.ledger.genesis->hash ());
	telemetry_data.set_peer_count (nano::narrow_cast<decltype (telemetry_data.get_peer_count ())> (network->size ()));
	telemetry_data.set_account_count (ledger.cache.account_count ());
	telemetry_data.set_major_version (nano::get_major_node_version ());
	telemetry_data.set_minor_version (nano::get_minor_node_version ());
	telemetry_data.set_patch_version (nano::get_patch_node_version ());
	telemetry_data.set_pre_release_version (nano::get_pre_release_node_version ());
	telemetry_data.set_maker (static_cast<std::underlying_type_t<telemetry_maker>> (telemetry_maker::rs_nano_node));
	telemetry_data.set_timestamp (std::chrono::system_clock::now ());
	telemetry_data.set_active_difficulty (default_difficulty (nano::work_version::work_1));
	// Make sure this is the final operation!
	telemetry_data.sign (node_id);
	return telemetry_data;
}

std::string nano::node::make_logger_identifier (const nano::keypair & node_id)
{
	// Node identifier consists of first 10 characters of node id
	return node_id.pub.to_node_id ().substr (0, 10);
}

/*
 * node_wrapper
 */

nano::node_wrapper::node_wrapper (std::filesystem::path const & path_a, std::filesystem::path const & config_path_a, nano::node_flags & node_flags_a) :
	network_params{ nano::network_constants::active_network () },
	async_rt (std::make_shared<rsnano::async_runtime> (true)),
	work{ network_params.network, 1 }
{
	/*
	 * @warning May throw a filesystem exception
	 */
	std::filesystem::create_directories (path_a);

	boost::system::error_code error_chmod;
	nano::set_secure_perm_directory (path_a, error_chmod);

	nano::daemon_config daemon_config{ path_a, network_params };
	auto tmp_overrides{ node_flags_a.config_overrides () };
	auto error = nano::read_node_config_toml (config_path_a, daemon_config, tmp_overrides);
	node_flags_a.set_config_overrides (tmp_overrides);
	if (error)
	{
		std::cerr << "Error deserializing config file";
		if (!node_flags_a.config_overrides ().empty ())
		{
			std::cerr << " or --config option";
		}
		std::cerr << "\n"
				  << error.get_message () << std::endl;
		std::exit (1);
	}

	auto & node_config = daemon_config.node;
	node_config.peering_port = 24000;

	node = std::make_shared<nano::node> (*async_rt, path_a, node_config, work, node_flags_a);
}

nano::node_wrapper::~node_wrapper ()
{
	node->stop ();
}

/*
 * inactive_node
 */

nano::inactive_node::inactive_node (std::filesystem::path const & path_a, std::filesystem::path const & config_path_a, nano::node_flags & node_flags_a) :
	node_wrapper (path_a, config_path_a, node_flags_a),
	node (node_wrapper.node)
{
	node_wrapper.node->active.stop ();
}

nano::inactive_node::inactive_node (std::filesystem::path const & path_a, nano::node_flags & node_flags_a) :
	inactive_node (path_a, path_a, node_flags_a)
{
}

nano::node_flags const & nano::inactive_node_flag_defaults ()
{
	static nano::node_flags node_flags;
	node_flags.set_inactive_node (true);
	node_flags.set_read_only (true);
	auto gen_cache = node_flags.generate_cache ();
	gen_cache.enable_reps (false);
	gen_cache.enable_cemented_count (false);
	gen_cache.enable_unchecked_count (false);
	gen_cache.enable_account_count (false);
	node_flags.set_generate_cache (gen_cache);
	node_flags.set_disable_bootstrap_listener (true);
	node_flags.set_disable_tcp_realtime (true);
	return node_flags;
}<|MERGE_RESOLUTION|>--- conflicted
+++ resolved
@@ -386,24 +386,7 @@
 
 		if (!ledger.block_or_pruned_exists (config->network_params.ledger.genesis->hash ()))
 		{
-<<<<<<< HEAD
 			logger->critical (nano::log::type::node, "Genesis block not found. This commonly indicates a configuration issue, check that the --network or --data_path command line arguments are correct, and also the ledger backend node config option. If using a read-only CLI command a ledger must already exist, start the node with --daemon first.");
-=======
-			auto const transaction (store.tx_begin_read ());
-			is_initialized = (store.account.begin (transaction) != store.account.end ());
-		}
-
-		if (!is_initialized && !flags.read_only)
-		{
-			auto const transaction (store.tx_begin_write ({ tables::accounts, tables::blocks, tables::confirmation_height, tables::frontiers, tables::rep_weights }));
-			// Store was empty meaning we just created it, add the genesis block
-			store.initialize (transaction, ledger.cache, ledger.constants);
-		}
-
-		if (!ledger.block_or_pruned_exists (config.network_params.ledger.genesis->hash ()))
-		{
-			logger.critical (nano::log::type::node, "Genesis block not found. This commonly indicates a configuration issue, check that the --network or --data_path command line arguments are correct, and also the ledger backend node config option. If using a read-only CLI command a ledger must already exist, start the node with --daemon first.");
->>>>>>> f99ba3e8
 
 			if (network_params.network.is_beta_network ())
 			{
@@ -625,13 +608,8 @@
 
 nano::block_status nano::node::process (std::shared_ptr<nano::block> block)
 {
-<<<<<<< HEAD
-	auto const transaction = store.tx_begin_write ({ tables::accounts, tables::blocks, tables::frontiers, tables::pending });
+	auto const transaction = store.tx_begin_write ({ tables::accounts, tables::blocks, tables::frontiers, tables::pending, tables::rep_weights });
 	return process (*transaction, block);
-=======
-	auto const transaction = store.tx_begin_write ({ tables::accounts, tables::blocks, tables::frontiers, tables::pending, tables::rep_weights });
-	return process (transaction, block);
->>>>>>> f99ba3e8
 }
 
 std::optional<nano::block_status> nano::node::process_local (std::shared_ptr<nano::block> const & block_a)
