--- conflicted
+++ resolved
@@ -606,17 +606,8 @@
 {
 	// Add block hash as recently arrived to trigger automatic rebroadcast and election
 	block_arrival.add (block_a->hash ());
-<<<<<<< HEAD
-	// Notify block processor to release write lock
-	block_processor.wait_write ();
-	// Process block
-	block_post_events post_events ([&store = store] { return store.tx_begin_read (); });
-	auto const transaction (store.tx_begin_write ({ tables::accounts, tables::blocks, tables::frontiers, tables::pending }));
-	return block_processor.process_one (*transaction, post_events, block_a, false);
-=======
 	block_broadcast.set_local (block_a);
 	return block_processor.add_blocking (block_a);
->>>>>>> ed0fe0bb
 }
 
 void nano::node::process_local_async (std::shared_ptr<nano::block> const & block_a)
