--- conflicted
+++ resolved
@@ -209,14 +209,9 @@
 	hinting{ nano::nodeconfig_to_hinted_scheduler_config (config_a), *this, inactive_vote_cache, active, online_reps, *stats },
 	aggregator (*config, *stats, generator, final_generator, history, ledger, wallets, active),
 	wallets (wallets_store.init_error (), *this),
-<<<<<<< HEAD
 	backlog{ nano::backlog_population_config (*config), store, *stats },
 	websocket{ config->websocket_config, *observers, wallets, ledger, io_ctx, *logger },
-=======
-	backlog{ nano::backlog_population_config (config), store, stats },
-	websocket{ config.websocket_config, observers, wallets, ledger, io_ctx, logger },
-	epoch_upgrader{ *this, ledger, store, network_params, logger },
->>>>>>> 081ba958
+	epoch_upgrader{ *this, ledger, store, network_params, *logger },
 	startup_time (std::chrono::steady_clock::now ()),
 	node_seq (seq)
 {
@@ -735,19 +730,9 @@
 		port_mapping.stop ();
 		checker.stop ();
 		wallets.stop ();
-<<<<<<< HEAD
 		stats->stop ();
-		auto epoch_upgrade = epoch_upgrading.lock ();
-		if (epoch_upgrade->valid ())
-		{
-			epoch_upgrade->wait ();
-		}
+		epoch_upgrader.stop ();
 		workers->stop ();
-=======
-		stats.stop ();
-		epoch_upgrader.stop ();
-		workers.stop ();
->>>>>>> 081ba958
 		// work pool is not stopped on purpose due to testing setup
 	}
 }
@@ -1474,270 +1459,7 @@
 	logger->always_log (boost::str (boost::format ("set_bandwidth_params(%1%, %2%)") % limit % ratio));
 }
 
-<<<<<<< HEAD
-void nano::node::epoch_upgrader_impl (nano::raw_key const & prv_a, nano::epoch epoch_a, uint64_t count_limit, uint64_t threads)
-{
-	nano::thread_role::set (nano::thread_role::name::epoch_upgrader);
-	auto upgrader_process = [] (nano::node & node_a, std::atomic<uint64_t> & counter, std::shared_ptr<nano::block> const & epoch, uint64_t difficulty, nano::public_key const & signer_a, nano::root const & root_a, nano::account const & account_a) {
-		epoch->block_work_set (node_a.work_generate_blocking (nano::work_version::work_1, root_a, difficulty).value_or (0));
-		bool valid_signature (!nano::validate_message (signer_a, epoch->hash (), epoch->block_signature ()));
-		bool valid_work (node_a.network_params.work.difficulty (*epoch) >= difficulty);
-		nano::process_result result (nano::process_result::old);
-		if (valid_signature && valid_work)
-		{
-			result = node_a.process_local (epoch).code;
-		}
-		if (result == nano::process_result::progress)
-		{
-			++counter;
-		}
-		else
-		{
-			bool fork (result == nano::process_result::fork);
-			node_a.logger->always_log (boost::str (boost::format ("Failed to upgrade account %1%. Valid signature: %2%. Valid work: %3%. Block processor fork: %4%") % account_a.to_account () % valid_signature % valid_work % fork));
-		}
-	};
-
-	uint64_t const upgrade_batch_size = 1000;
-	nano::block_builder builder;
-	auto link (ledger.epoch_link (epoch_a));
-	nano::raw_key raw_key;
-	raw_key = prv_a;
-	auto signer (nano::pub_key (prv_a));
-	debug_assert (signer == ledger.epoch_signer (link));
-
-	nano::mutex upgrader_mutex;
-	nano::condition_variable upgrader_condition;
-
-	class account_upgrade_item final
-	{
-	public:
-		nano::account account{};
-		uint64_t modified{ 0 };
-	};
-	class account_tag
-	{
-	};
-	class modified_tag
-	{
-	};
-	// clang-format off
-	boost::multi_index_container<account_upgrade_item,
-	boost::multi_index::indexed_by<
-		boost::multi_index::ordered_non_unique<boost::multi_index::tag<modified_tag>,
-			boost::multi_index::member<account_upgrade_item, uint64_t, &account_upgrade_item::modified>,
-			std::greater<uint64_t>>,
-		boost::multi_index::hashed_unique<boost::multi_index::tag<account_tag>,
-			boost::multi_index::member<account_upgrade_item, nano::account, &account_upgrade_item::account>>>>
-	accounts_list;
-	// clang-format on
-
-	bool finished_upgrade (false);
-
-	while (!finished_upgrade && !stopped)
-	{
-		bool finished_accounts (false);
-		uint64_t total_upgraded_accounts (0);
-		while (!finished_accounts && count_limit != 0 && !stopped)
-		{
-			{
-				auto transaction (store.tx_begin_read ());
-				// Collect accounts to upgrade
-				for (auto i (store.account ().begin (*transaction)), n (store.account ().end ()); i != n && accounts_list.size () < count_limit; ++i)
-				{
-					nano::account const & account (i->first);
-					nano::account_info const & info (i->second);
-					if (info.epoch () < epoch_a)
-					{
-						release_assert (nano::epochs::is_sequential (info.epoch (), epoch_a));
-						accounts_list.emplace (account_upgrade_item{ account, info.modified () });
-					}
-				}
-			}
-
-			/* Upgrade accounts
-			Repeat until accounts with previous epoch exist in latest table */
-			std::atomic<uint64_t> upgraded_accounts (0);
-			uint64_t workers (0);
-			uint64_t attempts (0);
-			for (auto i (accounts_list.get<modified_tag> ().begin ()), n (accounts_list.get<modified_tag> ().end ()); i != n && attempts < upgrade_batch_size && attempts < count_limit && !stopped; ++i)
-			{
-				auto transaction (store.tx_begin_read ());
-				nano::account_info info;
-				nano::account const & account (i->account);
-				if (!store.account ().get (*transaction, account, info) && info.epoch () < epoch_a)
-				{
-					++attempts;
-					auto difficulty (network_params.work.threshold (nano::work_version::work_1, nano::block_details (epoch_a, false, false, true)));
-					nano::root root (info.head ());
-					std::shared_ptr<nano::block> epoch = builder.state ()
-														 .account (account)
-														 .previous (info.head ())
-														 .representative (info.representative ())
-														 .balance (info.balance ())
-														 .link (link)
-														 .sign (raw_key, signer)
-														 .work (0)
-														 .build ();
-					if (threads != 0)
-					{
-						{
-							nano::unique_lock<nano::mutex> lock{ upgrader_mutex };
-							++workers;
-							while (workers > threads)
-							{
-								upgrader_condition.wait (lock);
-							}
-						}
-						this->workers->push_task ([node_l = shared_from_this (), &upgrader_process, &upgrader_mutex, &upgrader_condition, &upgraded_accounts, &workers, epoch, difficulty, signer, root, account] () {
-							upgrader_process (*node_l, upgraded_accounts, epoch, difficulty, signer, root, account);
-							{
-								nano::lock_guard<nano::mutex> lock{ upgrader_mutex };
-								--workers;
-							}
-							upgrader_condition.notify_all ();
-						});
-					}
-					else
-					{
-						upgrader_process (*this, upgraded_accounts, epoch, difficulty, signer, root, account);
-					}
-				}
-			}
-			{
-				nano::unique_lock<nano::mutex> lock{ upgrader_mutex };
-				while (workers > 0)
-				{
-					upgrader_condition.wait (lock);
-				}
-			}
-			total_upgraded_accounts += upgraded_accounts;
-			count_limit -= upgraded_accounts;
-
-			if (!accounts_list.empty ())
-			{
-				logger->always_log (boost::str (boost::format ("%1% accounts were upgraded to new epoch, %2% remain...") % total_upgraded_accounts % (accounts_list.size () - upgraded_accounts)));
-				accounts_list.clear ();
-			}
-			else
-			{
-				logger->always_log (boost::str (boost::format ("%1% total accounts were upgraded to new epoch") % total_upgraded_accounts));
-				finished_accounts = true;
-			}
-		}
-
-		// Pending blocks upgrade
-		bool finished_pending (false);
-		uint64_t total_upgraded_pending (0);
-		while (!finished_pending && count_limit != 0 && !stopped)
-		{
-			std::atomic<uint64_t> upgraded_pending (0);
-			uint64_t workers (0);
-			uint64_t attempts (0);
-			auto transaction (store.tx_begin_read ());
-			for (auto i (store.pending ().begin (*transaction, nano::pending_key (1, 0))), n (store.pending ().end ()); i != n && attempts < upgrade_batch_size && attempts < count_limit && !stopped;)
-			{
-				bool to_next_account (false);
-				nano::pending_key const & key (i->first);
-				if (!store.account ().exists (*transaction, key.account))
-				{
-					nano::pending_info const & info (i->second);
-					if (info.epoch < epoch_a)
-					{
-						++attempts;
-						release_assert (nano::epochs::is_sequential (info.epoch, epoch_a));
-						auto difficulty (network_params.work.threshold (nano::work_version::work_1, nano::block_details (epoch_a, false, false, true)));
-						nano::root const & root (key.account);
-						nano::account const & account (key.account);
-						std::shared_ptr<nano::block> epoch = builder.state ()
-															 .account (key.account)
-															 .previous (0)
-															 .representative (0)
-															 .balance (0)
-															 .link (link)
-															 .sign (raw_key, signer)
-															 .work (0)
-															 .build ();
-						if (threads != 0)
-						{
-							{
-								nano::unique_lock<nano::mutex> lock{ upgrader_mutex };
-								++workers;
-								while (workers > threads)
-								{
-									upgrader_condition.wait (lock);
-								}
-							}
-							this->workers->push_task ([node_l = shared_from_this (), &upgrader_process, &upgrader_mutex, &upgrader_condition, &upgraded_pending, &workers, epoch, difficulty, signer, root, account] () {
-								upgrader_process (*node_l, upgraded_pending, epoch, difficulty, signer, root, account);
-								{
-									nano::lock_guard<nano::mutex> lock{ upgrader_mutex };
-									--workers;
-								}
-								upgrader_condition.notify_all ();
-							});
-						}
-						else
-						{
-							upgrader_process (*this, upgraded_pending, epoch, difficulty, signer, root, account);
-						}
-					}
-				}
-				else
-				{
-					to_next_account = true;
-				}
-				if (to_next_account)
-				{
-					// Move to next account if pending account exists or was upgraded
-					if (key.account.number () == std::numeric_limits<nano::uint256_t>::max ())
-					{
-						break;
-					}
-					else
-					{
-						i = store.pending ().begin (*transaction, nano::pending_key (key.account.number () + 1, 0));
-					}
-				}
-				else
-				{
-					// Move to next pending item
-					++i;
-				}
-			}
-			{
-				nano::unique_lock<nano::mutex> lock{ upgrader_mutex };
-				while (workers > 0)
-				{
-					upgrader_condition.wait (lock);
-				}
-			}
-
-			total_upgraded_pending += upgraded_pending;
-			count_limit -= upgraded_pending;
-
-			// Repeat if some pending accounts were upgraded
-			if (upgraded_pending != 0)
-			{
-				logger->always_log (boost::str (boost::format ("%1% unopened accounts with pending blocks were upgraded to new epoch...") % total_upgraded_pending));
-			}
-			else
-			{
-				logger->always_log (boost::str (boost::format ("%1% total unopened accounts with pending blocks were upgraded to new epoch") % total_upgraded_pending));
-				finished_pending = true;
-			}
-		}
-
-		finished_upgrade = (total_upgraded_accounts == 0) && (total_upgraded_pending == 0);
-	}
-
-	logger->always_log ("Epoch upgrade is completed");
-}
-
 std::pair<uint64_t, std::unordered_map<nano::account, nano::uint128_t>> nano::node::get_bootstrap_weights () const
-=======
-std::pair<uint64_t, decltype (nano::ledger::bootstrap_weights)> nano::node::get_bootstrap_weights () const
->>>>>>> 081ba958
 {
 	std::unordered_map<nano::account, nano::uint128_t> weights;
 	uint8_t const * weight_buffer = network_params.network.is_live_network () ? nano_bootstrap_weights_live : nano_bootstrap_weights_beta;
