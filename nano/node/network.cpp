#include "nano/lib/rsnano.hpp"

#include <nano/crypto_lib/random_pool_shuffle.hpp>
#include <nano/lib/blocks.hpp>
#include <nano/lib/rsnanoutils.hpp>
#include <nano/lib/threading.hpp>
#include <nano/node/bootstrap_ascending/service.hpp>
#include <nano/node/network.hpp>
#include <nano/node/node.hpp>
#include <nano/node/telemetry.hpp>

#include <boost/format.hpp>

<<<<<<< HEAD
#include <exception>
=======
using namespace std::chrono_literals;
>>>>>>> 98b3de81

/*
 * network
 */

nano::network::network (nano::node & node_a, uint16_t port_a) :
	node (node_a),
	id (nano::network_constants::active_network ()),
	syn_cookies{ std::make_shared<nano::syn_cookies> (node_a.network_params.network.max_peers_per_ip) },
	resolver (node_a.io_ctx),
	port (port_a),
	disconnect_observer ([] () {})
{
}

nano::network::~network ()
{
	// All threads must be stopped before this destructor
	debug_assert (processing_threads.empty ());
	debug_assert (!cleanup_thread.joinable ());
}

void nano::network::create_tcp_channels ()
{
	tcp_channels = std::move (std::make_shared<nano::transport::tcp_channels> (node, port, [this](nano::message const & message, std::shared_ptr<nano::transport::channel> const & channel) {
		inbound (message, channel);
	}));
}

void nano::network::start ()
{
	if (!node.flags.disable_connection_cleanup ())
	{
		cleanup_thread = std::thread ([this] () {
			nano::thread_role::set (nano::thread_role::name::network_cleanup);
			run_cleanup ();
		});
	}

	ongoing_syn_cookie_cleanup ();
	ongoing_keepalive ();

	if (!node.flags.disable_tcp_realtime ())
	{
		tcp_channels->start ();

		for (std::size_t i = 0; i < node.config->network_threads; ++i)
		{
			processing_threads.emplace_back (nano::thread_attributes::get_default (), [this] () {
				nano::thread_role::set (nano::thread_role::name::packet_processing);
				run_processing ();
			});
		}
	}
}

void nano::network::stop ()
{
<<<<<<< HEAD
	stopped = true;
	tcp_channels->stop ();
=======
	{
		nano::lock_guard<nano::mutex> lock{ mutex };
		stopped = true;
	}
	condition.notify_all ();

	tcp_channels.stop ();
>>>>>>> 98b3de81
	resolver.cancel ();

	for (auto & thread : processing_threads)
	{
		thread.join ();
	}
	processing_threads.clear ();

	if (cleanup_thread.joinable ())
	{
		cleanup_thread.join ();
	}

	port = 0;
}

void nano::network::run_processing ()
{
	try
	{
		// TODO: Move responsibility of packet queuing and processing to the message_processor class
		tcp_channels->process_messages ();
	}
	catch (boost::system::error_code & ec)
	{
		node.logger->critical (nano::log::type::network, "Error: {}", ec.message ());
		release_assert (false);
	}
	catch (std::error_code & ec)
	{
		node.logger->critical (nano::log::type::network, "Error: {}", ec.message ());
		release_assert (false);
	}
	catch (std::runtime_error & err)
	{
		node.logger->critical (nano::log::type::network, "Error: {}", err.what ());
		release_assert (false);
	}
	catch (std::exception & err)
	{
		node.logger->critical (nano::log::type::network, "Error: {}", err.what ());
		release_assert (false);
	}
	catch (...)
	{
		node.logger->critical (nano::log::type::network, "Unknown error");
		release_assert (false);
	}
}

void nano::network::run_cleanup ()
{
	nano::unique_lock<nano::mutex> lock{ mutex };
	while (!stopped)
	{
		condition.wait_for (lock, node.network_params.network.is_dev_network () ? 1s : 5s);
		lock.unlock ();

		if (stopped)
		{
			return;
		}

		node.stats.inc (nano::stat::type::network, nano::stat::detail::loop_cleanup);

		auto const cutoff = std::chrono::steady_clock::now () - node.network_params.network.cleanup_cutoff ();
		cleanup (cutoff);

		lock.lock ();
	}
}

void nano::network::send_keepalive (std::shared_ptr<nano::transport::channel> const & channel_a)
{
	nano::keepalive message{ node.network_params.network };
	std::array<nano::endpoint, 8> peers;
	tcp_channels->random_fill (peers);
	message.set_peers (peers);
	channel_a->send (message);
}

void nano::network::send_keepalive_self (std::shared_ptr<nano::transport::channel> const & channel_a)
{
	nano::keepalive message{ node.network_params.network };
	auto peers{ message.get_peers () };
	fill_keepalive_self (peers);
	message.set_peers (peers);
	channel_a->send (message);
}

void nano::network::flood_message (nano::message & message_a, nano::transport::buffer_drop_policy const drop_policy_a, float const scale_a)
{
	for (auto & i : tcp_channels->random_fanout (scale_a))
	{
		i->send (message_a, nullptr, drop_policy_a);
	}
}

void nano::network::flood_keepalive (float const scale_a)
{
	nano::keepalive message{ node.network_params.network };
	auto peers{ message.get_peers () };
	tcp_channels->random_fill (peers);
	message.set_peers (peers);
	flood_message (message, nano::transport::buffer_drop_policy::limiter, scale_a);
}

void nano::network::flood_keepalive_self (float const scale_a)
{
	nano::keepalive message{ node.network_params.network };
	auto peers{ message.get_peers () };
	fill_keepalive_self (peers);
	message.set_peers (peers);
	flood_message (message, nano::transport::buffer_drop_policy::limiter, scale_a);
}

void nano::network::flood_block (std::shared_ptr<nano::block> const & block_a, nano::transport::buffer_drop_policy const drop_policy_a)
{
	nano::publish message (node.network_params.network, block_a);
	flood_message (message, drop_policy_a);
}

void nano::network::flood_block_initial (std::shared_ptr<nano::block> const & block_a)
{
	nano::publish message (node.network_params.network, block_a);
	for (auto const & i : node.representative_register.principal_representatives ())
	{
		i.get_channel ()->send (message, nullptr, nano::transport::buffer_drop_policy::no_limiter_drop);
	}
	for (auto & i : list_non_pr (tcp_channels->fanout (1.0)))
	{
		i->send (message, nullptr, nano::transport::buffer_drop_policy::no_limiter_drop);
	}
}

void nano::network::flood_block_many (std::deque<std::shared_ptr<nano::block>> blocks_a, std::function<void ()> callback_a, unsigned delay_a)
{
	if (!blocks_a.empty ())
	{
		auto block_l (blocks_a.front ());
		blocks_a.pop_front ();
		flood_block (block_l);
		if (!blocks_a.empty ())
		{
			std::weak_ptr<nano::node> node_w (node.shared ());
			node.workers->add_timed_task (std::chrono::steady_clock::now () + std::chrono::milliseconds (delay_a + std::rand () % delay_a), [node_w, blocks (std::move (blocks_a)), callback_a, delay_a] () {
				if (auto node_l = node_w.lock ())
				{
					node_l->network->flood_block_many (std::move (blocks), callback_a, delay_a);
				}
			});
		}
		else if (callback_a)
		{
			callback_a ();
		}
	}
}

namespace
{
class network_message_visitor : public nano::message_visitor
{
public:
	network_message_visitor (nano::node & node_a, std::shared_ptr<nano::transport::channel> const & channel_a) :
		node (node_a),
		channel (channel_a)
	{
	}

	void keepalive (nano::keepalive const & message_a) override
	{
		// Check for special node port data
		auto peer0 (message_a.get_peers ()[0]);
		if (peer0.address () == boost::asio::ip::address_v6{} && peer0.port () != 0)
		{
			nano::endpoint new_endpoint (channel->get_tcp_remote_endpoint ().address (), peer0.port ());
			node.network->merge_peer (new_endpoint);

			// Remember this for future forwarding to other peers
			channel->set_peering_endpoint (new_endpoint);
		}
	}

	void publish (nano::publish const & message_a) override
	{
		if (!node.block_processor.full ())
		{
			auto block{ message_a.get_block () };
			node.process_active (block);
		}
		else
		{
			node.network->clear_from_publish_filter (message_a.get_digest ());
			node.stats->inc (nano::stat::type::drop, nano::stat::detail::publish, nano::stat::dir::in);
		}
	}

	void confirm_req (nano::confirm_req const & message_a) override
	{
		// Don't load nodes with disabled voting
		if (node.config->enable_voting && node.wallets.voting_reps_count () > 0)
		{
			if (!message_a.get_roots_hashes ().empty ())
			{
				node.aggregator.add (channel, message_a.get_roots_hashes ());
			}
		}
	}

	void confirm_ack (nano::confirm_ack const & message_a) override
	{
		if (!message_a.get_vote ()->account ().is_zero ())
		{
			node.vote_processor_queue.vote (message_a.get_vote (), channel);
		}
	}

	void bulk_pull (nano::bulk_pull const &) override
	{
		debug_assert (false);
	}

	void bulk_pull_account (nano::bulk_pull_account const &) override
	{
		debug_assert (false);
	}

	void bulk_push (nano::bulk_push const &) override
	{
		debug_assert (false);
	}

	void frontier_req (nano::frontier_req const &) override
	{
		debug_assert (false);
	}

	void node_id_handshake (nano::node_id_handshake const & message_a) override
	{
		node.stats->inc (nano::stat::type::message, nano::stat::detail::node_id_handshake, nano::stat::dir::in);
	}

	void telemetry_req (nano::telemetry_req const & message_a) override
	{
		// Send an empty telemetry_ack if we do not want, just to acknowledge that we have received the message to
		// remove any timeouts on the server side waiting for a message.
		nano::telemetry_ack telemetry_ack{ node.network_params.network };
		if (!node.flags.disable_providing_telemetry_metrics ())
		{
			auto telemetry_data = node.local_telemetry ();
			telemetry_ack = nano::telemetry_ack{ node.network_params.network, telemetry_data };
		}
		channel->send (telemetry_ack, nullptr, nano::transport::buffer_drop_policy::no_socket_drop);
	}

	void telemetry_ack (nano::telemetry_ack const & message_a) override
	{
		node.telemetry->process (message_a, channel);
	}

	void asc_pull_req (nano::asc_pull_req const & message) override
	{
		node.bootstrap_server.request (message, channel);
	}

	void asc_pull_ack (nano::asc_pull_ack const & message) override
	{
		node.ascendboot.process (message, channel);
	}

private:
	nano::node & node;
	std::shared_ptr<nano::transport::channel> channel;
};
}

void nano::network::process_message (nano::message const & message, std::shared_ptr<nano::transport::channel> const & channel)
{
	node.stats->inc (nano::stat::type::message, to_stat_detail (message.type ()), nano::stat::dir::in);
	node.logger->trace (nano::log::type::network_processed, to_log_detail (message.type ()), nano::log::arg{ "message", message });

	network_message_visitor visitor (node, channel);
	message.visit (visitor);
}

void nano::network::inbound (const nano::message & message, const std::shared_ptr<nano::transport::channel> & channel)
{
	process_message (message, channel);
}

// Send keepalives to all the peers we've been notified of
void nano::network::merge_peers (std::array<nano::endpoint, 8> const & peers_a)
{
	for (auto i (peers_a.begin ()), j (peers_a.end ()); i != j; ++i)
	{
		merge_peer (*i);
	}
}

void nano::network::merge_peer (nano::endpoint const & peer_a)
{
	// ported in tcp_channels!
	if (!reachout (peer_a, node.config->allow_local_peers))
	{
		std::weak_ptr<nano::node> node_w (node.shared ());
		node.network->tcp_channels->start_tcp (peer_a);
	}
}

bool nano::network::reachout (nano::endpoint const & endpoint_a, bool allow_local_peers)
{
	// Don't contact invalid IPs
	bool error = tcp_channels->not_a_peer (endpoint_a, allow_local_peers);
	if (!error)
	{
		error = tcp_channels->reachout (endpoint_a);
	}
	return error;
}

std::deque<std::shared_ptr<nano::transport::channel>> nano::network::list_non_pr (std::size_t count_a)
{
	std::deque<std::shared_ptr<nano::transport::channel>> result;
	tcp_channels->list (result);
	nano::random_pool_shuffle (result.begin (), result.end ());
	result.erase (std::remove_if (result.begin (), result.end (), [this] (std::shared_ptr<nano::transport::channel> const & channel) {
		return this->node.representative_register.is_pr (channel);
	}),
	result.end ());
	if (result.size () > count_a)
	{
		result.resize (count_a, nullptr);
	}
	return result;
}

std::vector<std::shared_ptr<nano::transport::channel>> nano::network::random_channels (std::size_t count_a, uint8_t min_version_a, bool include_temporary_channels_a) const
{
	return tcp_channels->random_channels (count_a, min_version_a, include_temporary_channels_a);
}

void nano::network::fill_keepalive_self (std::array<nano::endpoint, 8> & target_a) const
{
	tcp_channels->random_fill (target_a);
	// We will clobber values in index 0 and 1 and if there are only 2 nodes in the system, these are the only positions occupied
	// Move these items to index 2 and 3 so they propagate
	target_a[2] = target_a[0];
	target_a[3] = target_a[1];
	// Replace part of message with node external address or listening port
	target_a[1] = nano::endpoint (boost::asio::ip::address_v6{}, 0); // For node v19 (response channels)
	if (node.config->external_address != boost::asio::ip::address_v6{}.to_string () && node.config->external_port != 0)
	{
		target_a[0] = nano::endpoint (boost::asio::ip::make_address_v6 (node.config->external_address), node.config->external_port);
	}
	else
	{
		auto external_address (node.port_mapping.external_address ());
		if (external_address.address () != boost::asio::ip::address_v4::any ())
		{
			target_a[0] = nano::endpoint (boost::asio::ip::address_v6{}, port);
			boost::system::error_code ec;
			auto external_v6 = boost::asio::ip::make_address_v6 (external_address.address ().to_string (), ec);
			target_a[1] = nano::endpoint (external_v6, external_address.port ());
		}
		else
		{
			target_a[0] = nano::endpoint (boost::asio::ip::address_v6{}, port);
		}
	}
}

nano::tcp_endpoint nano::network::bootstrap_peer ()
{
	return tcp_channels->bootstrap_peer ();
}

std::shared_ptr<nano::transport::channel> nano::network::find_channel (nano::endpoint const & endpoint_a)
{
	return tcp_channels->find_channel (nano::transport::map_endpoint_to_tcp (endpoint_a));
}

std::shared_ptr<nano::transport::channel> nano::network::find_node_id (nano::account const & node_id_a)
{
	return tcp_channels->find_node_id (node_id_a);
}

nano::endpoint nano::network::endpoint () const
{
	return nano::endpoint (boost::asio::ip::address_v6::loopback (), port);
}

<<<<<<< HEAD
void nano::network::cleanup (std::chrono::system_clock::time_point const & cutoff_a)
{
	tcp_channels->purge (cutoff_a);
	if (node.network->empty ())
=======
void nano::network::cleanup (std::chrono::steady_clock::time_point const & cutoff)
{
	node.logger.debug (nano::log::type::network, "Performing cleanup, cutoff: {}s", nano::log::seconds_delta (cutoff));

	tcp_channels.purge (cutoff);

	if (node.network.empty ())
>>>>>>> 98b3de81
	{
		disconnect_observer ();
	}
}

<<<<<<< HEAD
void nano::network::ongoing_cleanup ()
{
	cleanup (std::chrono::system_clock::now () - node.network_params.network.cleanup_cutoff ());
	std::weak_ptr<nano::node> node_w (node.shared ());
	node.workers->add_timed_task (std::chrono::steady_clock::now () + std::chrono::seconds (node.network_params.network.is_dev_network () ? 1 : 5), [node_w] () {
		if (auto node_l = node_w.lock ())
		{
			node_l->network->ongoing_cleanup ();
		}
	});
}

=======
>>>>>>> 98b3de81
void nano::network::ongoing_syn_cookie_cleanup ()
{
	syn_cookies->purge (nano::transport::syn_cookie_cutoff);
	std::weak_ptr<nano::node> node_w (node.shared ());
	node.workers->add_timed_task (std::chrono::steady_clock::now () + (nano::transport::syn_cookie_cutoff * 2), [node_w] () {
		if (auto node_l = node_w.lock ())
		{
			node_l->network->ongoing_syn_cookie_cleanup ();
		}
	});
}

void nano::network::ongoing_keepalive ()
{
	flood_keepalive (0.75f);
	flood_keepalive_self (0.25f);
	std::weak_ptr<nano::node> node_w (node.shared ());
	node.workers->add_timed_task (std::chrono::steady_clock::now () + node.network_params.network.keepalive_period, [node_w] () {
		if (auto node_l = node_w.lock ())
		{
			node_l->network->ongoing_keepalive ();
		}
	});
}

std::size_t nano::network::size () const
{
	return tcp_channels->size ();
}

bool nano::network::empty () const
{
	return size () == 0;
}

void nano::network::erase (nano::transport::channel const & channel_a)
{
	auto const channel_type = channel_a.get_type ();
	if (channel_type == nano::transport::transport_type::tcp)
	{
		tcp_channels->erase (channel_a.get_tcp_remote_endpoint ());
	}
}

void nano::network::exclude (std::shared_ptr<nano::transport::channel> const & channel)
{
	// Add to peer exclusion list
	tcp_channels->excluded_peers ().add (channel->get_tcp_remote_endpoint ());

	// Disconnect
	erase (*channel);
}

/*
 * syn_cookies
 */

nano::syn_cookies::syn_cookies (std::size_t max_cookies_per_ip_a) :
	handle{ rsnano::rsn_syn_cookies_create (max_cookies_per_ip_a) }
{
}

nano::syn_cookies::~syn_cookies ()
{
	rsnano::rsn_syn_cookies_destroy (handle);
}

boost::optional<nano::uint256_union> nano::syn_cookies::assign (nano::endpoint const & endpoint_a)
{
	auto endpoint_dto{ rsnano::udp_endpoint_to_dto (endpoint_a) };
	boost::optional<nano::uint256_union> result;
	nano::uint256_union cookie;
	if (rsnano::rsn_syn_cookies_assign (handle, &endpoint_dto, cookie.bytes.data ()))
		result = cookie;

	return result;
}

bool nano::syn_cookies::validate (nano::endpoint const & endpoint_a, nano::account const & node_id, nano::signature const & sig)
{
	auto endpoint_dto{ rsnano::udp_endpoint_to_dto (endpoint_a) };
	bool ok = rsnano::rsn_syn_cookies_validate (handle, &endpoint_dto, node_id.bytes.data (), sig.bytes.data ());
	return !ok;
}

void nano::syn_cookies::purge (std::chrono::seconds const & cutoff_a)
{
	rsnano::rsn_syn_cookies_purge (handle, cutoff_a.count ());
}

std::optional<nano::uint256_union> nano::syn_cookies::cookie (const nano::endpoint & endpoint_a)
{
	auto endpoint_dto{ rsnano::udp_endpoint_to_dto (endpoint_a) };
	nano::uint256_union cookie;
	if (rsnano::rsn_syn_cookies_cookie (handle, &endpoint_dto, cookie.bytes.data ()))
	{
		return cookie;
	}
	return std::nullopt;
}

std::size_t nano::syn_cookies::cookies_size ()
{
	return rsnano::rsn_syn_cookies_cookies_count (handle);
}

std::unique_ptr<nano::container_info_component> nano::collect_container_info (network & network, std::string const & name)
{
	auto composite = std::make_unique<container_info_composite> (name);
	composite->add_component (network.tcp_channels->collect_container_info ("tcp_channels"));
	composite->add_component (network.syn_cookies->collect_container_info ("syn_cookies"));
	composite->add_component (network.tcp_channels->excluded_peers ().collect_container_info ("excluded_peers"));
	return composite;
}

std::unique_ptr<nano::container_info_component> nano::syn_cookies::collect_container_info (std::string const & name)
{
	std::size_t syn_cookies_count = rsnano::rsn_syn_cookies_cookies_count (handle);
	std::size_t syn_cookies_per_ip_count = rsnano::rsn_syn_cookies_cookies_per_ip_count (handle);
	auto composite = std::make_unique<container_info_composite> (name);
	composite->add_component (std::make_unique<container_info_leaf> (container_info{ "syn_cookies", syn_cookies_count, rsnano::rsn_syn_cookies_cookie_info_size () }));
	composite->add_component (std::make_unique<container_info_leaf> (container_info{ "syn_cookies_per_ip", syn_cookies_per_ip_count, rsnano::rsn_syn_cookies_cookies_per_ip_size () }));
	return composite;
}

std::string nano::network::to_string (nano::networks network)
{
	rsnano::StringDto result;
	rsnano::rsn_network_to_string (static_cast<uint16_t> (network), &result);
	return rsnano::convert_dto_to_string (result);
}

void nano::network::on_new_channel (std::function<void (std::shared_ptr<nano::transport::channel>)> observer_a)
{
	tcp_channels->on_new_channel (observer_a);
}

void nano::network::clear_from_publish_filter (nano::uint128_t const & digest_a)
{
	tcp_channels->publish_filter->clear (digest_a);
}

uint16_t nano::network::get_port ()
{
	return port;
}

void nano::network::set_port (uint16_t port_a)
{
	port = port_a;
	tcp_channels->set_port (port_a);
}<|MERGE_RESOLUTION|>--- conflicted
+++ resolved
@@ -11,11 +11,9 @@
 
 #include <boost/format.hpp>
 
-<<<<<<< HEAD
 #include <exception>
-=======
+
 using namespace std::chrono_literals;
->>>>>>> 98b3de81
 
 /*
  * network
@@ -74,18 +72,13 @@
 
 void nano::network::stop ()
 {
-<<<<<<< HEAD
-	stopped = true;
-	tcp_channels->stop ();
-=======
 	{
 		nano::lock_guard<nano::mutex> lock{ mutex };
 		stopped = true;
 	}
 	condition.notify_all ();
 
-	tcp_channels.stop ();
->>>>>>> 98b3de81
+	tcp_channels->stop ();
 	resolver.cancel ();
 
 	for (auto & thread : processing_threads)
@@ -149,9 +142,8 @@
 			return;
 		}
 
-		node.stats.inc (nano::stat::type::network, nano::stat::detail::loop_cleanup);
-
-		auto const cutoff = std::chrono::steady_clock::now () - node.network_params.network.cleanup_cutoff ();
+		node.stats->inc (nano::stat::type::network, nano::stat::detail::loop_cleanup);
+		auto const cutoff = std::chrono::system_clock::now () - node.network_params.network.cleanup_cutoff ();
 		cleanup (cutoff);
 
 		lock.lock ();
@@ -478,40 +470,15 @@
 	return nano::endpoint (boost::asio::ip::address_v6::loopback (), port);
 }
 
-<<<<<<< HEAD
 void nano::network::cleanup (std::chrono::system_clock::time_point const & cutoff_a)
 {
 	tcp_channels->purge (cutoff_a);
 	if (node.network->empty ())
-=======
-void nano::network::cleanup (std::chrono::steady_clock::time_point const & cutoff)
-{
-	node.logger.debug (nano::log::type::network, "Performing cleanup, cutoff: {}s", nano::log::seconds_delta (cutoff));
-
-	tcp_channels.purge (cutoff);
-
-	if (node.network.empty ())
->>>>>>> 98b3de81
 	{
 		disconnect_observer ();
 	}
 }
 
-<<<<<<< HEAD
-void nano::network::ongoing_cleanup ()
-{
-	cleanup (std::chrono::system_clock::now () - node.network_params.network.cleanup_cutoff ());
-	std::weak_ptr<nano::node> node_w (node.shared ());
-	node.workers->add_timed_task (std::chrono::steady_clock::now () + std::chrono::seconds (node.network_params.network.is_dev_network () ? 1 : 5), [node_w] () {
-		if (auto node_l = node_w.lock ())
-		{
-			node_l->network->ongoing_cleanup ();
-		}
-	});
-}
-
-=======
->>>>>>> 98b3de81
 void nano::network::ongoing_syn_cookie_cleanup ()
 {
 	syn_cookies->purge (nano::transport::syn_cookie_cutoff);
