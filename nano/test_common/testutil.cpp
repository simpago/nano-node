--- conflicted
+++ resolved
@@ -5,7 +5,6 @@
 #include <nano/node/scheduler/priority.hpp>
 #include <nano/node/transport/fake.hpp>
 #include <nano/secure/ledger.hpp>
-#include <nano/secure/pending_info.hpp>
 #include <nano/store/block.hpp>
 #include <nano/test_common/system.hpp>
 #include <nano/test_common/testutil.hpp>
@@ -295,73 +294,4 @@
 		return 0;
 	}
 	return height_info.height ();
-}
-
-void nano::test::print_all_receivable_entries (const nano::store::component & store)
-{
-<<<<<<< HEAD
-	auto const tx = node.ledger.store.tx_begin_read ();
-	auto const end = node.ledger.store.account ().end ();
-	for (auto i = node.ledger.store.account ().begin (*tx); i != end; ++i)
-=======
-	std::cout << "Printing all receivable entries:\n";
-	auto const tx = store.tx_begin_read ();
-	auto const end = store.pending.end ();
-	for (auto i = store.pending.begin (tx); i != end; ++i)
-	{
-		std::cout << "Key:  " << i->first << std::endl;
-		std::cout << "Info: " << i->second << std::endl;
-	}
-}
-
-void nano::test::print_all_account_info (const nano::ledger & ledger)
-{
-	std::cout << "Printing all account info:\n";
-	auto const tx = ledger.store.tx_begin_read ();
-	auto const end = ledger.store.account.end ();
-	for (auto i = ledger.store.account.begin (tx); i != end; ++i)
->>>>>>> 804dcace
-	{
-		nano::account acc = i->first;
-		nano::account_info acc_info = i->second;
-		nano::confirmation_height_info height_info;
-		std::cout << "Account: " << acc.to_account () << std::endl;
-<<<<<<< HEAD
-		std::cout << "  Unconfirmed Balance: " << acc_info.balance ().to_string_dec () << std::endl;
-		std::cout << "  Confirmed Balance:   " << node.ledger.account_balance (*tx, acc, true) << std::endl;
-		std::cout << "  Block Count:         " << acc_info.block_count () << std::endl;
-		if (!node.ledger.store.confirmation_height ().get (*tx, acc, height_info))
-=======
-		std::cout << "  Unconfirmed Balance: " << acc_info.balance.to_string_dec () << std::endl;
-		std::cout << "  Confirmed Balance:   " << ledger.account_balance (tx, acc, true) << std::endl;
-		std::cout << "  Block Count:         " << acc_info.block_count << std::endl;
-		if (!ledger.store.confirmation_height.get (tx, acc, height_info))
->>>>>>> 804dcace
-		{
-			std::cout << "  Conf. Height:        " << height_info.height () << std::endl;
-			std::cout << "  Conf. Frontier:      " << height_info.frontier ().to_string () << std::endl;
-		}
-	}
-<<<<<<< HEAD
-=======
-}
-
-void nano::test::print_all_blocks (const nano::store::component & store)
-{
-	auto tx = store.tx_begin_read ();
-	auto i = store.block.begin (tx);
-	auto end = store.block.end ();
-	std::cout << "Listing all blocks" << std::endl;
-	for (; i != end; ++i)
-	{
-		nano::block_hash hash = i->first;
-		nano::store::block_w_sideband sideband = i->second;
-		std::shared_ptr<nano::block> b = sideband.block;
-		std::cout << "Hash: " << hash.to_string () << std::endl;
-		const auto acc = sideband.sideband.account;
-		std::cout << "Acc: " << acc.to_string () << "(" << acc.to_account () << ")" << std::endl;
-		std::cout << "Height: " << sideband.sideband.height << std::endl;
-		std::cout << b->to_json ();
-	}
->>>>>>> 804dcace
 }