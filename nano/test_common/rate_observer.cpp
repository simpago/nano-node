--- conflicted
+++ resolved
@@ -98,12 +98,7 @@
 
 void nano::test::rate_observer::observe (nano::node & node, nano::stat::type type, nano::stat::detail detail, nano::stat::dir dir)
 {
-<<<<<<< HEAD
 	auto name = nano::stats::type_to_string (type) + "::" + nano::stats::detail_to_string (detail) + "::" + nano::stats::dir_to_string (dir);
-
-=======
-	auto name = std::string{ nano::to_string (type) } + "::" + std::string{ nano::to_string (detail) } + "::" + std::string{ nano::to_string (dir) };
->>>>>>> da9cf6ac
 	observe (name, [&node, type, detail, dir] () {
 		return node.stats->count (type, detail, dir);
 	});
