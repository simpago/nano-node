#pragma once

#include <nano/lib/epoch.hpp>
#include <nano/lib/numbers.hpp>
#include <nano/lib/stream.hpp>

namespace nano
{
/** Information on an uncollected send
 */
class pending_info final
{
public:
	pending_info () = default;
	pending_info (nano::account const &, nano::amount const &, nano::epoch);
	size_t db_size () const;
	bool deserialize (nano::stream &);
	bool operator== (nano::pending_info const &) const;
	nano::account source{};
	nano::amount amount{ 0 };
	nano::epoch epoch{ nano::epoch::epoch_0 };
};
class pending_key final
{
public:
	pending_key () = default;
	pending_key (nano::account const &, nano::block_hash const &);
	bool deserialize (nano::stream &);
	bool operator== (nano::pending_key const &) const;
	bool operator< (nano::pending_key const &) const;
	nano::account const & key () const;
	nano::account account{};
	nano::block_hash hash{ 0 };
};
<<<<<<< HEAD
=======
} // namespace nano

namespace std
{
template <>
struct hash<::nano::pending_key>
{
	size_t operator() (::nano::pending_key const & data_a) const
	{
		return hash<::nano::uint512_union>{}({ ::nano::uint256_union{ data_a.account.number () }, data_a.hash });
	}
};
>>>>>>> 75231726
}<|MERGE_RESOLUTION|>--- conflicted
+++ resolved
@@ -32,8 +32,6 @@
 	nano::account account{};
 	nano::block_hash hash{ 0 };
 };
-<<<<<<< HEAD
-=======
 } // namespace nano
 
 namespace std
@@ -46,5 +44,4 @@
 		return hash<::nano::uint512_union>{}({ ::nano::uint256_union{ data_a.account.number () }, data_a.hash });
 	}
 };
->>>>>>> 75231726
 }