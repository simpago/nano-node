--- conflicted
+++ resolved
@@ -121,14 +121,7 @@
 	nano::ledger_constants & constants;
 
 private:
-<<<<<<< HEAD
 	nano::stats & stats;
-=======
-	// Returns the next receivable entry equal or greater than 'key'
-	std::optional<std::pair<nano::pending_key, nano::pending_info>> receivable_lower_bound (store::transaction const & tx, nano::account const & account, nano::block_hash const & hash) const;
-	void initialize (nano::generate_cache_flags const &);
-	void confirm (nano::store::write_transaction const & transaction, nano::block const & block);
->>>>>>> 3332bad6
 };
 
 std::unique_ptr<container_info_component> collect_container_info (ledger & ledger, std::string const & name);
