--- conflicted
+++ resolved
@@ -52,6 +52,8 @@
 	std::optional<nano::amount> block_amount (store::transaction const & transaction, nano::block_hash const & hash) const;
 	std::optional<nano::amount> account_balance (store::transaction const & transaction, nano::account const & account) const;
 	std::optional<nano::pending_info> pending_get (store::transaction const & transaction, nano::pending_key const & key) const;
+	std::optional<nano::block_hash> block_successor (store::transaction const & transaction, nano::block_hash const & hash) const;
+	std::optional<nano::block_hash> block_successor (store::transaction const & transaction, nano::qualified_root const & root) const;
 	rsnano::LedgerSetAnyHandle * handle;
 };
 
@@ -90,10 +92,6 @@
 	 * During bootstrap it returns the preconfigured bootstrap weights.
 	 */
 	nano::uint128_t weight (nano::account const &) const;
-<<<<<<< HEAD
-	std::optional<nano::block_hash> successor (store::transaction const & transaction, nano::block_hash const & hash) const noexcept;
-=======
->>>>>>> 69a872ac
 	/* Returns the exact vote weight for the given representative by doing a database lookup */
 	nano::uint128_t weight_exact (store::transaction const &, nano::account const &) const;
 	nano::root latest_root (store::transaction const &, nano::account const &);
