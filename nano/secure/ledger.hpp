#pragma once

#include <nano/lib/numbers.hpp>
#include <nano/lib/timer.hpp>
#include <nano/secure/account_info.hpp>
#include <nano/secure/generate_cache_flags.hpp>
#include <nano/secure/ledger_cache.hpp>
#include <nano/secure/pending_info.hpp>

#include <deque>
#include <map>

namespace rsnano
{
class LedgerHandle;
}

namespace nano::store
{
class component;
class transaction;
class write_transaction;
}

namespace nano
{
class block;
enum class block_status;
enum class epoch : uint8_t;
class ledger_constants;
class pending_info;
class pending_key;
class stats;

<<<<<<< HEAD
// map of vote weight per block, ordered greater first
using tally_t = std::map<nano::uint128_t, std::shared_ptr<nano::block>, std::greater<nano::uint128_t>>;

class uncemented_info
{
public:
	uncemented_info (nano::block_hash const & cemented_frontier, nano::block_hash const & frontier, nano::account const & account);
	nano::block_hash cemented_frontier;
	nano::block_hash frontier;
	nano::account account;
};

=======
>>>>>>> 697f2ce0
class ledger final
{
public:
	ledger (nano::store::component &, nano::stats &, nano::ledger_constants & constants, nano::generate_cache_flags const & = nano::generate_cache_flags (), nano::uint128_t min_rep_weight_a = 0);
	ledger (nano::ledger const &) = delete;
	ledger (nano::ledger &&) = delete;
	~ledger ();
	/**
	 * Returns the account for a given hash
	 * Returns std::nullopt if the block doesn't exist or has been pruned
	 */
	std::optional<nano::account> account (store::transaction const &, nano::block_hash const &) const;
	std::optional<nano::account_info> account_info (store::transaction const & transaction, nano::account const & account) const;
	std::optional<nano::uint128_t> amount (store::transaction const &, nano::block_hash const &);
	std::optional<nano::uint128_t> balance (store::transaction const &, nano::block_hash const &) const;
	std::shared_ptr<nano::block> block (store::transaction const & transaction, nano::block_hash const & hash) const;
	bool block_exists (store::transaction const & transaction, nano::block_hash const & hash) const;
	nano::uint128_t account_balance (store::transaction const &, nano::account const &, bool = false);
	nano::uint128_t account_receivable (store::transaction const &, nano::account const &, bool = false);
	/**
	 * Returns the cached vote weight for the given representative.
	 * If the weight is below the cache limit it returns 0.
	 * During bootstrap it returns the preconfigured bootstrap weights.
	 */
	nano::uint128_t weight (nano::account const &);
	std::optional<nano::block_hash> successor (store::transaction const & transaction, nano::block_hash const & hash) const noexcept;
	/* Returns the exact vote weight for the given representative by doing a database lookup */
	nano::uint128_t weight_exact (store::transaction const &, nano::account const &);
	std::shared_ptr<nano::block> head_block (store::transaction const &, nano::account const &);
	bool block_confirmed (store::transaction const &, nano::block_hash const &) const;
	nano::block_hash latest (store::transaction const &, nano::account const &);
	nano::root latest_root (store::transaction const &, nano::account const &);
	nano::block_hash representative (store::transaction const &, nano::block_hash const &);
	bool block_or_pruned_exists (nano::block_hash const &) const;
	bool block_or_pruned_exists (store::transaction const &, nano::block_hash const &) const;
	std::string block_text (char const *);
	std::string block_text (nano::block_hash const &);
	std::pair<nano::block_hash, nano::block_hash> hash_root_random (store::transaction const &) const;
	std::optional<nano::pending_info> pending_info (store::transaction const & transaction, nano::pending_key const & key) const;
	std::deque<std::shared_ptr<nano::block>> confirm (nano::store::write_transaction const & transaction, nano::block_hash const & hash);
	nano::block_status process (store::write_transaction const & transaction, std::shared_ptr<nano::block> block);
	bool rollback (store::write_transaction const &, nano::block_hash const &, std::vector<std::shared_ptr<nano::block>> &);
	bool rollback (store::write_transaction const &, nano::block_hash const &);
	void update_account (store::write_transaction const &, nano::account const &, nano::account_info const &, nano::account_info const &);
	uint64_t pruning_action (store::write_transaction &, nano::block_hash const &, uint64_t const);
	bool dependents_confirmed (store::transaction const &, nano::block const &) const;
	bool is_epoch_link (nano::link const &) const;
	std::array<nano::block_hash, 2> dependent_blocks (store::transaction const &, nano::block const &) const;
	std::shared_ptr<nano::block> find_receive_block_by_send_hash (store::transaction const & transaction, nano::account const & destination, nano::block_hash const & send_block_hash);
<<<<<<< HEAD
	nano::account epoch_signer (nano::link const &) const;
	nano::link epoch_link (nano::epoch) const;
	std::multimap<uint64_t, uncemented_info, std::greater<>> unconfirmed_frontiers () const;
=======
	nano::account const & epoch_signer (nano::link const &) const;
	nano::link const & epoch_link (nano::epoch) const;
	bool migrate_lmdb_to_rocksdb (std::filesystem::path const &) const;
>>>>>>> 697f2ce0
	bool bootstrap_weight_reached () const;
	rsnano::LedgerHandle * get_handle () const;
	size_t get_bootstrap_weights_size () const;
	void enable_pruning ();
	bool pruning_enabled () const;
	std::unordered_map<nano::account, nano::uint128_t> get_bootstrap_weights () const;
	void set_bootstrap_weights (std::unordered_map<nano::account, nano::uint128_t> const & weights_a);
	void set_bootstrap_weight_max_blocks (uint64_t max_a);
	uint64_t get_bootstrap_weight_max_blocks () const;
	static nano::epoch version (nano::block const & block);
	nano::epoch version (store::transaction const & transaction, nano::block_hash const & hash) const;
	uint64_t height (store::transaction const & transaction, nano::block_hash const & hash) const;
	// Returns whether there are any receivable entries for 'account'
	bool receivable_any (store::transaction const & tx, nano::account const & account) const;
	// Returns the next receivable entry for an account greater than 'account'
	nano::receivable_iterator receivable_upper_bound (store::transaction const & tx, nano::account const & account) const;
	// Returns the next receivable entry for the account 'account' with hash greater than 'hash'
	nano::receivable_iterator receivable_upper_bound (store::transaction const & tx, nano::account const & account, nano::block_hash const & hash) const;
	std::unique_ptr<container_info_component> collect_container_info (std::string const & name) const;
	uint64_t cemented_count () const;
	uint64_t block_count () const;
	uint64_t account_count () const;
	uint64_t pruned_count () const;
	static nano::uint128_t const unit;
	nano::store::component & store;
	rsnano::LedgerHandle * handle;
	nano::ledger_cache cache;
	nano::ledger_constants & constants;

private:
	nano::stats & stats;
};
}<|MERGE_RESOLUTION|>--- conflicted
+++ resolved
@@ -32,21 +32,9 @@
 class pending_key;
 class stats;
 
-<<<<<<< HEAD
 // map of vote weight per block, ordered greater first
 using tally_t = std::map<nano::uint128_t, std::shared_ptr<nano::block>, std::greater<nano::uint128_t>>;
 
-class uncemented_info
-{
-public:
-	uncemented_info (nano::block_hash const & cemented_frontier, nano::block_hash const & frontier, nano::account const & account);
-	nano::block_hash cemented_frontier;
-	nano::block_hash frontier;
-	nano::account account;
-};
-
-=======
->>>>>>> 697f2ce0
 class ledger final
 {
 public:
@@ -96,15 +84,8 @@
 	bool is_epoch_link (nano::link const &) const;
 	std::array<nano::block_hash, 2> dependent_blocks (store::transaction const &, nano::block const &) const;
 	std::shared_ptr<nano::block> find_receive_block_by_send_hash (store::transaction const & transaction, nano::account const & destination, nano::block_hash const & send_block_hash);
-<<<<<<< HEAD
 	nano::account epoch_signer (nano::link const &) const;
 	nano::link epoch_link (nano::epoch) const;
-	std::multimap<uint64_t, uncemented_info, std::greater<>> unconfirmed_frontiers () const;
-=======
-	nano::account const & epoch_signer (nano::link const &) const;
-	nano::link const & epoch_link (nano::epoch) const;
-	bool migrate_lmdb_to_rocksdb (std::filesystem::path const &) const;
->>>>>>> 697f2ce0
 	bool bootstrap_weight_reached () const;
 	rsnano::LedgerHandle * get_handle () const;
 	size_t get_bootstrap_weights_size () const;
