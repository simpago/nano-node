#pragma once

#include <nano/lib/numbers.hpp>
#include <nano/lib/timer.hpp>
#include <nano/secure/account_info.hpp>
#include <nano/secure/generate_cache_flags.hpp>
#include <nano/secure/ledger_cache.hpp>
#include <nano/secure/pending_info.hpp>
#include <nano/store/write_queue.hpp>

#include <deque>
#include <map>

namespace rsnano
{
class LedgerHandle;
}

namespace nano::store
{
class component;
class transaction;
class write_transaction;
}

namespace nano
{
class block;
enum class block_status;
enum class epoch : uint8_t;
class ledger_constants;
class pending_info;
class pending_key;
class stats;

// map of vote weight per block, ordered greater first
using tally_t = std::map<nano::uint128_t, std::shared_ptr<nano::block>, std::greater<nano::uint128_t>>;

class ledger_set_any
{
<<<<<<< HEAD
public:
	ledger_set_any (rsnano::LedgerSetAnyHandle * handle);
	~ledger_set_any ();
=======
	template <typename T>
	friend class receivable_iterator;
>>>>>>> 1455d49f

	std::optional<nano::account_info> account_get (store::transaction const & transaction, nano::account const & account) const;
	bool block_exists_or_pruned (store::transaction const & transaction, nano::block_hash const & hash) const;
	bool block_exists (store::transaction const & transaction, nano::block_hash const & hash) const;
	std::shared_ptr<nano::block> block_get (store::transaction const & transaction, nano::block_hash const & hash) const;
	std::optional<nano::amount> block_balance (store::transaction const & transaction, nano::block_hash const & hash) const;
	nano::block_hash account_head (store::transaction const & transaction, nano::account const & account) const;
	std::optional<nano::account> block_account (store::transaction const & transaction, nano::block_hash const & hash) const;
	std::optional<nano::amount> block_amount (store::transaction const & transaction, nano::block_hash const & hash) const;
	std::optional<nano::amount> account_balance (store::transaction const & transaction, nano::account const & account) const;
	std::optional<nano::pending_info> pending_get (store::transaction const & transaction, nano::pending_key const & key) const;
	std::optional<nano::block_hash> block_successor (store::transaction const & transaction, nano::block_hash const & hash) const;
	std::optional<nano::block_hash> block_successor (store::transaction const & transaction, nano::qualified_root const & root) const;
	rsnano::LedgerSetAnyHandle * handle;
};

class ledger_set_confirmed
{
public:
	ledger_set_confirmed (rsnano::LedgerSetConfirmedHandle * handle);
	~ledger_set_confirmed ();

	bool block_exists_or_pruned (store::transaction const & transaction, nano::block_hash const & hash) const;
	bool block_exists (store::transaction const & transaction, nano::block_hash const & hash) const;
	std::optional<nano::amount> account_balance (store::transaction const & transaction, nano::account const & account) const;

	rsnano::LedgerSetConfirmedHandle * handle;
};

class ledger final
{
public:
	ledger (nano::store::component &, nano::stats &, nano::ledger_constants & constants, nano::generate_cache_flags const & = nano::generate_cache_flags (), nano::uint128_t min_rep_weight_a = 0);
	ledger (rsnano::LedgerHandle * handle, nano::store::component &, nano::ledger_constants & constants);
	ledger (nano::ledger const &) = delete;
	ledger (nano::ledger &&) = delete;
	~ledger ();

	ledger_set_any any () const;
	ledger_set_confirmed confirmed () const;

	[[nodiscard ("write_guard blocks other waiters")]] nano::store::write_guard wait (nano::store::writer writer);
	/** Returns true if this writer is anywhere in the queue. Currently only used in tests */
	bool queue_contains (nano::store::writer writer);
	nano::uint128_t account_receivable (store::transaction const &, nano::account const &, bool = false);
	/**
	 * Returns the cached vote weight for the given representative.
	 * If the weight is below the cache limit it returns 0.
	 * During bootstrap it returns the preconfigured bootstrap weights.
	 */
	nano::uint128_t weight (nano::account const &) const;
	/* Returns the exact vote weight for the given representative by doing a database lookup */
	nano::uint128_t weight_exact (store::transaction const &, nano::account const &) const;
	nano::root latest_root (store::transaction const &, nano::account const &);
	nano::block_hash representative (store::transaction const &, nano::block_hash const &);
	std::string block_text (char const *);
	std::string block_text (nano::block_hash const &);
	std::pair<nano::block_hash, nano::block_hash> hash_root_random (store::transaction const &) const;
	std::deque<std::shared_ptr<nano::block>> confirm (nano::store::write_transaction const & transaction, nano::block_hash const & hash);
	nano::block_status process (store::write_transaction const & transaction, std::shared_ptr<nano::block> block);
	bool rollback (store::write_transaction const &, nano::block_hash const &, std::vector<std::shared_ptr<nano::block>> &);
	bool rollback (store::write_transaction const &, nano::block_hash const &);
	void update_account (store::write_transaction const &, nano::account const &, nano::account_info const &, nano::account_info const &);
	uint64_t pruning_action (store::write_transaction &, nano::block_hash const &, uint64_t const);
	bool dependents_confirmed (store::transaction const &, nano::block const &) const;
	bool is_epoch_link (nano::link const &) const;
	std::array<nano::block_hash, 2> dependent_blocks (store::transaction const &, nano::block const &) const;
	std::shared_ptr<nano::block> find_receive_block_by_send_hash (store::transaction const & transaction, nano::account const & destination, nano::block_hash const & send_block_hash);
	nano::account epoch_signer (nano::link const &) const;
	nano::link epoch_link (nano::epoch) const;
	bool bootstrap_weight_reached () const;
	rsnano::LedgerHandle * get_handle () const;
	size_t get_bootstrap_weights_size () const;
	void enable_pruning ();
	bool pruning_enabled () const;
	std::unordered_map<nano::account, nano::uint128_t> get_bootstrap_weights () const;
	void set_bootstrap_weights (std::unordered_map<nano::account, nano::uint128_t> const & weights_a);
	void set_bootstrap_weight_max_blocks (uint64_t max_a);
	uint64_t get_bootstrap_weight_max_blocks () const;
	static nano::epoch version (nano::block const & block);
	nano::epoch version (store::transaction const & transaction, nano::block_hash const & hash) const;
	// Returns whether there are any receivable entries for 'account'
<<<<<<< HEAD
	bool receivable_any (store::transaction const & tx, nano::account const & account) const;
	// Returns the next receivable entry for an account greater than 'account'
	nano::receivable_iterator receivable_upper_bound (store::transaction const & tx, nano::account const & account) const;
	// Returns the next receivable entry for an account greater than or equal to 'account'
	nano::receivable_iterator receivable_lower_bound (store::transaction const & tx, nano::account const & account) const;
	// Returns the next receivable entry for the account 'account' with hash greater than 'hash'
	nano::receivable_iterator receivable_upper_bound (store::transaction const & tx, nano::account const & account, nano::block_hash const & hash) const;
=======
	bool receivable_any (secure::transaction const & tx, nano::account const & account) const;
	std::unique_ptr<container_info_component> collect_container_info (std::string const & name) const;
>>>>>>> 1455d49f
	uint64_t cemented_count () const;
	uint64_t block_count () const;
	uint64_t account_count () const;
	uint64_t pruned_count () const;
	static nano::uint128_t const unit;
	nano::store::component & store;
	rsnano::LedgerHandle * handle;
	nano::ledger_cache cache;
<<<<<<< HEAD
	nano::ledger_constants & constants;
=======
	nano::stats & stats;
	std::unordered_map<nano::account, nano::uint128_t> bootstrap_weights;
	uint64_t bootstrap_weight_max_blocks{ 1 };
	mutable std::atomic<bool> check_bootstrap_weights;
	bool pruning{ false };

private:
	void initialize (nano::generate_cache_flags const &);
	void confirm (secure::write_transaction const & transaction, nano::block const & block);

	std::unique_ptr<ledger_set_any> any_impl;
	std::unique_ptr<ledger_set_confirmed> confirmed_impl;

public:
	ledger_set_any & any;
	ledger_set_confirmed & confirmed;

public: // Only used in tests
	void force_confirm (secure::write_transaction const & transaction, nano::block const & block);
>>>>>>> 1455d49f
};
}<|MERGE_RESOLUTION|>--- conflicted
+++ resolved
@@ -38,14 +38,9 @@
 
 class ledger_set_any
 {
-<<<<<<< HEAD
 public:
 	ledger_set_any (rsnano::LedgerSetAnyHandle * handle);
 	~ledger_set_any ();
-=======
-	template <typename T>
-	friend class receivable_iterator;
->>>>>>> 1455d49f
 
 	std::optional<nano::account_info> account_get (store::transaction const & transaction, nano::account const & account) const;
 	bool block_exists_or_pruned (store::transaction const & transaction, nano::block_hash const & hash) const;
@@ -59,6 +54,9 @@
 	std::optional<nano::pending_info> pending_get (store::transaction const & transaction, nano::pending_key const & key) const;
 	std::optional<nano::block_hash> block_successor (store::transaction const & transaction, nano::block_hash const & hash) const;
 	std::optional<nano::block_hash> block_successor (store::transaction const & transaction, nano::qualified_root const & root) const;
+	nano::receivable_iterator receivable_upper_bound (store::transaction const & transaction, nano::account const & account, nano::block_hash const & hash) const;
+	nano::receivable_iterator receivable_upper_bound (store::transaction const & transaction, nano::account const & account) const;
+
 	rsnano::LedgerSetAnyHandle * handle;
 };
 
@@ -128,18 +126,7 @@
 	static nano::epoch version (nano::block const & block);
 	nano::epoch version (store::transaction const & transaction, nano::block_hash const & hash) const;
 	// Returns whether there are any receivable entries for 'account'
-<<<<<<< HEAD
 	bool receivable_any (store::transaction const & tx, nano::account const & account) const;
-	// Returns the next receivable entry for an account greater than 'account'
-	nano::receivable_iterator receivable_upper_bound (store::transaction const & tx, nano::account const & account) const;
-	// Returns the next receivable entry for an account greater than or equal to 'account'
-	nano::receivable_iterator receivable_lower_bound (store::transaction const & tx, nano::account const & account) const;
-	// Returns the next receivable entry for the account 'account' with hash greater than 'hash'
-	nano::receivable_iterator receivable_upper_bound (store::transaction const & tx, nano::account const & account, nano::block_hash const & hash) const;
-=======
-	bool receivable_any (secure::transaction const & tx, nano::account const & account) const;
-	std::unique_ptr<container_info_component> collect_container_info (std::string const & name) const;
->>>>>>> 1455d49f
 	uint64_t cemented_count () const;
 	uint64_t block_count () const;
 	uint64_t account_count () const;
@@ -148,28 +135,6 @@
 	nano::store::component & store;
 	rsnano::LedgerHandle * handle;
 	nano::ledger_cache cache;
-<<<<<<< HEAD
 	nano::ledger_constants & constants;
-=======
-	nano::stats & stats;
-	std::unordered_map<nano::account, nano::uint128_t> bootstrap_weights;
-	uint64_t bootstrap_weight_max_blocks{ 1 };
-	mutable std::atomic<bool> check_bootstrap_weights;
-	bool pruning{ false };
-
-private:
-	void initialize (nano::generate_cache_flags const &);
-	void confirm (secure::write_transaction const & transaction, nano::block const & block);
-
-	std::unique_ptr<ledger_set_any> any_impl;
-	std::unique_ptr<ledger_set_confirmed> confirmed_impl;
-
-public:
-	ledger_set_any & any;
-	ledger_set_confirmed & confirmed;
-
-public: // Only used in tests
-	void force_confirm (secure::write_transaction const & transaction, nano::block const & block);
->>>>>>> 1455d49f
 };
 }