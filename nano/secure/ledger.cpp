#include <nano/lib/blocks.hpp>
#include <nano/lib/logging.hpp>
#include <nano/lib/rsnano.hpp>
#include <nano/lib/rsnanoutils.hpp>
#include <nano/lib/stats.hpp>
#include <nano/lib/utility.hpp>
#include <nano/secure/common.hpp>
#include <nano/secure/ledger.hpp>
#include <nano/secure/rep_weights.hpp>
#include <nano/store/account.hpp>
#include <nano/store/block.hpp>
#include <nano/store/component.hpp>
#include <nano/store/confirmation_height.hpp>
#include <nano/store/final.hpp>
#include <nano/store/online_weight.hpp>
#include <nano/store/peer.hpp>
#include <nano/store/pending.hpp>
#include <nano/store/pruned.hpp>
#include <nano/store/version.hpp>

#include <boost/multiprecision/cpp_int.hpp>

#include <optional>

namespace
{
rsnano::LedgerHandle * create_ledger_handle (nano::store::component & store_a, nano::stats & stat_a, nano::ledger_constants & constants, nano::generate_cache_flags const & generate_cache_flags_a, nano::uint128_t min_rep_weight_a)
{
<<<<<<< HEAD
	auto constants_dto{ constants.to_dto () };
	nano::amount min_rep_weight{ min_rep_weight_a };
	return rsnano::rsn_ledger_create (store_a.get_handle (), &constants_dto, stat_a.handle, generate_cache_flags_a.handle, min_rep_weight.bytes.data ());
}
=======
public:
	rollback_visitor (nano::secure::write_transaction const & transaction_a, nano::ledger & ledger_a, std::vector<std::shared_ptr<nano::block>> & list_a) :
		transaction (transaction_a),
		ledger (ledger_a),
		list (list_a)
	{
	}
	virtual ~rollback_visitor () = default;
	void send_block (nano::send_block const & block_a) override
	{
		auto hash (block_a.hash ());
		nano::pending_key key (block_a.hashables.destination, hash);
		auto pending = ledger.store.pending.get (transaction, key);
		while (!error && !pending.has_value ())
		{
			error = ledger.rollback (transaction, ledger.any.account_head (transaction, block_a.hashables.destination), list);
			pending = ledger.store.pending.get (transaction, key);
		}
		if (!error)
		{
			auto info = ledger.any.account_get (transaction, pending.value ().source);
			debug_assert (info);
			ledger.store.pending.del (transaction, key);
			ledger.cache.rep_weights.representation_add (transaction, info->representative, pending.value ().amount.number ());
			nano::account_info new_info (block_a.hashables.previous, info->representative, info->open_block, ledger.any.block_balance (transaction, block_a.hashables.previous).value (), nano::seconds_since_epoch (), info->block_count - 1, nano::epoch::epoch_0);
			ledger.update_account (transaction, pending.value ().source, *info, new_info);
			ledger.store.block.del (transaction, hash);
			ledger.store.block.successor_clear (transaction, block_a.hashables.previous);
			ledger.stats.inc (nano::stat::type::rollback, nano::stat::detail::send);
		}
	}
	void receive_block (nano::receive_block const & block_a) override
	{
		auto hash (block_a.hash ());
		auto amount = ledger.any.block_amount (transaction, hash).value ().number ();
		auto destination_account = block_a.account ();
		// Pending account entry can be incorrect if source block was pruned. But it's not affecting correct ledger processing
		auto source_account = ledger.any.block_account (transaction, block_a.hashables.source);
		auto info = ledger.any.account_get (transaction, destination_account);
		debug_assert (info);
		ledger.cache.rep_weights.representation_add (transaction, info->representative, 0 - amount);
		nano::account_info new_info (block_a.hashables.previous, info->representative, info->open_block, ledger.any.block_balance (transaction, block_a.hashables.previous).value (), nano::seconds_since_epoch (), info->block_count - 1, nano::epoch::epoch_0);
		ledger.update_account (transaction, destination_account, *info, new_info);
		ledger.store.block.del (transaction, hash);
		ledger.store.pending.put (transaction, nano::pending_key (destination_account, block_a.hashables.source), { source_account.value_or (0), amount, nano::epoch::epoch_0 });
		ledger.store.block.successor_clear (transaction, block_a.hashables.previous);
		ledger.stats.inc (nano::stat::type::rollback, nano::stat::detail::receive);
	}
	void open_block (nano::open_block const & block_a) override
	{
		auto hash (block_a.hash ());
		auto amount = ledger.any.block_amount (transaction, hash).value ().number ();
		auto destination_account = block_a.account ();
		auto source_account = ledger.any.block_account (transaction, block_a.hashables.source);
		ledger.cache.rep_weights.representation_add (transaction, block_a.representative_field ().value (), 0 - amount);
		nano::account_info new_info;
		ledger.update_account (transaction, destination_account, new_info, new_info);
		ledger.store.block.del (transaction, hash);
		ledger.store.pending.put (transaction, nano::pending_key (destination_account, block_a.hashables.source), { source_account.value_or (0), amount, nano::epoch::epoch_0 });
		ledger.stats.inc (nano::stat::type::rollback, nano::stat::detail::open);
	}
	void change_block (nano::change_block const & block_a) override
	{
		auto hash (block_a.hash ());
		auto rep_block (ledger.representative (transaction, block_a.hashables.previous));
		auto account = block_a.account ();
		auto info = ledger.any.account_get (transaction, account);
		debug_assert (info);
		auto balance = ledger.any.block_balance (transaction, block_a.hashables.previous).value ();
		auto block = ledger.store.block.get (transaction, rep_block);
		release_assert (block != nullptr);
		auto representative = block->representative_field ().value ();
		ledger.cache.rep_weights.representation_add_dual (transaction, block_a.hashables.representative, 0 - balance.number (), representative, balance.number ());
		ledger.store.block.del (transaction, hash);
		nano::account_info new_info (block_a.hashables.previous, representative, info->open_block, info->balance, nano::seconds_since_epoch (), info->block_count - 1, nano::epoch::epoch_0);
		ledger.update_account (transaction, account, *info, new_info);
		ledger.store.block.successor_clear (transaction, block_a.hashables.previous);
		ledger.stats.inc (nano::stat::type::rollback, nano::stat::detail::change);
	}
	void state_block (nano::state_block const & block_a) override
	{
		auto hash (block_a.hash ());
		nano::block_hash rep_block_hash (0);
		if (!block_a.hashables.previous.is_zero ())
		{
			rep_block_hash = ledger.representative (transaction, block_a.hashables.previous);
		}
		nano::uint128_t balance = ledger.any.block_balance (transaction, block_a.hashables.previous).value_or (0).number ();
		auto is_send (block_a.hashables.balance < balance);
		nano::account representative{};
		if (!rep_block_hash.is_zero ())
		{
			// Move existing representation & add in amount delta
			auto block (ledger.store.block.get (transaction, rep_block_hash));
			debug_assert (block != nullptr);
			representative = block->representative_field ().value ();
			ledger.cache.rep_weights.representation_add_dual (transaction, representative, balance, block_a.hashables.representative, 0 - block_a.hashables.balance.number ());
		}
		else
		{
			// Add in amount delta only
			ledger.cache.rep_weights.representation_add (transaction, block_a.hashables.representative, 0 - block_a.hashables.balance.number ());
		}

		auto info = ledger.any.account_get (transaction, block_a.hashables.account);
		debug_assert (info);

		if (is_send)
		{
			nano::pending_key key (block_a.hashables.link.as_account (), hash);
			while (!error && !ledger.pending_info (transaction, key))
			{
				error = ledger.rollback (transaction, ledger.any.account_head (transaction, block_a.hashables.link.as_account ()), list);
			}
			ledger.store.pending.del (transaction, key);
			ledger.stats.inc (nano::stat::type::rollback, nano::stat::detail::send);
		}
		else if (!block_a.hashables.link.is_zero () && !ledger.is_epoch_link (block_a.hashables.link))
		{
			// Pending account entry can be incorrect if source block was pruned. But it's not affecting correct ledger processing
			auto source_account = ledger.any.block_account (transaction, block_a.hashables.link.as_block_hash ());
			nano::pending_info pending_info (source_account.value_or (0), block_a.hashables.balance.number () - balance, block_a.sideband ().source_epoch);
			ledger.store.pending.put (transaction, nano::pending_key (block_a.hashables.account, block_a.hashables.link.as_block_hash ()), pending_info);
			ledger.stats.inc (nano::stat::type::rollback, nano::stat::detail::receive);
		}

		debug_assert (!error);
		auto previous_version (ledger.version (transaction, block_a.hashables.previous));
		nano::account_info new_info (block_a.hashables.previous, representative, info->open_block, balance, nano::seconds_since_epoch (), info->block_count - 1, previous_version);
		ledger.update_account (transaction, block_a.hashables.account, *info, new_info);

		auto previous (ledger.store.block.get (transaction, block_a.hashables.previous));
		if (previous != nullptr)
		{
			ledger.store.block.successor_clear (transaction, block_a.hashables.previous);
		}
		else
		{
			ledger.stats.inc (nano::stat::type::rollback, nano::stat::detail::open);
		}
		ledger.store.block.del (transaction, hash);
	}
	nano::secure::write_transaction const & transaction;
	nano::ledger & ledger;
	std::vector<std::shared_ptr<nano::block>> & list;
	bool error{ false };
};

class ledger_processor : public nano::mutable_block_visitor
{
public:
	ledger_processor (nano::ledger &, nano::secure::write_transaction const &);
	virtual ~ledger_processor () = default;
	void send_block (nano::send_block &) override;
	void receive_block (nano::receive_block &) override;
	void open_block (nano::open_block &) override;
	void change_block (nano::change_block &) override;
	void state_block (nano::state_block &) override;
	void state_block_impl (nano::state_block &);
	void epoch_block_impl (nano::state_block &);
	nano::ledger & ledger;
	nano::secure::write_transaction const & transaction;
	nano::block_status result;

private:
	bool validate_epoch_block (nano::state_block const & block_a);
};

// Returns true if this block which has an epoch link is correctly formed.
bool ledger_processor::validate_epoch_block (nano::state_block const & block_a)
{
	debug_assert (ledger.is_epoch_link (block_a.hashables.link));
	nano::amount prev_balance (0);
	if (!block_a.hashables.previous.is_zero ())
	{
		result = ledger.store.block.exists (transaction, block_a.hashables.previous) ? nano::block_status::progress : nano::block_status::gap_previous;
		if (result == nano::block_status::progress)
		{
			prev_balance = ledger.any.block_balance (transaction, block_a.hashables.previous).value ();
		}
		else
		{
			// Check for possible regular state blocks with epoch link (send subtype)
			if (validate_message (block_a.hashables.account, block_a.hash (), block_a.signature))
			{
				// Is epoch block signed correctly
				if (validate_message (ledger.epoch_signer (block_a.link_field ().value ()), block_a.hash (), block_a.signature))
				{
					result = nano::block_status::bad_signature;
				}
			}
		}
	}
	return (block_a.hashables.balance == prev_balance);
>>>>>>> 01e73d77
}

nano::ledger::ledger (nano::store::component & store_a, nano::stats & stat_a, nano::ledger_constants & constants, nano::generate_cache_flags const & generate_cache_flags_a, nano::uint128_t min_rep_weight_a) :
	handle{ create_ledger_handle (store_a, stat_a, constants, generate_cache_flags_a, min_rep_weight_a) },
	cache{ rsnano::rsn_ledger_get_cache_handle (handle) },
	constants{ constants },
	store{ store_a }
{
}

nano::ledger::ledger (rsnano::LedgerHandle * handle, nano::store::component & store_a, nano::ledger_constants & constants) :
	handle{ handle },
	cache{ rsnano::rsn_ledger_get_cache_handle (handle) },
	constants{ constants },
	store{ store_a }
{
}

nano::ledger::~ledger ()
{
	rsnano::rsn_ledger_destroy (handle);
}

rsnano::LedgerHandle * nano::ledger::get_handle () const
{
	return handle;
}

nano::ledger_set_any nano::ledger::any () const
{
	return { rsnano::rsn_ledger_any (handle) };
}

nano::ledger_set_confirmed nano::ledger::confirmed () const
{
	return { rsnano::rsn_ledger_confirmed (handle) };
}

nano::store::write_guard nano::ledger::wait (nano::store::writer writer)
{
	auto guard_handle = rsnano::rsn_ledger_wait (handle, static_cast<uint8_t> (writer));
	return nano::store::write_guard (guard_handle);
}

bool nano::ledger::queue_contains (nano::store::writer writer)
{
	return rsnano::rsn_ledger_queue_contains (handle, static_cast<uint8_t> (writer));
}

// Balance for an account by account number
nano::uint128_t nano::ledger::account_balance (store::transaction const & transaction_a, nano::account const & account_a, bool only_confirmed_a) const
{
	nano::amount result;
	rsnano::rsn_ledger_account_balance (handle, transaction_a.get_rust_handle (), account_a.bytes.data (), only_confirmed_a, result.bytes.data ());
	return result.number ();
}

nano::uint128_t nano::ledger::account_receivable (store::transaction const & transaction_a, nano::account const & account_a, bool only_confirmed_a)
{
	nano::amount result;
	rsnano::rsn_ledger_account_receivable (handle, transaction_a.get_rust_handle (), account_a.bytes.data (), only_confirmed_a, result.bytes.data ());
	return result.number ();
}

std::optional<nano::pending_info> nano::ledger::pending_info (store::transaction const & transaction, nano::pending_key const & key) const
{
	return store.pending ().get (transaction, key);
}

std::deque<std::shared_ptr<nano::block>> nano::ledger::confirm (nano::store::write_transaction const & transaction, nano::block_hash const & hash)
{
	rsnano::BlockArrayDto dto;
	rsnano::rsn_ledger_confirm (handle, transaction.get_rust_handle (), hash.bytes.data (), &dto);
	std::deque<std::shared_ptr<nano::block>> blocks;
	rsnano::read_block_deque (dto, blocks);
	return blocks;
}

nano::block_status nano::ledger::process (store::write_transaction const & transaction_a, std::shared_ptr<nano::block> block_a)
{
	rsnano::ProcessReturnDto result_dto;
	rsnano::rsn_ledger_process (handle, transaction_a.get_rust_handle (), block_a->get_handle (), &result_dto);
	return static_cast<nano::block_status> (result_dto.code);
}

nano::block_hash nano::ledger::representative (store::transaction const & transaction_a, nano::block_hash const & hash_a)
{
	nano::block_hash result;
	rsnano::rsn_ledger_representative (handle, transaction_a.get_rust_handle (), hash_a.bytes.data (), result.bytes.data ());
	return result;
}

std::string nano::ledger::block_text (char const * hash_a)
{
	return block_text (nano::block_hash (hash_a));
}

std::string nano::ledger::block_text (nano::block_hash const & hash_a)
{
	rsnano::StringDto dto;
	rsnano::rsn_ledger_block_text (handle, hash_a.bytes.data (), &dto);
	return rsnano::convert_dto_to_string (dto);
}

std::pair<nano::block_hash, nano::block_hash> nano::ledger::hash_root_random (store::transaction const & transaction_a) const
{
	nano::block_hash hash;
	nano::block_hash root;
	rsnano::rsn_ledger_hash_root_random (handle, transaction_a.get_rust_handle (), hash.bytes.data (), root.bytes.data ());
	return std::make_pair (hash, root);
}

// Vote weight of an account
nano::uint128_t nano::ledger::weight (nano::account const & account_a) const
{
	nano::amount result;
	rsnano::rsn_ledger_weight (handle, account_a.bytes.data (), result.bytes.data ());
	return result.number ();
}

nano::uint128_t nano::ledger::weight_exact (store::transaction const & txn_a, nano::account const & representative_a) const
{
	nano::amount result;
	rsnano::rsn_ledger_weight_exact (handle, txn_a.get_rust_handle (), representative_a.bytes.data (), result.bytes.data ());
	return result.number ();
}

std::optional<nano::block_hash> nano::ledger::successor (store::transaction const & transaction, nano::block_hash const & hash) const noexcept
{
	return store.block ().successor (transaction, hash);
}

// Rollback blocks until `block_a' doesn't exist or it tries to penetrate the confirmation height
bool nano::ledger::rollback (store::write_transaction const & transaction_a, nano::block_hash const & block_a, std::vector<std::shared_ptr<nano::block>> & list_a)
{
	rsnano::BlockArrayDto list_dto;
	auto error = rsnano::rsn_ledger_rollback (handle, transaction_a.get_rust_handle (), block_a.bytes.data (), &list_dto);
	rsnano::read_block_array_dto (list_dto, list_a);
	return error;
}

bool nano::ledger::rollback (store::write_transaction const & transaction_a, nano::block_hash const & block_a)
{
	std::vector<std::shared_ptr<nano::block>> rollback_list;
	return rollback (transaction_a, block_a, rollback_list);
}

std::optional<nano::uint128_t> nano::ledger::amount (store::transaction const & transaction_a, nano::block_hash const & hash_a)
{
	nano::amount result;
	bool found = rsnano::rsn_ledger_amount (handle, transaction_a.get_rust_handle (), hash_a.bytes.data (), result.bytes.data ());
	if (found)
	{
		return result.number ();
	}
	else
	{
		return std::nullopt;
	}
}

// Return latest root for account, account number if there are no blocks for this account.
nano::root nano::ledger::latest_root (store::transaction const & transaction_a, nano::account const & account_a)
{
	nano::root latest_l;
	rsnano::rsn_ledger_latest_root (handle, transaction_a.get_rust_handle (), account_a.bytes.data (), latest_l.bytes.data ());
	return latest_l;
}

bool nano::ledger::dependents_confirmed (store::transaction const & transaction_a, nano::block const & block_a) const
{
	return rsnano::rsn_ledger_dependents_confirmed (handle, transaction_a.get_rust_handle (), block_a.get_handle ());
}

bool nano::ledger::is_epoch_link (nano::link const & link_a) const
{
	return rsnano::rsn_ledger_is_epoch_link (handle, link_a.bytes.data ());
}

std::array<nano::block_hash, 2> nano::ledger::dependent_blocks (store::transaction const & transaction_a, nano::block const & block_a) const
{
	std::array<nano::block_hash, 2> result;
	rsnano::rsn_ledger_dependent_blocks (handle, transaction_a.get_rust_handle (), block_a.get_handle (), result[0].bytes.data (), result[1].bytes.data ());
	return result;
}

/** Given the block hash of a send block, find the associated receive block that receives that send.
 *  The send block hash is not checked in any way, it is assumed to be correct.
 * @return Return the receive block on success and null on failure
 */
std::shared_ptr<nano::block> nano::ledger::find_receive_block_by_send_hash (store::transaction const & transaction, nano::account const & destination, nano::block_hash const & send_block_hash)
{
	auto block_handle = rsnano::rsn_ledger_find_receive_block_by_send_hash (handle, transaction.get_rust_handle (), destination.bytes.data (), send_block_hash.bytes.data ());
	return nano::block_handle_to_block (block_handle);
}

nano::account nano::ledger::epoch_signer (nano::link const & link_a) const
{
	nano::account signer;
	rsnano::rsn_ledger_epoch_signer (handle, link_a.bytes.data (), signer.bytes.data ());
	return signer;
}

nano::link nano::ledger::epoch_link (nano::epoch epoch_a) const
{
	nano::link link;
	rsnano::rsn_ledger_epoch_link (handle, static_cast<uint8_t> (epoch_a), link.bytes.data ());
	return link;
}

void nano::ledger::update_account (store::write_transaction const & transaction_a, nano::account const & account_a, nano::account_info const & old_a, nano::account_info const & new_a)
{
	rsnano::rsn_ledger_update_account (handle, transaction_a.get_rust_handle (), account_a.bytes.data (), old_a.handle, new_a.handle);
}

uint64_t nano::ledger::pruning_action (store::write_transaction & transaction_a, nano::block_hash const & hash_a, uint64_t const batch_size_a)
{
	return rsnano::rsn_ledger_pruning_action (handle, transaction_a.get_rust_handle (), hash_a.bytes.data (), batch_size_a);
}

bool nano::ledger::bootstrap_weight_reached () const
{
	return rsnano::rsn_ledger_bootstrap_weight_reached (handle);
}

size_t nano::ledger::get_bootstrap_weights_size () const
{
	return get_bootstrap_weights ().size ();
}

void nano::ledger::enable_pruning ()
{
	rsnano::rsn_ledger_enable_pruning (handle);
}

bool nano::ledger::pruning_enabled () const
{
	return rsnano::rsn_ledger_pruning_enabled (handle);
}

<<<<<<< HEAD
std::unordered_map<nano::account, nano::uint128_t> nano::ledger::get_bootstrap_weights () const
{
	std::unordered_map<nano::account, nano::uint128_t> weights;
	rsnano::BootstrapWeightsDto dto;
	rsnano::rsn_ledger_bootstrap_weights (handle, &dto);
	for (int i = 0; i < dto.count; ++i)
	{
		nano::account account;
		nano::uint128_t amount;
		auto & item = dto.accounts[i];
		std::copy (std::begin (item.account), std::end (item.account), std::begin (account.bytes));
		boost::multiprecision::import_bits (amount, std::begin (item.weight), std::end (item.weight), 8, true);
		weights.emplace (account, amount);
=======
// Return latest root for account, account number if there are no blocks for this account.
nano::root nano::ledger::latest_root (secure::transaction const & transaction_a, nano::account const & account_a)
{
	auto info = any.account_get (transaction_a, account_a);
	if (!info)
	{
		return account_a;
	}
	else
	{
		return info->head;
>>>>>>> 01e73d77
	}
	rsnano::rsn_ledger_destroy_bootstrap_weights_dto (&dto);
	return weights;
}

void nano::ledger::set_bootstrap_weights (std::unordered_map<nano::account, nano::uint128_t> const & weights_a)
{
	std::vector<rsnano::BootstrapWeightsItem> dtos;
	dtos.reserve (weights_a.size ());
	for (auto & it : weights_a)
	{
		rsnano::BootstrapWeightsItem dto;
		std::copy (std::begin (it.first.bytes), std::end (it.first.bytes), std::begin (dto.account));
		std::fill (std::begin (dto.weight), std::end (dto.weight), 0);
		boost::multiprecision::export_bits (it.second, std::rbegin (dto.weight), 8, false);
		dtos.push_back (dto);
	}
	rsnano::rsn_ledger_set_bootstrap_weights (handle, dtos.data (), dtos.size ());
}

uint64_t nano::ledger::get_bootstrap_weight_max_blocks () const
{
	return rsnano::rsn_ledger_bootstrap_weight_max_blocks (handle);
}

void nano::ledger::set_bootstrap_weight_max_blocks (uint64_t max_a)
{
	rsnano::rsn_ledger_set_bootstrap_weight_max_blocks (handle, max_a);
}

nano::epoch nano::ledger::version (nano::block const & block)
{
	if (block.type () == nano::block_type::state)
	{
		return block.sideband ().details ().epoch ();
	}

	return nano::epoch::epoch_0;
}

nano::epoch nano::ledger::version (store::transaction const & transaction, nano::block_hash const & hash) const
{
	auto epoch = rsnano::rsn_ledger_version (handle, transaction.get_rust_handle (), hash.bytes.data ());
	return static_cast<nano::epoch> (epoch);
}

uint64_t nano::ledger::height (store::transaction const & transaction, nano::block_hash const & hash) const
{
	return rsnano::rsn_ledger_account_height (handle, transaction.get_rust_handle (), hash.bytes.data ());
}

bool nano::ledger::receivable_any (store::transaction const & tx, nano::account const & account) const
{
	return rsnano::rsn_ledger_receivable_any (handle, tx.get_rust_handle (), account.bytes.data ());
}

nano::receivable_iterator nano::ledger::receivable_upper_bound (store::transaction const & tx, nano::account const & account) const
{
	return { rsnano::rsn_ledger_receivable_upper_bound (handle, tx.get_rust_handle (), account.bytes.data ()) };
}

nano::receivable_iterator nano::ledger::receivable_lower_bound (store::transaction const & tx, nano::account const & account) const
{
	return { rsnano::rsn_ledger_receivable_lower_bound (handle, tx.get_rust_handle (), account.bytes.data ()) };
}

nano::receivable_iterator nano::ledger::receivable_upper_bound (store::transaction const & tx, nano::account const & account, nano::block_hash const & hash) const
{
	return { rsnano::rsn_ledger_acocunt_receivable_upper_bound (handle, tx.get_rust_handle (), account.bytes.data (), hash.bytes.data ()) };
}

uint64_t nano::ledger::cemented_count () const
{
	return cache.cemented_count ();
}

uint64_t nano::ledger::block_count () const
{
	return cache.block_count ();
}

uint64_t nano::ledger::account_count () const
{
	return cache.account_count ();
}

uint64_t nano::ledger::pruned_count () const
{
	return cache.pruned_count ();
}

nano::ledger_set_any::ledger_set_any (rsnano::LedgerSetAnyHandle * handle) :
	handle{ handle }
{
}

nano::ledger_set_any::~ledger_set_any ()
{
	rsnano::rsn_ledger_set_any_destroy (handle);
}

std::optional<nano::account_info> nano::ledger_set_any::account_get (store::transaction const & transaction, nano::account const & account) const
{
	auto info_handle = rsnano::rsn_ledger_set_any_get_account (handle, transaction.get_rust_handle (), account.bytes.data ());
	if (info_handle != nullptr)
	{
		return { info_handle };
	}
	else
	{
		return std::nullopt;
	}
}

bool nano::ledger_set_any::block_exists_or_pruned (store::transaction const & transaction, nano::block_hash const & hash) const
{
	return rsnano::rsn_ledger_set_any_block_exists_or_pruned (handle, transaction.get_rust_handle (), hash.bytes.data ());
}

bool nano::ledger_set_any::block_exists (store::transaction const & transaction, nano::block_hash const & hash) const
{
	return rsnano::rsn_ledger_set_any_block_exists (handle, transaction.get_rust_handle (), hash.bytes.data ());
}

std::shared_ptr<nano::block> nano::ledger_set_any::block_get (store::transaction const & transaction, nano::block_hash const & hash) const
{
	auto block_handle = rsnano::rsn_ledger_set_any_block_get (handle, transaction.get_rust_handle (), hash.bytes.data ());
	return nano::block_handle_to_block (block_handle);
}

std::optional<nano::amount> nano::ledger_set_any::block_balance (store::transaction const & transaction, nano::block_hash const & hash) const
{
	nano::amount balance;
	if (rsnano::rsn_ledger_set_any_block_balance (handle, transaction.get_rust_handle (), hash.bytes.data (), balance.bytes.data ()))
	{
		return balance;
	}
	else
	{
		return std::nullopt;
	}
}

nano::block_hash nano::ledger_set_any::account_head (store::transaction const & transaction, nano::account const & account) const
{
	nano::block_hash head;
	if (rsnano::rsn_ledger_set_any_account_head (handle, transaction.get_rust_handle (), account.bytes.data (), head.bytes.data ()))
	{
		return head;
	}
	else
	{
		return { 0 };
	}
}

std::optional<nano::account> nano::ledger_set_any::block_account (store::transaction const & transaction, nano::block_hash const & hash) const
{
	nano::account account;
	if (rsnano::rsn_ledger_set_any_block_account (handle, transaction.get_rust_handle (), hash.bytes.data (), account.bytes.data ()))
	{
		return account;
	}
	else
	{
		return std::nullopt;
	}
}

nano::ledger_set_confirmed::ledger_set_confirmed (rsnano::LedgerSetConfirmedHandle * handle) :
	handle{ handle }
{
}

nano::ledger_set_confirmed::~ledger_set_confirmed ()
{
	rsnano::rsn_ledger_set_confirmed_destroy (handle);
}

bool nano::ledger_set_confirmed::block_exists_or_pruned (store::transaction const & transaction, nano::block_hash const & hash) const
{
	return rsnano::rsn_ledger_set_confirmed_block_exists_or_pruned (handle, transaction.get_rust_handle (), hash.bytes.data ());
}

bool nano::ledger_set_confirmed::block_exists (store::transaction const & transaction, nano::block_hash const & hash) const
{
	return rsnano::rsn_ledger_set_confirmed_block_exists (handle, transaction.get_rust_handle (), hash.bytes.data ());
}<|MERGE_RESOLUTION|>--- conflicted
+++ resolved
@@ -26,207 +26,10 @@
 {
 rsnano::LedgerHandle * create_ledger_handle (nano::store::component & store_a, nano::stats & stat_a, nano::ledger_constants & constants, nano::generate_cache_flags const & generate_cache_flags_a, nano::uint128_t min_rep_weight_a)
 {
-<<<<<<< HEAD
 	auto constants_dto{ constants.to_dto () };
 	nano::amount min_rep_weight{ min_rep_weight_a };
 	return rsnano::rsn_ledger_create (store_a.get_handle (), &constants_dto, stat_a.handle, generate_cache_flags_a.handle, min_rep_weight.bytes.data ());
 }
-=======
-public:
-	rollback_visitor (nano::secure::write_transaction const & transaction_a, nano::ledger & ledger_a, std::vector<std::shared_ptr<nano::block>> & list_a) :
-		transaction (transaction_a),
-		ledger (ledger_a),
-		list (list_a)
-	{
-	}
-	virtual ~rollback_visitor () = default;
-	void send_block (nano::send_block const & block_a) override
-	{
-		auto hash (block_a.hash ());
-		nano::pending_key key (block_a.hashables.destination, hash);
-		auto pending = ledger.store.pending.get (transaction, key);
-		while (!error && !pending.has_value ())
-		{
-			error = ledger.rollback (transaction, ledger.any.account_head (transaction, block_a.hashables.destination), list);
-			pending = ledger.store.pending.get (transaction, key);
-		}
-		if (!error)
-		{
-			auto info = ledger.any.account_get (transaction, pending.value ().source);
-			debug_assert (info);
-			ledger.store.pending.del (transaction, key);
-			ledger.cache.rep_weights.representation_add (transaction, info->representative, pending.value ().amount.number ());
-			nano::account_info new_info (block_a.hashables.previous, info->representative, info->open_block, ledger.any.block_balance (transaction, block_a.hashables.previous).value (), nano::seconds_since_epoch (), info->block_count - 1, nano::epoch::epoch_0);
-			ledger.update_account (transaction, pending.value ().source, *info, new_info);
-			ledger.store.block.del (transaction, hash);
-			ledger.store.block.successor_clear (transaction, block_a.hashables.previous);
-			ledger.stats.inc (nano::stat::type::rollback, nano::stat::detail::send);
-		}
-	}
-	void receive_block (nano::receive_block const & block_a) override
-	{
-		auto hash (block_a.hash ());
-		auto amount = ledger.any.block_amount (transaction, hash).value ().number ();
-		auto destination_account = block_a.account ();
-		// Pending account entry can be incorrect if source block was pruned. But it's not affecting correct ledger processing
-		auto source_account = ledger.any.block_account (transaction, block_a.hashables.source);
-		auto info = ledger.any.account_get (transaction, destination_account);
-		debug_assert (info);
-		ledger.cache.rep_weights.representation_add (transaction, info->representative, 0 - amount);
-		nano::account_info new_info (block_a.hashables.previous, info->representative, info->open_block, ledger.any.block_balance (transaction, block_a.hashables.previous).value (), nano::seconds_since_epoch (), info->block_count - 1, nano::epoch::epoch_0);
-		ledger.update_account (transaction, destination_account, *info, new_info);
-		ledger.store.block.del (transaction, hash);
-		ledger.store.pending.put (transaction, nano::pending_key (destination_account, block_a.hashables.source), { source_account.value_or (0), amount, nano::epoch::epoch_0 });
-		ledger.store.block.successor_clear (transaction, block_a.hashables.previous);
-		ledger.stats.inc (nano::stat::type::rollback, nano::stat::detail::receive);
-	}
-	void open_block (nano::open_block const & block_a) override
-	{
-		auto hash (block_a.hash ());
-		auto amount = ledger.any.block_amount (transaction, hash).value ().number ();
-		auto destination_account = block_a.account ();
-		auto source_account = ledger.any.block_account (transaction, block_a.hashables.source);
-		ledger.cache.rep_weights.representation_add (transaction, block_a.representative_field ().value (), 0 - amount);
-		nano::account_info new_info;
-		ledger.update_account (transaction, destination_account, new_info, new_info);
-		ledger.store.block.del (transaction, hash);
-		ledger.store.pending.put (transaction, nano::pending_key (destination_account, block_a.hashables.source), { source_account.value_or (0), amount, nano::epoch::epoch_0 });
-		ledger.stats.inc (nano::stat::type::rollback, nano::stat::detail::open);
-	}
-	void change_block (nano::change_block const & block_a) override
-	{
-		auto hash (block_a.hash ());
-		auto rep_block (ledger.representative (transaction, block_a.hashables.previous));
-		auto account = block_a.account ();
-		auto info = ledger.any.account_get (transaction, account);
-		debug_assert (info);
-		auto balance = ledger.any.block_balance (transaction, block_a.hashables.previous).value ();
-		auto block = ledger.store.block.get (transaction, rep_block);
-		release_assert (block != nullptr);
-		auto representative = block->representative_field ().value ();
-		ledger.cache.rep_weights.representation_add_dual (transaction, block_a.hashables.representative, 0 - balance.number (), representative, balance.number ());
-		ledger.store.block.del (transaction, hash);
-		nano::account_info new_info (block_a.hashables.previous, representative, info->open_block, info->balance, nano::seconds_since_epoch (), info->block_count - 1, nano::epoch::epoch_0);
-		ledger.update_account (transaction, account, *info, new_info);
-		ledger.store.block.successor_clear (transaction, block_a.hashables.previous);
-		ledger.stats.inc (nano::stat::type::rollback, nano::stat::detail::change);
-	}
-	void state_block (nano::state_block const & block_a) override
-	{
-		auto hash (block_a.hash ());
-		nano::block_hash rep_block_hash (0);
-		if (!block_a.hashables.previous.is_zero ())
-		{
-			rep_block_hash = ledger.representative (transaction, block_a.hashables.previous);
-		}
-		nano::uint128_t balance = ledger.any.block_balance (transaction, block_a.hashables.previous).value_or (0).number ();
-		auto is_send (block_a.hashables.balance < balance);
-		nano::account representative{};
-		if (!rep_block_hash.is_zero ())
-		{
-			// Move existing representation & add in amount delta
-			auto block (ledger.store.block.get (transaction, rep_block_hash));
-			debug_assert (block != nullptr);
-			representative = block->representative_field ().value ();
-			ledger.cache.rep_weights.representation_add_dual (transaction, representative, balance, block_a.hashables.representative, 0 - block_a.hashables.balance.number ());
-		}
-		else
-		{
-			// Add in amount delta only
-			ledger.cache.rep_weights.representation_add (transaction, block_a.hashables.representative, 0 - block_a.hashables.balance.number ());
-		}
-
-		auto info = ledger.any.account_get (transaction, block_a.hashables.account);
-		debug_assert (info);
-
-		if (is_send)
-		{
-			nano::pending_key key (block_a.hashables.link.as_account (), hash);
-			while (!error && !ledger.pending_info (transaction, key))
-			{
-				error = ledger.rollback (transaction, ledger.any.account_head (transaction, block_a.hashables.link.as_account ()), list);
-			}
-			ledger.store.pending.del (transaction, key);
-			ledger.stats.inc (nano::stat::type::rollback, nano::stat::detail::send);
-		}
-		else if (!block_a.hashables.link.is_zero () && !ledger.is_epoch_link (block_a.hashables.link))
-		{
-			// Pending account entry can be incorrect if source block was pruned. But it's not affecting correct ledger processing
-			auto source_account = ledger.any.block_account (transaction, block_a.hashables.link.as_block_hash ());
-			nano::pending_info pending_info (source_account.value_or (0), block_a.hashables.balance.number () - balance, block_a.sideband ().source_epoch);
-			ledger.store.pending.put (transaction, nano::pending_key (block_a.hashables.account, block_a.hashables.link.as_block_hash ()), pending_info);
-			ledger.stats.inc (nano::stat::type::rollback, nano::stat::detail::receive);
-		}
-
-		debug_assert (!error);
-		auto previous_version (ledger.version (transaction, block_a.hashables.previous));
-		nano::account_info new_info (block_a.hashables.previous, representative, info->open_block, balance, nano::seconds_since_epoch (), info->block_count - 1, previous_version);
-		ledger.update_account (transaction, block_a.hashables.account, *info, new_info);
-
-		auto previous (ledger.store.block.get (transaction, block_a.hashables.previous));
-		if (previous != nullptr)
-		{
-			ledger.store.block.successor_clear (transaction, block_a.hashables.previous);
-		}
-		else
-		{
-			ledger.stats.inc (nano::stat::type::rollback, nano::stat::detail::open);
-		}
-		ledger.store.block.del (transaction, hash);
-	}
-	nano::secure::write_transaction const & transaction;
-	nano::ledger & ledger;
-	std::vector<std::shared_ptr<nano::block>> & list;
-	bool error{ false };
-};
-
-class ledger_processor : public nano::mutable_block_visitor
-{
-public:
-	ledger_processor (nano::ledger &, nano::secure::write_transaction const &);
-	virtual ~ledger_processor () = default;
-	void send_block (nano::send_block &) override;
-	void receive_block (nano::receive_block &) override;
-	void open_block (nano::open_block &) override;
-	void change_block (nano::change_block &) override;
-	void state_block (nano::state_block &) override;
-	void state_block_impl (nano::state_block &);
-	void epoch_block_impl (nano::state_block &);
-	nano::ledger & ledger;
-	nano::secure::write_transaction const & transaction;
-	nano::block_status result;
-
-private:
-	bool validate_epoch_block (nano::state_block const & block_a);
-};
-
-// Returns true if this block which has an epoch link is correctly formed.
-bool ledger_processor::validate_epoch_block (nano::state_block const & block_a)
-{
-	debug_assert (ledger.is_epoch_link (block_a.hashables.link));
-	nano::amount prev_balance (0);
-	if (!block_a.hashables.previous.is_zero ())
-	{
-		result = ledger.store.block.exists (transaction, block_a.hashables.previous) ? nano::block_status::progress : nano::block_status::gap_previous;
-		if (result == nano::block_status::progress)
-		{
-			prev_balance = ledger.any.block_balance (transaction, block_a.hashables.previous).value ();
-		}
-		else
-		{
-			// Check for possible regular state blocks with epoch link (send subtype)
-			if (validate_message (block_a.hashables.account, block_a.hash (), block_a.signature))
-			{
-				// Is epoch block signed correctly
-				if (validate_message (ledger.epoch_signer (block_a.link_field ().value ()), block_a.hash (), block_a.signature))
-				{
-					result = nano::block_status::bad_signature;
-				}
-			}
-		}
-	}
-	return (block_a.hashables.balance == prev_balance);
->>>>>>> 01e73d77
 }
 
 nano::ledger::ledger (nano::store::component & store_a, nano::stats & stat_a, nano::ledger_constants & constants, nano::generate_cache_flags const & generate_cache_flags_a, nano::uint128_t min_rep_weight_a) :
@@ -374,20 +177,6 @@
 	return rollback (transaction_a, block_a, rollback_list);
 }
 
-std::optional<nano::uint128_t> nano::ledger::amount (store::transaction const & transaction_a, nano::block_hash const & hash_a)
-{
-	nano::amount result;
-	bool found = rsnano::rsn_ledger_amount (handle, transaction_a.get_rust_handle (), hash_a.bytes.data (), result.bytes.data ());
-	if (found)
-	{
-		return result.number ();
-	}
-	else
-	{
-		return std::nullopt;
-	}
-}
-
 // Return latest root for account, account number if there are no blocks for this account.
 nano::root nano::ledger::latest_root (store::transaction const & transaction_a, nano::account const & account_a)
 {
@@ -467,7 +256,6 @@
 	return rsnano::rsn_ledger_pruning_enabled (handle);
 }
 
-<<<<<<< HEAD
 std::unordered_map<nano::account, nano::uint128_t> nano::ledger::get_bootstrap_weights () const
 {
 	std::unordered_map<nano::account, nano::uint128_t> weights;
@@ -481,19 +269,6 @@
 		std::copy (std::begin (item.account), std::end (item.account), std::begin (account.bytes));
 		boost::multiprecision::import_bits (amount, std::begin (item.weight), std::end (item.weight), 8, true);
 		weights.emplace (account, amount);
-=======
-// Return latest root for account, account number if there are no blocks for this account.
-nano::root nano::ledger::latest_root (secure::transaction const & transaction_a, nano::account const & account_a)
-{
-	auto info = any.account_get (transaction_a, account_a);
-	if (!info)
-	{
-		return account_a;
-	}
-	else
-	{
-		return info->head;
->>>>>>> 01e73d77
 	}
 	rsnano::rsn_ledger_destroy_bootstrap_weights_dto (&dto);
 	return weights;
@@ -663,6 +438,20 @@
 	}
 }
 
+std::optional<nano::amount> nano::ledger_set_any::block_amount (store::transaction const & transaction, nano::block_hash const & hash) const
+{
+	nano::amount amount;
+	if (rsnano::rsn_ledger_set_any_block_amount (handle, transaction.get_rust_handle (), hash.bytes.data (), amount.bytes.data ()))
+	{
+		return amount;
+	}
+	else
+	{
+		return std::nullopt;
+	}
+
+}
+
 nano::ledger_set_confirmed::ledger_set_confirmed (rsnano::LedgerSetConfirmedHandle * handle) :
 	handle{ handle }
 {
