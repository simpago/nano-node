#include <nano/lib/blocks.hpp>
#include <nano/lib/logging.hpp>
#include <nano/lib/rep_weights.hpp>
#include <nano/lib/rsnano.hpp>
#include <nano/lib/rsnanoutils.hpp>
#include <nano/lib/stats.hpp>
#include <nano/lib/utility.hpp>
#include <nano/secure/common.hpp>
#include <nano/secure/ledger.hpp>
#include <nano/store/account.hpp>
#include <nano/store/block.hpp>
#include <nano/store/component.hpp>
#include <nano/store/confirmation_height.hpp>
#include <nano/store/final.hpp>
#include <nano/store/frontier.hpp>
#include <nano/store/online_weight.hpp>
#include <nano/store/peer.hpp>
#include <nano/store/pending.hpp>
#include <nano/store/pruned.hpp>
#include <nano/store/version.hpp>

#include <boost/multiprecision/cpp_int.hpp>

#include <optional>

nano::ledger::ledger (nano::store::component & store_a, nano::stats & stat_a, nano::ledger_constants & constants, nano::generate_cache_flags const & generate_cache_flags_a) :
	constants{ constants },
	store{ store_a },
	stats{ stat_a }
{
	auto constants_dto{ constants.to_dto () };
	handle = rsnano::rsn_ledger_create (store_a.get_handle (), &constants_dto, stat_a.handle, generate_cache_flags_a.handle);
	cache = nano::ledger_cache (rsnano::rsn_ledger_get_cache_handle (handle));
}

nano::ledger::~ledger ()
{
	rsnano::rsn_ledger_destroy (handle);
}

rsnano::LedgerHandle * nano::ledger::get_handle () const
{
	return handle;
}

// Balance for account containing hash
std::optional<nano::uint128_t> nano::ledger::balance (store::transaction const & transaction, nano::block_hash const & hash) const
{
	nano::amount result;
	bool found = rsnano::rsn_ledger_balance (handle, transaction.get_rust_handle (), hash.bytes.data (), result.bytes.data ());
	if (found)
	{
		return result.number ();
	}
	else
	{
		return std::nullopt;
	}
}

std::shared_ptr<nano::block> nano::ledger::block (store::transaction const & transaction, nano::block_hash const & hash) const
{
	return store.block ().get (transaction, hash);
}

bool nano::ledger::block_exists (store::transaction const & transaction, nano::block_hash const & hash) const
{
	return store.block ().exists (transaction, hash);
}

// Balance for an account by account number
nano::uint128_t nano::ledger::account_balance (store::transaction const & transaction_a, nano::account const & account_a, bool only_confirmed_a)
{
	nano::amount result;
	rsnano::rsn_ledger_account_balance (handle, transaction_a.get_rust_handle (), account_a.bytes.data (), only_confirmed_a, result.bytes.data ());
	return result.number ();
}

nano::uint128_t nano::ledger::account_receivable (store::transaction const & transaction_a, nano::account const & account_a, bool only_confirmed_a)
{
	nano::amount result;
	rsnano::rsn_ledger_account_receivable (handle, transaction_a.get_rust_handle (), account_a.bytes.data (), only_confirmed_a, result.bytes.data ());
	return result.number ();
}

std::optional<nano::pending_info> nano::ledger::pending_info (store::transaction const & transaction, nano::pending_key const & key) const
{
	return store.pending ().get (transaction, key);
}

nano::block_status nano::ledger::process (store::write_transaction const & transaction_a, std::shared_ptr<nano::block> block_a)
{
	rsnano::ProcessReturnDto result_dto;
	rsnano::rsn_ledger_process (handle, transaction_a.get_rust_handle (), block_a->get_handle (), &result_dto);
	return static_cast<nano::block_status> (result_dto.code);
}

nano::block_hash nano::ledger::representative (store::transaction const & transaction_a, nano::block_hash const & hash_a)
{
	nano::block_hash result;
	rsnano::rsn_ledger_representative (handle, transaction_a.get_rust_handle (), hash_a.bytes.data (), result.bytes.data ());
	return result;
}

bool nano::ledger::block_or_pruned_exists (nano::block_hash const & hash_a) const
{
	return rsnano::rsn_ledger_block_or_pruned_exists (handle, hash_a.bytes.data ());
}

bool nano::ledger::block_or_pruned_exists (store::transaction const & transaction_a, nano::block_hash const & hash_a) const
{
	return rsnano::rsn_ledger_block_or_pruned_exists_txn (handle, transaction_a.get_rust_handle (), hash_a.bytes.data ());
}

std::string nano::ledger::block_text (char const * hash_a)
{
	return block_text (nano::block_hash (hash_a));
}

std::string nano::ledger::block_text (nano::block_hash const & hash_a)
{
	rsnano::StringDto dto;
	rsnano::rsn_ledger_block_text (handle, hash_a.bytes.data (), &dto);
	return rsnano::convert_dto_to_string (dto);
}

std::pair<nano::block_hash, nano::block_hash> nano::ledger::hash_root_random (store::transaction const & transaction_a) const
{
	nano::block_hash hash;
	nano::block_hash root;
	rsnano::rsn_ledger_hash_root_random (handle, transaction_a.get_rust_handle (), hash.bytes.data (), root.bytes.data ());
	return std::make_pair (hash, root);
}

// Vote weight of an account
nano::uint128_t nano::ledger::weight (nano::account const & account_a)
{
	nano::amount result;
	rsnano::rsn_ledger_weight (handle, account_a.bytes.data (), result.bytes.data ());
	return result.number ();
}

// Rollback blocks until `block_a' doesn't exist or it tries to penetrate the confirmation height
bool nano::ledger::rollback (store::write_transaction const & transaction_a, nano::block_hash const & block_a, std::vector<std::shared_ptr<nano::block>> & list_a)
{
	rsnano::BlockArrayDto list_dto;
	auto error = rsnano::rsn_ledger_rollback (handle, transaction_a.get_rust_handle (), block_a.bytes.data (), &list_dto);
	rsnano::read_block_array_dto (list_dto, list_a);
	return error;
}

bool nano::ledger::rollback (store::write_transaction const & transaction_a, nano::block_hash const & block_a)
{
	std::vector<std::shared_ptr<nano::block>> rollback_list;
	return rollback (transaction_a, block_a, rollback_list);
}

std::optional<nano::account> nano::ledger::account (store::transaction const & transaction, nano::block_hash const & hash) const
{
	nano::account result;
	bool found = rsnano::rsn_ledger_account (handle, transaction.get_rust_handle (), hash.bytes.data (), result.bytes.data ());
	if (found)
	{
		return result;
	}
	else
	{
		return std::nullopt;
	}
}

std::optional<nano::account_info> nano::ledger::account_info (store::transaction const & transaction, nano::account const & account) const
{
	return store.account ().get (transaction, account);
}

std::optional<nano::uint128_t> nano::ledger::amount (store::transaction const & transaction_a, nano::block_hash const & hash_a)
{
	nano::amount result;
	bool found = rsnano::rsn_ledger_amount (handle, transaction_a.get_rust_handle (), hash_a.bytes.data (), result.bytes.data ());
	if (found)
	{
		return result.number ();
	}
	else
	{
		return std::nullopt;
	}
}

// Return latest block for account
nano::block_hash nano::ledger::latest (store::transaction const & transaction_a, nano::account const & account_a)
{
	nano::block_hash latest_l;
	rsnano::rsn_ledger_latest (handle, transaction_a.get_rust_handle (), account_a.bytes.data (), latest_l.bytes.data ());
	return latest_l;
}

// Return latest root for account, account number if there are no blocks for this account.
nano::root nano::ledger::latest_root (store::transaction const & transaction_a, nano::account const & account_a)
{
	nano::root latest_l;
	rsnano::rsn_ledger_latest_root (handle, transaction_a.get_rust_handle (), account_a.bytes.data (), latest_l.bytes.data ());
	return latest_l;
}

bool nano::ledger::dependents_confirmed (store::transaction const & transaction_a, nano::block const & block_a) const
{
	return rsnano::rsn_ledger_dependents_confirmed (handle, transaction_a.get_rust_handle (), block_a.get_handle ());
}

bool nano::ledger::is_epoch_link (nano::link const & link_a) const
{
	return rsnano::rsn_ledger_is_epoch_link (handle, link_a.bytes.data ());
}

std::array<nano::block_hash, 2> nano::ledger::dependent_blocks (store::transaction const & transaction_a, nano::block const & block_a) const
{
	std::array<nano::block_hash, 2> result;
	rsnano::rsn_ledger_dependent_blocks (handle, transaction_a.get_rust_handle (), block_a.get_handle (), result[0].bytes.data (), result[1].bytes.data ());
	return result;
}

/** Given the block hash of a send block, find the associated receive block that receives that send.
 *  The send block hash is not checked in any way, it is assumed to be correct.
 * @return Return the receive block on success and null on failure
 */
std::shared_ptr<nano::block> nano::ledger::find_receive_block_by_send_hash (store::transaction const & transaction, nano::account const & destination, nano::block_hash const & send_block_hash)
{
	auto block_handle = rsnano::rsn_ledger_find_receive_block_by_send_hash (handle, transaction.get_rust_handle (), destination.bytes.data (), send_block_hash.bytes.data ());
	return nano::block_handle_to_block (block_handle);
}

nano::account nano::ledger::epoch_signer (nano::link const & link_a) const
{
	nano::account signer;
	rsnano::rsn_ledger_epoch_signer (handle, link_a.bytes.data (), signer.bytes.data ());
	return signer;
}

nano::link nano::ledger::epoch_link (nano::epoch epoch_a) const
{
	nano::link link;
	rsnano::rsn_ledger_epoch_link (handle, static_cast<uint8_t> (epoch_a), link.bytes.data ());
	return link;
}

void nano::ledger::update_account (store::write_transaction const & transaction_a, nano::account const & account_a, nano::account_info const & old_a, nano::account_info const & new_a)
{
<<<<<<< HEAD
	rsnano::rsn_ledger_update_account (handle, transaction_a.get_rust_handle (), account_a.bytes.data (), old_a.handle, new_a.handle);
=======
	if (!new_a.head.is_zero ())
	{
		if (old_a.head.is_zero () && new_a.open_block == new_a.head)
		{
			++cache.account_count;
		}
		if (!old_a.head.is_zero () && old_a.epoch () != new_a.epoch ())
		{
			// store.account.put won't erase existing entries if they're in different tables
			store.account.del (transaction_a, account_a);
		}
		store.account.put (transaction_a, account_a, new_a);
	}
	else
	{
		debug_assert (!store.confirmation_height.exists (transaction_a, account_a));
		store.account.del (transaction_a, account_a);
		debug_assert (cache.account_count > 0);
		--cache.account_count;
	}
}

std::optional<nano::block_hash> nano::ledger::successor (store::transaction const & transaction_a, nano::qualified_root const & root_a) const noexcept
{
	if (!root_a.previous ().is_zero ())
	{
		auto result = store.block.successor (transaction_a, root_a.previous ());
		if (result.is_zero ())
		{
			return std::nullopt;
		}
		return result;
	}
	else
	{
		auto info = account_info (transaction_a, root_a.root ().as_account ());
		if (info)
		{
			return info.value ().open_block;
		}
		else
		{
			return std::nullopt;
		}
	}
}

std::optional<nano::block_hash> nano::ledger::successor (store::transaction const & transaction, nano::block_hash const & hash) const noexcept
{
	return successor (transaction, { hash, hash });
}

std::shared_ptr<nano::block> nano::ledger::forked_block (store::transaction const & transaction_a, nano::block const & block_a)
{
	debug_assert (!block_exists (transaction_a, block_a.hash ()));
	auto root (block_a.root ());
	debug_assert (block_exists (transaction_a, root.as_block_hash ()) || store.account.exists (transaction_a, root.as_account ()));
	std::shared_ptr<nano::block> result;
	auto successor_l = successor (transaction_a, root.as_block_hash ());
	if (successor_l)
	{
		result = block (transaction_a, successor_l.value ());
	}
	if (result == nullptr)
	{
		auto info = account_info (transaction_a, root.as_account ());
		debug_assert (info);
		result = block (transaction_a, info->open_block);
		debug_assert (result != nullptr);
	}
	return result;
>>>>>>> 83853d83
}

std::shared_ptr<nano::block> nano::ledger::head_block (store::transaction const & transaction, nano::account const & account)
{
	auto info = store.account ().get (transaction, account);
	if (info)
	{
		return store.block ().get (transaction, info->head ());
	}
	return nullptr;
}

bool nano::ledger::block_confirmed (store::transaction const & transaction_a, nano::block_hash const & hash_a) const
{
	return rsnano::rsn_ledger_block_confirmed (handle, transaction_a.get_rust_handle (), hash_a.bytes.data ());
}

uint64_t nano::ledger::pruning_action (store::write_transaction & transaction_a, nano::block_hash const & hash_a, uint64_t const batch_size_a)
{
	return rsnano::rsn_ledger_pruning_action (handle, transaction_a.get_rust_handle (), hash_a.bytes.data (), batch_size_a);
}

std::multimap<uint64_t, nano::uncemented_info, std::greater<>> nano::ledger::unconfirmed_frontiers () const
{
	rsnano::UnconfirmedFrontierArrayDto array_dto;
	rsnano::rsn_ledger_unconfirmed_frontiers (handle, &array_dto);
	std::multimap<uint64_t, nano::uncemented_info, std::greater<>> result;
	for (int i = 0; i < array_dto.count; ++i)
	{
		const auto & item_dto = array_dto.items[i].info;
		nano::block_hash cemented_frontier;
		nano::block_hash frontier;
		nano::account account;
		std::copy (std::begin (item_dto.cemented_frontier), std::end (item_dto.cemented_frontier), std::begin (cemented_frontier.bytes));
		std::copy (std::begin (item_dto.frontier), std::end (item_dto.frontier), std::begin (frontier.bytes));
		std::copy (std::begin (item_dto.account), std::end (item_dto.account), std::begin (account.bytes));
		result.emplace (std::piecewise_construct, std::forward_as_tuple (array_dto.items[i].height_delta), std::forward_as_tuple (cemented_frontier, frontier, account));
	}
	rsnano::rsn_unconfirmed_frontiers_destroy (&array_dto);
	return result;
}

bool nano::ledger::bootstrap_weight_reached () const
{
	return rsnano::rsn_ledger_bootstrap_weight_reached (handle);
}

size_t nano::ledger::get_bootstrap_weights_size () const
{
	return get_bootstrap_weights ().size ();
}

void nano::ledger::enable_pruning ()
{
	rsnano::rsn_ledger_enable_pruning (handle);
}

bool nano::ledger::pruning_enabled () const
{
	return rsnano::rsn_ledger_pruning_enabled (handle);
}

std::unordered_map<nano::account, nano::uint128_t> nano::ledger::get_bootstrap_weights () const
{
	std::unordered_map<nano::account, nano::uint128_t> weights;
	rsnano::BootstrapWeightsDto dto;
	rsnano::rsn_ledger_bootstrap_weights (handle, &dto);
	for (int i = 0; i < dto.count; ++i)
	{
		nano::account account;
		nano::uint128_t amount;
		auto & item = dto.accounts[i];
		std::copy (std::begin (item.account), std::end (item.account), std::begin (account.bytes));
		boost::multiprecision::import_bits (amount, std::begin (item.weight), std::end (item.weight), 8, true);
		weights.emplace (account, amount);
	}
	rsnano::rsn_ledger_destroy_bootstrap_weights_dto (&dto);
	return weights;
}

void nano::ledger::set_bootstrap_weights (std::unordered_map<nano::account, nano::uint128_t> const & weights_a)
{
	std::vector<rsnano::BootstrapWeightsItem> dtos;
	dtos.reserve (weights_a.size ());
	for (auto & it : weights_a)
	{
		rsnano::BootstrapWeightsItem dto;
		std::copy (std::begin (it.first.bytes), std::end (it.first.bytes), std::begin (dto.account));
		std::fill (std::begin (dto.weight), std::end (dto.weight), 0);
		boost::multiprecision::export_bits (it.second, std::rbegin (dto.weight), 8, false);
		dtos.push_back (dto);
	}
	rsnano::rsn_ledger_set_bootstrap_weights (handle, dtos.data (), dtos.size ());
}

uint64_t nano::ledger::get_bootstrap_weight_max_blocks () const
{
	return rsnano::rsn_ledger_bootstrap_weight_max_blocks (handle);
}

void nano::ledger::set_bootstrap_weight_max_blocks (uint64_t max_a)
{
	rsnano::rsn_ledger_set_bootstrap_weight_max_blocks (handle, max_a);
}

nano::epoch nano::ledger::version (nano::block const & block)
{
	if (block.type () == nano::block_type::state)
	{
		return block.sideband ().details ().epoch ();
	}

	return nano::epoch::epoch_0;
}

nano::epoch nano::ledger::version (store::transaction const & transaction, nano::block_hash const & hash) const
{
	auto epoch = rsnano::rsn_ledger_version (handle, transaction.get_rust_handle (), hash.bytes.data ());
	return static_cast<nano::epoch> (epoch);
}

uint64_t nano::ledger::height (store::transaction const & transaction, nano::block_hash const & hash) const
{
	return rsnano::rsn_ledger_account_height (handle, transaction.get_rust_handle (), hash.bytes.data ());
}

nano::uncemented_info::uncemented_info (nano::block_hash const & cemented_frontier, nano::block_hash const & frontier, nano::account const & account) :
	cemented_frontier (cemented_frontier), frontier (frontier), account (account)
{
}

std::unique_ptr<nano::container_info_component> nano::collect_container_info (ledger & ledger, std::string const & name)
{
	auto count = ledger.get_bootstrap_weights_size ();
	auto sizeof_element = sizeof (nano::account) + sizeof (nano::uint128_t);
	auto composite = std::make_unique<container_info_composite> (name);
	composite->add_component (std::make_unique<container_info_leaf> (container_info{ "bootstrap_weights", count, sizeof_element }));
	composite->add_component (collect_container_info (ledger.cache.rep_weights (), "rep_weights"));
	return composite;
}<|MERGE_RESOLUTION|>--- conflicted
+++ resolved
@@ -140,6 +140,11 @@
 	return result.number ();
 }
 
+std::optional<nano::block_hash> nano::ledger::successor (store::transaction const & transaction, nano::block_hash const & hash) const noexcept
+{
+	return store.block ().successor (transaction, hash);
+}
+
 // Rollback blocks until `block_a' doesn't exist or it tries to penetrate the confirmation height
 bool nano::ledger::rollback (store::write_transaction const & transaction_a, nano::block_hash const & block_a, std::vector<std::shared_ptr<nano::block>> & list_a)
 {
@@ -247,81 +252,7 @@
 
 void nano::ledger::update_account (store::write_transaction const & transaction_a, nano::account const & account_a, nano::account_info const & old_a, nano::account_info const & new_a)
 {
-<<<<<<< HEAD
 	rsnano::rsn_ledger_update_account (handle, transaction_a.get_rust_handle (), account_a.bytes.data (), old_a.handle, new_a.handle);
-=======
-	if (!new_a.head.is_zero ())
-	{
-		if (old_a.head.is_zero () && new_a.open_block == new_a.head)
-		{
-			++cache.account_count;
-		}
-		if (!old_a.head.is_zero () && old_a.epoch () != new_a.epoch ())
-		{
-			// store.account.put won't erase existing entries if they're in different tables
-			store.account.del (transaction_a, account_a);
-		}
-		store.account.put (transaction_a, account_a, new_a);
-	}
-	else
-	{
-		debug_assert (!store.confirmation_height.exists (transaction_a, account_a));
-		store.account.del (transaction_a, account_a);
-		debug_assert (cache.account_count > 0);
-		--cache.account_count;
-	}
-}
-
-std::optional<nano::block_hash> nano::ledger::successor (store::transaction const & transaction_a, nano::qualified_root const & root_a) const noexcept
-{
-	if (!root_a.previous ().is_zero ())
-	{
-		auto result = store.block.successor (transaction_a, root_a.previous ());
-		if (result.is_zero ())
-		{
-			return std::nullopt;
-		}
-		return result;
-	}
-	else
-	{
-		auto info = account_info (transaction_a, root_a.root ().as_account ());
-		if (info)
-		{
-			return info.value ().open_block;
-		}
-		else
-		{
-			return std::nullopt;
-		}
-	}
-}
-
-std::optional<nano::block_hash> nano::ledger::successor (store::transaction const & transaction, nano::block_hash const & hash) const noexcept
-{
-	return successor (transaction, { hash, hash });
-}
-
-std::shared_ptr<nano::block> nano::ledger::forked_block (store::transaction const & transaction_a, nano::block const & block_a)
-{
-	debug_assert (!block_exists (transaction_a, block_a.hash ()));
-	auto root (block_a.root ());
-	debug_assert (block_exists (transaction_a, root.as_block_hash ()) || store.account.exists (transaction_a, root.as_account ()));
-	std::shared_ptr<nano::block> result;
-	auto successor_l = successor (transaction_a, root.as_block_hash ());
-	if (successor_l)
-	{
-		result = block (transaction_a, successor_l.value ());
-	}
-	if (result == nullptr)
-	{
-		auto info = account_info (transaction_a, root.as_account ());
-		debug_assert (info);
-		result = block (transaction_a, info->open_block);
-		debug_assert (result != nullptr);
-	}
-	return result;
->>>>>>> 83853d83
 }
 
 std::shared_ptr<nano::block> nano::ledger::head_block (store::transaction const & transaction, nano::account const & account)
