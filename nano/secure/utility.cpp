--- conflicted
+++ resolved
@@ -5,76 +5,31 @@
 
 #include <random>
 
-<<<<<<< HEAD
-boost::filesystem::path nano::working_path (nano::networks network)
-=======
-static std::vector<std::filesystem::path> all_unique_paths;
-
 std::filesystem::path nano::working_path (nano::networks network)
->>>>>>> 81178d0c
 {
 	uint8_t buffer[256];
 	int len = rsnano::rsn_working_path (static_cast<uint16_t> (network), buffer, sizeof (buffer));
 	if (len < 0)
 		throw std::runtime_error ("could not get working path");
 	std::string s (reinterpret_cast<const char *> (buffer), len);
-	boost::filesystem::path result (s);
+	std::filesystem::path result (s);
 	return result;
 }
 
 std::filesystem::path nano::unique_path (nano::networks network)
 {
-<<<<<<< HEAD
 	uint8_t buffer[256];
 	int len = rsnano::rsn_unique_path (static_cast<uint16_t> (network), buffer, sizeof (buffer));
 	if (len < 0)
 		throw std::runtime_error ("could not get unique path");
 	std::string s (reinterpret_cast<const char *> (buffer), len);
-	boost::filesystem::path result (s);
-=======
-	std::random_device rd;
-	std::mt19937 gen (rd ());
-	std::uniform_int_distribution<> dis (0, 15);
-
-	const char * hex_chars = "0123456789ABCDEF";
-	std::string random_string;
-	random_string.reserve (32);
-
-	for (int i = 0; i < 32; ++i)
-	{
-		random_string += hex_chars[dis (gen)];
-	}
-
-	auto result = working_path (network) / random_string;
-	all_unique_paths.push_back (result);
->>>>>>> 81178d0c
+	std::filesystem::path result (s);
 	return result;
 }
 
 void nano::remove_temporary_directories ()
 {
-<<<<<<< HEAD
 	rsnano::rsn_remove_temporary_directories ();
-=======
-	for (auto & path : all_unique_paths)
-	{
-		boost::system::error_code ec;
-		std::filesystem::remove_all (path, ec);
-		if (ec)
-		{
-			std::cerr << "Could not remove temporary directory: " << ec.message () << std::endl;
-		}
-
-		// lmdb creates a -lock suffixed file for its MDB_NOSUBDIR databases
-		auto lockfile = path;
-		lockfile += "-lock";
-		std::filesystem::remove (lockfile, ec);
-		if (ec)
-		{
-			std::cerr << "Could not remove temporary lock file: " << ec.message () << std::endl;
-		}
-	}
->>>>>>> 81178d0c
 }
 
 namespace nano
