--- conflicted
+++ resolved
@@ -672,29 +672,11 @@
 class store
 {
 public:
-<<<<<<< HEAD
-=======
-	// clang-format off
-	explicit store (
-		nano::block_store &,
-		nano::frontier_store &,
-		nano::account_store &,
-		nano::pending_store &,
-		nano::online_weight_store &,
-		nano::pruned_store &,
-		nano::peer_store &,
-		nano::confirmation_height_store &,
-		nano::final_vote_store &,
-		nano::version_store &
-	);
-	// clang-format on
->>>>>>> 2500dfb9
 	virtual ~store () = default;
 	virtual block_store & block () = 0;
 	virtual frontier_store & frontier () = 0;
 	virtual account_store & account () = 0;
 	virtual pending_store & pending () = 0;
-	virtual unchecked_store & unchecked () = 0;
 	virtual online_weight_store & online_weight () = 0;
 	virtual pruned_store & pruned () = 0;
 	virtual peer_store & peer () = 0;
@@ -704,17 +686,6 @@
 	static int constexpr version_minimum{ 21 };
 	static int constexpr version_current{ 21 };
 
-<<<<<<< HEAD
-=======
-public:
-	online_weight_store & online_weight;
-	pruned_store & pruned;
-	peer_store & peer;
-	confirmation_height_store & confirmation_height;
-	final_vote_store & final_vote;
-	version_store & version;
-
->>>>>>> 2500dfb9
 	virtual unsigned max_block_write_batch_num () const = 0;
 
 	virtual bool copy_db (boost::filesystem::path const & destination) = 0;
@@ -733,12 +704,7 @@
 	virtual std::unique_ptr<nano::read_transaction> tx_begin_read () const = 0;
 
 	virtual std::string vendor_get () const = 0;
-<<<<<<< HEAD
 	virtual rsnano::LmdbStoreHandle * get_handle () const = 0;
-
-	friend class unchecked_map;
-=======
->>>>>>> 2500dfb9
 };
 
 std::unique_ptr<nano::store> make_store (std::shared_ptr<nano::logger_mt> logger, boost::filesystem::path const & path, nano::ledger_constants & constants, bool open_read_only = false, bool add_db_postfix = false, nano::txn_tracking_config const & txn_tracking_config_a = nano::txn_tracking_config{}, std::chrono::milliseconds block_processor_batch_max_time_a = std::chrono::milliseconds (5000), nano::lmdb_config const & lmdb_config_a = nano::lmdb_config{}, bool backup_before_upgrade = false);
