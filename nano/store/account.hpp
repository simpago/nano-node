--- conflicted
+++ resolved
@@ -21,22 +21,6 @@
 class account
 {
 public:
-<<<<<<< HEAD
-	using iterator = store::iterator<nano::account, nano::account_info>;
-
-public:
-	virtual void put (store::write_transaction const &, nano::account const &, nano::account_info const &) = 0;
-	virtual bool get (store::transaction const &, nano::account const &, nano::account_info &) = 0;
-	std::optional<nano::account_info> get (store::transaction const &, nano::account const &);
-	virtual void del (store::write_transaction const &, nano::account const &) = 0;
-	virtual bool exists (store::transaction const &, nano::account const &) = 0;
-	virtual size_t count (store::transaction const &) = 0;
-	virtual store::iterator<nano::account, nano::account_info> begin (store::transaction const &, nano::account const &) const = 0;
-	virtual store::iterator<nano::account, nano::account_info> begin (store::transaction const &) const = 0;
-	virtual store::iterator<nano::account, nano::account_info> rbegin (store::transaction const &) const = 0;
-	virtual store::iterator<nano::account, nano::account_info> end () const = 0;
-	virtual void for_each_par (std::function<void (store::read_transaction const &, store::iterator<nano::account, nano::account_info>, store::iterator<nano::account, nano::account_info>)> const &) const = 0;
-=======
 	using iterator = typed_iterator<nano::account, nano::account_info>;
 	using reverse_iterator = store::reverse_iterator<iterator>;
 
@@ -53,6 +37,5 @@
 	reverse_iterator rend (transaction const & tx) const;
 	virtual iterator end (transaction const & tx) const = 0;
 	virtual void for_each_par (std::function<void (read_transaction const & tx, iterator, iterator)> const &) const = 0;
->>>>>>> 47539ac7
 };
 } // namespace nano::store