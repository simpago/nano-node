--- conflicted
+++ resolved
@@ -1,42 +1,23 @@
 #include <nano/store/lmdb/lmdb.hpp>
 #include <nano/store/lmdb/version.hpp>
 
-<<<<<<< HEAD
-nano::lmdb::version_store::version_store (rsnano::LmdbVersionStoreHandle * handle_a) :
+nano::store::lmdb::version::version (rsnano::LmdbVersionStoreHandle * handle_a) :
 	handle{ handle_a }
 {
 }
 
-nano::lmdb::version_store::~version_store ()
+nano::store::lmdb::version::~version ()
 {
 	if (handle != nullptr)
 		rsnano::rsn_lmdb_version_store_destroy (handle);
 }
-=======
-nano::store::lmdb::version::version (nano::store::lmdb::component & store_a) :
-	store{ store_a } {};
->>>>>>> 1e57b5b4
 
-void nano::store::lmdb::version::put (store::write_transaction const & transaction_a, int version)
+void nano::store::lmdb::version::put (nano::store::write_transaction const & transaction_a, int version)
 {
 	rsnano::rsn_lmdb_version_store_put (handle, transaction_a.get_rust_handle (), version);
 }
 
-int nano::store::lmdb::version::get (store::transaction const & transaction_a) const
+int nano::store::lmdb::version::get (nano::store::transaction const & transaction_a) const
 {
-<<<<<<< HEAD
 	return rsnano::rsn_lmdb_version_store_get (handle, transaction_a.get_rust_handle ());
-=======
-	nano::uint256_union version_key{ 1 };
-	nano::store::lmdb::db_val data;
-	auto status = store.get (transaction_a, tables::meta, version_key, data);
-	int result = store.version_minimum;
-	if (store.success (status))
-	{
-		nano::uint256_union version_value{ data };
-		debug_assert (version_value.qwords[2] == 0 && version_value.qwords[1] == 0 && version_value.qwords[0] == 0);
-		result = version_value.number ().convert_to<int> ();
-	}
-	return result;
->>>>>>> 1e57b5b4
 }