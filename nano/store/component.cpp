--- conflicted
+++ resolved
@@ -1,83 +1 @@
-#include <nano/lib/timer.hpp>
-#include <nano/store/account.hpp>
-#include <nano/store/block.hpp>
-#include <nano/store/component.hpp>
-<<<<<<< HEAD
-
-std::optional<nano::account_info> nano::account_store::get (const nano::transaction & transaction, const nano::account & account)
-{
-	nano::account_info info;
-	bool error = get (transaction, account, info);
-	if (!error)
-	{
-		return info;
-	}
-	else
-	{
-		return std::nullopt;
-	}
-}
-
-std::optional<nano::confirmation_height_info> nano::confirmation_height_store::get (const nano::transaction & transaction, const nano::account & account)
-{
-	nano::confirmation_height_info info;
-	bool error = get (transaction, account, info);
-	if (!error)
-	{
-		return info;
-	}
-	else
-	{
-		return std::nullopt;
-	}
-=======
-#include <nano/store/confirmation_height.hpp>
-#include <nano/store/frontier.hpp>
-
-// clang-format off
-nano::store::component::component (
-	nano::block_store & block_store_a,
-	nano::frontier_store & frontier_store_a,
-	nano::account_store & account_store_a,
-	nano::pending_store & pending_store_a,
-	nano::online_weight_store & online_weight_store_a,
-	nano::pruned_store & pruned_store_a,
-	nano::peer_store & peer_store_a,
-	nano::confirmation_height_store & confirmation_height_store_a,
-	nano::final_vote_store & final_vote_store_a,
-	nano::version_store & version_store_a
-) :
-	block (block_store_a),
-	frontier (frontier_store_a),
-	account (account_store_a),
-	pending (pending_store_a),
-	online_weight (online_weight_store_a),
-	pruned (pruned_store_a),
-	peer (peer_store_a),
-	confirmation_height (confirmation_height_store_a),
-	final_vote (final_vote_store_a),
-	version (version_store_a)
-{
-}
-// clang-format on
-
-/**
- * If using a different store version than the latest then you may need
- * to modify some of the objects in the store to be appropriate for the version before an upgrade.
- */
-void nano::store::component::initialize (nano::write_transaction const & transaction_a, nano::ledger_cache & ledger_cache_a, nano::ledger_constants & constants)
-{
-	debug_assert (constants.genesis->has_sideband ());
-	debug_assert (account.begin (transaction_a) == account.end ());
-	auto hash_l (constants.genesis->hash ());
-	block.put (transaction_a, hash_l, *constants.genesis);
-	++ledger_cache_a.block_count;
-	confirmation_height.put (transaction_a, constants.genesis->account (), nano::confirmation_height_info{ 1, constants.genesis->hash () });
-	++ledger_cache_a.cemented_count;
-	ledger_cache_a.final_votes_confirmation_canary = (constants.final_votes_canary_account == constants.genesis->account () && 1 >= constants.final_votes_canary_height);
-	account.put (transaction_a, constants.genesis->account (), { hash_l, constants.genesis->account (), constants.genesis->hash (), std::numeric_limits<nano::uint128_t>::max (), nano::seconds_since_epoch (), 1, nano::epoch::epoch_0 });
-	++ledger_cache_a.account_count;
-	ledger_cache_a.rep_weights.representation_put (constants.genesis->account (), std::numeric_limits<nano::uint128_t>::max ());
-	frontier.put (transaction_a, hash_l, constants.genesis->account ());
->>>>>>> 41feb779
-}+#include <nano/store/component.hpp>