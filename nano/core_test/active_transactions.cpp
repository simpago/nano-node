#include <nano/lib/jsonconfig.hpp>
#include <nano/node/election.hpp>
#include <nano/node/transport/inproc.hpp>
#include <nano/test_common/system.hpp>
#include <nano/test_common/testutil.hpp>

#include <gtest/gtest.h>

#include <numeric>

using namespace std::chrono_literals;

namespace nano
{
/*
 * Tests that an election can be confirmed as the result of a confirmation request
 *
 * Set-up:
 * - node1 with:
 * 		- enabled frontiers_confirmation (default) -> allows it to confirm blocks and subsequently generates votes
 * - node2 with:
 * 		- disabled rep crawler -> this inhibits node2 from learning that node1 is a rep
 */
TEST (active_transactions, confirm_election_by_request)
{
	nano::test::system system{};
	auto & node1 = *system.add_node ();

	nano::state_block_builder builder{};
	auto send1 = builder
				 .account (nano::dev::genesis_key.pub)
				 .representative (nano::dev::genesis_key.pub)
				 .previous (nano::dev::genesis->hash ())
				 .link (nano::public_key ())
				 .balance (nano::dev::constants.genesis_amount - 100)
				 .sign (nano::dev::genesis_key.prv, nano::dev::genesis_key.pub)
				 .work (*system.work.generate (nano::dev::genesis->hash ()))
				 .build_shared ();

	// Process send1 locally on node1
	ASSERT_TRUE (nano::test::process (node1, { send1 }));

	// Add rep key to node1
	system.wallet (0)->insert_adhoc (nano::dev::genesis_key.prv);

	// Ensure election on node1 is already confirmed before connecting with node2
	ASSERT_TIMELY (5s, nano::test::confirmed (node1, { send1 }));

	// At this point node1 should not generate votes for send1 block unless it receives a request

	// Create a second node
	nano::node_flags node_flags2{};
	node_flags2.set_disable_rep_crawler (true);
	auto & node2 = *system.add_node (node_flags2);

	// Process send1 block as live block on node2, this should start an election
	node2.process_active (send1);

	// Ensure election is started on node2
	std::shared_ptr<nano::election> election{};
	ASSERT_TIMELY (5s, (election = node2.active.election (send1->qualified_root ())) != nullptr);

	// Ensure election on node2 did not get confirmed without us requesting votes
	WAIT (1s);
	ASSERT_FALSE (election->confirmed ());

	// Expect that node2 has nobody to send a confirmation_request to (no reps)
	ASSERT_EQ (0, election->confirmation_request_count);

	// Get random peer list (of size 1) from node2 -- so basically just node2
	auto const peers = node2.network->random_set (1);
	ASSERT_FALSE (peers.empty ());

	// Add representative (node1) to disabled rep crawler of node2
	{
		nano::lock_guard<nano::mutex> guard (node2.rep_crawler.probable_reps_mutex);
		node2.rep_crawler.probable_reps.emplace (nano::dev::genesis_key.pub, nano::dev::constants.genesis_amount, *peers.cbegin ());
	}

	// Expect a vote to come back
	ASSERT_TIMELY (5s, election->votes ().size () >= 1);

	// There needs to be at least one request to get the election confirmed,
	// Rep has this block already confirmed so should reply with final vote only
	ASSERT_TIMELY (5s, election->confirmation_request_count >= 1);

	// Expect election was confirmed
	ASSERT_TIMELY (5s, election->confirmed ());
	ASSERT_TIMELY (5s, nano::test::confirmed (node1, { send1 }));
	ASSERT_TIMELY (5s, nano::test::confirmed (node2, { send1 }));
}
}

namespace nano
{
TEST (active_transactions, confirm_frontier)
{
	nano::test::system system;
	nano::node_flags node_flags;
	node_flags.set_disable_request_loop (true);
	// Voting node
	auto & node1 = *system.add_node (node_flags);
	nano::node_flags node_flags2;
	// The rep crawler would otherwise request confirmations in order to find representatives
	node_flags2.set_disable_rep_crawler (true);
	auto & node2 = *system.add_node (node_flags2);

	// Add key to node1
	system.wallet (0)->insert_adhoc (nano::dev::genesis_key.prv);
	// Add representative to disabled rep crawler
	auto peers (node2.network->random_set (1));
	ASSERT_FALSE (peers.empty ());
	{
		nano::lock_guard<nano::mutex> guard (node2.rep_crawler.probable_reps_mutex);
		node2.rep_crawler.probable_reps.emplace (nano::dev::genesis_key.pub, nano::dev::constants.genesis_amount, *peers.begin ());
	}

	nano::state_block_builder builder;
	auto send = builder
				.account (nano::dev::genesis_key.pub)
				.previous (nano::dev::genesis->hash ())
				.representative (nano::dev::genesis_key.pub)
				.balance (nano::dev::constants.genesis_amount - 100)
				.link (nano::public_key ())
				.sign (nano::dev::genesis_key.prv, nano::dev::genesis_key.pub)
				.work (*system.work.generate (nano::dev::genesis->hash ()))
				.build_shared ();
	auto send_copy = builder.make_block ().from (*send).build_shared ();
	ASSERT_EQ (nano::process_result::progress, node1.process (*send).code);
	node1.confirmation_height_processor.add (send);
	ASSERT_TIMELY (5s, node1.ledger.block_confirmed (*node1.store.tx_begin_read (), send->hash ()));
	ASSERT_EQ (nano::process_result::progress, node2.process (*send_copy).code);
	ASSERT_TIMELY (5s, !node2.active.empty ());
	// Save election to check request count afterwards
	auto election2 = node2.active.election (send->qualified_root ());
	ASSERT_NE (nullptr, election2);
	ASSERT_TIMELY (5s, node2.ledger.cache.cemented_count () == 2 && node2.active.empty ());
	ASSERT_GT (election2->confirmation_request_count, 0u);
}
}

TEST (active_transactions, keep_local)
{
	nano::test::system system{};

	nano::node_config node_config{ nano::test::get_available_port (), system.logging };
	node_config.enable_voting = false;
	// Bound to 2, won't drop wallet created transactions, but good to test dropping remote
	node_config.active_elections_size = 2;
	// Disable frontier confirmation to allow the test to finish before
	node_config.frontiers_confirmation = nano::frontiers_confirmation_mode::disabled;

	auto & node = *system.add_node (node_config);
	auto & wallet (*system.wallet (0));

	nano::keypair key1{};
	nano::keypair key2{};
	nano::keypair key3{};
	nano::keypair key4{};
	nano::keypair key5{};
	nano::keypair key6{};

	wallet.insert_adhoc (nano::dev::genesis_key.prv);
	auto const send1 = wallet.send_action (nano::dev::genesis_key.pub, key1.pub, node.config->receive_minimum.number ());
	auto const send2 = wallet.send_action (nano::dev::genesis_key.pub, key2.pub, node.config->receive_minimum.number ());
	auto const send3 = wallet.send_action (nano::dev::genesis_key.pub, key3.pub, node.config->receive_minimum.number ());
	auto const send4 = wallet.send_action (nano::dev::genesis_key.pub, key4.pub, node.config->receive_minimum.number ());
	auto const send5 = wallet.send_action (nano::dev::genesis_key.pub, key5.pub, node.config->receive_minimum.number ());
	auto const send6 = wallet.send_action (nano::dev::genesis_key.pub, key6.pub, node.config->receive_minimum.number ());

	// force-confirm blocks
	for (auto const & block : { send1, send2, send3, send4, send5, send6 })
	{
		std::shared_ptr<nano::election> election{};
		ASSERT_TIMELY (5s, (election = node.active.election (block->qualified_root ())) != nullptr);
		node.process_confirmed (nano::election_status{ block });
		election->force_confirm ();
		ASSERT_TIMELY (5s, node.block_confirmed (block->hash ()));
	}

	nano::state_block_builder builder{};
	const auto receive1 = builder.make_block ()
						  .account (key1.pub)
						  .previous (0)
						  .representative (key1.pub)
						  .balance (node.config->receive_minimum.number ())
						  .link (send1->hash ())
						  .sign (key1.prv, key1.pub)
						  .work (*system.work.generate (key1.pub))
						  .build_shared ();
	const auto receive2 = builder.make_block ()
						  .account (key2.pub)
						  .previous (0)
						  .representative (key2.pub)
						  .balance (node.config->receive_minimum.number ())
						  .link (send2->hash ())
						  .sign (key2.prv, key2.pub)
						  .work (*system.work.generate (key2.pub))
						  .build_shared ();
	const auto receive3 = builder.make_block ()
						  .account (key3.pub)
						  .previous (0)
						  .representative (key3.pub)
						  .balance (node.config->receive_minimum.number ())
						  .link (send3->hash ())
						  .sign (key3.prv, key3.pub)
						  .work (*system.work.generate (key3.pub))
						  .build_shared ();
	node.process_active (receive1);
	node.process_active (receive2);
	node.process_active (receive3);

	/// bound elections, should drop after one loop
	ASSERT_TIMELY (5s, node.active.size () == node_config.active_elections_size);
	// ASSERT_EQ (1, node.scheduler.size ());
}

TEST (active_transactions, inactive_votes_cache)
{
	nano::test::system system (1);
	auto & node = *system.nodes[0];
	nano::block_hash latest (node.latest (nano::dev::genesis_key.pub));
	nano::keypair key;
	auto send = nano::send_block_builder ()
				.previous (latest)
				.destination (key.pub)
				.balance (nano::dev::constants.genesis_amount - 100)
				.sign (nano::dev::genesis_key.prv, nano::dev::genesis_key.pub)
				.work (*system.work.generate (latest))
				.build_shared ();
	auto vote (std::make_shared<nano::vote> (nano::dev::genesis_key.pub, nano::dev::genesis_key.prv, nano::vote::timestamp_max, nano::vote::duration_max, std::vector<nano::block_hash> (1, send->hash ())));
	node.vote_processor.vote (vote, std::make_shared<nano::transport::inproc::channel> (node, node));
	ASSERT_TIMELY (5s, node.inactive_vote_cache.cache_size () == 1);
	node.process_active (send);
	node.block_processor.flush ();
	ASSERT_TIMELY (5s, node.ledger.block_confirmed (*node.store.tx_begin_read (), send->hash ()));
	ASSERT_EQ (1, node.stats->count (nano::stat::type::election, nano::stat::detail::vote_cached));
}

TEST (active_transactions, inactive_votes_cache_non_final)
{
	nano::test::system system (1);
	auto & node = *system.nodes[0];
	nano::block_hash latest (node.latest (nano::dev::genesis_key.pub));
	nano::keypair key;
	auto send = nano::send_block_builder ()
				.previous (latest)
				.destination (key.pub)
				.balance (nano::dev::constants.genesis_amount - 100)
				.sign (nano::dev::genesis_key.prv, nano::dev::genesis_key.pub)
				.work (*system.work.generate (latest))
				.build_shared ();
	auto vote (std::make_shared<nano::vote> (nano::dev::genesis_key.pub, nano::dev::genesis_key.prv, 0, 0, std::vector<nano::block_hash> (1, send->hash ()))); // Non-final vote
	node.vote_processor.vote (vote, std::make_shared<nano::transport::inproc::channel> (node, node));
	ASSERT_TIMELY (5s, node.inactive_vote_cache.cache_size () == 1);
	node.process_active (send);
	node.block_processor.flush ();
	ASSERT_TIMELY (5s, node.stats->count (nano::stat::type::election, nano::stat::detail::vote_cached) == 1);
	auto election = node.active.election (send->qualified_root ());
	ASSERT_NE (nullptr, election);
	ASSERT_FALSE (election->confirmed ());
	ASSERT_EQ (nano::dev::constants.genesis_amount - 100, election->tally ().begin ()->first);
}

TEST (active_transactions, inactive_votes_cache_fork)
{
	nano::test::system system{ 1 };
	auto & node = *system.nodes[0];

	auto const latest = node.latest (nano::dev::genesis_key.pub);
	nano::keypair key{};

	nano::send_block_builder builder{};
	auto send1 = builder.make_block ()
				 .previous (latest)
				 .destination (key.pub)
				 .balance (nano::dev::constants.genesis_amount - 100)
				 .sign (nano::dev::genesis_key.prv, nano::dev::genesis_key.pub)
				 .work (*system.work.generate (latest))
				 .build_shared ();

	auto send2 = builder.make_block ()
				 .previous (latest)
				 .destination (key.pub)
				 .balance (nano::dev::constants.genesis_amount - 200)
				 .sign (nano::dev::genesis_key.prv, nano::dev::genesis_key.pub)
				 .work (*system.work.generate (latest))
				 .build_shared ();

	auto const vote = std::make_shared<nano::vote> (nano::dev::genesis_key.pub, nano::dev::genesis_key.prv, nano::vote::timestamp_max, nano::vote::duration_max, std::vector<nano::block_hash> (1, send1->hash ()));
	node.vote_processor.vote (vote, std::make_shared<nano::transport::inproc::channel> (node, node));
	ASSERT_TIMELY (5s, node.inactive_vote_cache.cache_size () == 1);

	node.process_active (send2);

	std::shared_ptr<nano::election> election{};
	ASSERT_TIMELY (5s, (election = node.active.election (send1->qualified_root ())) != nullptr);

	node.process_active (send1);
	ASSERT_TIMELY (5s, election->blocks ().size () == 2);
	ASSERT_TIMELY (5s, node.block_confirmed (send1->hash ()));
	ASSERT_EQ (1, node.stats->count (nano::stat::type::election, nano::stat::detail::vote_cached));
}

TEST (active_transactions, inactive_votes_cache_existing_vote)
{
	nano::test::system system;
	nano::node_config node_config (nano::test::get_available_port (), system.logging);
	node_config.frontiers_confirmation = nano::frontiers_confirmation_mode::disabled;
	auto & node = *system.add_node (node_config);
	nano::block_hash latest (node.latest (nano::dev::genesis_key.pub));
	nano::keypair key;
	nano::block_builder builder;
	auto send = builder.send ()
				.previous (latest)
				.destination (key.pub)
				.balance (nano::dev::constants.genesis_amount - 100 * nano::Gxrb_ratio)
				.sign (nano::dev::genesis_key.prv, nano::dev::genesis_key.pub)
				.work (*system.work.generate (latest))
				.build_shared ();
	auto open = builder.state ()
				.account (key.pub)
				.previous (0)
				.representative (key.pub)
				.balance (100 * nano::Gxrb_ratio)
				.link (send->hash ())
				.sign (key.prv, key.pub)
				.work (*system.work.generate (key.pub))
				.build_shared ();
	node.process_active (send);
	node.block_processor.add (open);
	node.block_processor.flush ();
	ASSERT_TIMELY (5s, node.active.size () == 1);
	auto election (node.active.election (send->qualified_root ()));
	ASSERT_NE (nullptr, election);
	ASSERT_GT (node.weight (key.pub), node.minimum_principal_weight ());
	// Insert vote
	auto vote1 (std::make_shared<nano::vote> (key.pub, key.prv, nano::vote::timestamp_min * 1, 0, std::vector<nano::block_hash> (1, send->hash ())));
	node.vote_processor.vote (vote1, std::make_shared<nano::transport::inproc::channel> (node, node));
	ASSERT_TIMELY (5s, election->votes ().size () == 2);
	ASSERT_EQ (1, node.stats->count (nano::stat::type::election, nano::stat::detail::vote_new));
	auto last_vote1 (election->votes ()[key.pub]);
	ASSERT_EQ (send->hash (), last_vote1.hash);
	ASSERT_EQ (nano::vote::timestamp_min * 1, last_vote1.timestamp);
	// Attempt to change vote with inactive_votes_cache
	nano::unique_lock<nano::mutex> active_lock (node.active.mutex);
	node.inactive_vote_cache.vote (send->hash (), vote1);
	auto cache = node.inactive_vote_cache.find (send->hash ());
	ASSERT_TRUE (cache);
	ASSERT_EQ (1, cache->voters.size ());
	cache->fill (election);
	// Check that election data is not changed
	ASSERT_EQ (2, election->votes ().size ());
	auto last_vote2 (election->votes ()[key.pub]);
	ASSERT_EQ (last_vote1.hash, last_vote2.hash);
	ASSERT_EQ (last_vote1.timestamp, last_vote2.timestamp);
	ASSERT_EQ (last_vote1.time, last_vote2.time);
	ASSERT_EQ (0, node.stats->count (nano::stat::type::election, nano::stat::detail::vote_cached));
}

// Test disabled because it's failing intermittently.
// PR in which it got disabled: https://github.com/nanocurrency/nano-node/pull/3629
// Issue for investigating it: https://github.com/nanocurrency/nano-node/issues/3632
TEST (active_transactions, DISABLED_inactive_votes_cache_multiple_votes)
{
	nano::test::system system;
	nano::node_config node_config (nano::test::get_available_port (), system.logging);
	node_config.frontiers_confirmation = nano::frontiers_confirmation_mode::disabled;
	auto & node = *system.add_node (node_config);
	nano::block_hash latest (node.latest (nano::dev::genesis_key.pub));
	nano::keypair key1;
	nano::block_builder builder;
	auto send1 = builder.send ()
				 .previous (latest)
				 .destination (key1.pub)
				 .balance (nano::dev::constants.genesis_amount - 100 * nano::Gxrb_ratio)
				 .sign (nano::dev::genesis_key.prv, nano::dev::genesis_key.pub)
				 .work (*system.work.generate (latest))
				 .build_shared ();
	auto send2 = builder.send ()
				 .previous (send1->hash ())
				 .destination (key1.pub)
				 .balance (100 * nano::Gxrb_ratio)
				 .sign (nano::dev::genesis_key.prv, nano::dev::genesis_key.pub)
				 .work (*system.work.generate (send1->hash ()))
				 .build_shared ();
	auto open = builder.state ()
				.account (key1.pub)
				.previous (0)
				.representative (key1.pub)
				.balance (100 * nano::Gxrb_ratio)
				.link (send1->hash ())
				.sign (key1.prv, key1.pub)
				.work (*system.work.generate (key1.pub))
				.build_shared ();
	node.block_processor.add (send1);
	node.block_processor.add (send2);
	node.block_processor.add (open);
	node.block_processor.flush ();
	// Process votes
	auto vote1 (std::make_shared<nano::vote> (key1.pub, key1.prv, 0, 0, std::vector<nano::block_hash> (1, send1->hash ())));
	node.vote_processor.vote (vote1, std::make_shared<nano::transport::inproc::channel> (node, node));
	auto vote2 (std::make_shared<nano::vote> (nano::dev::genesis_key.pub, nano::dev::genesis_key.prv, 0, 0, std::vector<nano::block_hash> (1, send1->hash ())));
	node.vote_processor.vote (vote2, std::make_shared<nano::transport::inproc::channel> (node, node));
	ASSERT_TIMELY (5s, node.inactive_vote_cache.find (send1->hash ()));
	ASSERT_TIMELY (5s, node.inactive_vote_cache.find (send1->hash ())->voters.size () == 2);
	ASSERT_EQ (1, node.inactive_vote_cache.cache_size ());
	node.scheduler.activate (nano::dev::genesis_key.pub, *node.store.tx_begin_read ());
	ASSERT_TIMELY (5s, node.active.election (send1->qualified_root ()));
	auto election = node.active.election (send1->qualified_root ());
	ASSERT_NE (nullptr, election);
	ASSERT_EQ (3, election->votes ().size ()); // 2 votes and 1 default not_an_acount
	ASSERT_EQ (2, node.stats->count (nano::stat::type::election, nano::stat::detail::vote_cached));
}

TEST (active_transactions, inactive_votes_cache_election_start)
{
	nano::test::system system;
	nano::node_config node_config (nano::test::get_available_port (), system.logging);
	node_config.frontiers_confirmation = nano::frontiers_confirmation_mode::disabled;
	auto & node = *system.add_node (node_config);
	nano::block_hash latest (node.latest (nano::dev::genesis_key.pub));
	nano::keypair key1, key2;
	nano::send_block_builder send_block_builder;
	nano::state_block_builder state_block_builder;
	// Enough weight to trigger election hinting but not enough to confirm block on its own
	auto amount = ((node.online_reps.trended () / 100) * node.config->election_hint_weight_percent) / 2 + 1000 * nano::Gxrb_ratio;
	auto send1 = send_block_builder.make_block ()
				 .previous (latest)
				 .destination (key1.pub)
				 .balance (nano::dev::constants.genesis_amount - amount)
				 .sign (nano::dev::genesis_key.prv, nano::dev::genesis_key.pub)
				 .work (*system.work.generate (latest))
				 .build_shared ();
	auto send2 = send_block_builder.make_block ()
				 .previous (send1->hash ())
				 .destination (key2.pub)
				 .balance (nano::dev::constants.genesis_amount - 2 * amount)
				 .sign (nano::dev::genesis_key.prv, nano::dev::genesis_key.pub)
				 .work (*system.work.generate (send1->hash ()))
				 .build_shared ();
	auto open1 = state_block_builder.make_block ()
				 .account (key1.pub)
				 .previous (0)
				 .representative (key1.pub)
				 .balance (amount)
				 .link (send1->hash ())
				 .sign (key1.prv, key1.pub)
				 .work (*system.work.generate (key1.pub))
				 .build_shared ();
	auto open2 = state_block_builder.make_block ()
				 .account (key2.pub)
				 .previous (0)
				 .representative (key2.pub)
				 .balance (amount)
				 .link (send2->hash ())
				 .sign (key2.prv, key2.pub)
				 .work (*system.work.generate (key2.pub))
				 .build_shared ();
<<<<<<< HEAD
	node.block_processor.add (send1);
	node.block_processor.add (send2);
	node.block_processor.add (open1);
	node.block_processor.add (open2);
	node.block_processor.flush ();
	ASSERT_TIMELY (5s, 5 == node.ledger.cache.block_count ());
=======
	ASSERT_EQ (nano::process_result::progress, node.process (*send1).code);
	ASSERT_EQ (nano::process_result::progress, node.process (*send2).code);
	ASSERT_EQ (nano::process_result::progress, node.process (*open1).code);
	ASSERT_EQ (nano::process_result::progress, node.process (*open2).code);
	ASSERT_TIMELY (5s, 5 == node.ledger.cache.block_count);
>>>>>>> 5da8ad20
	ASSERT_TRUE (node.active.empty ());
	ASSERT_EQ (1, node.ledger.cache.cemented_count ());
	// These blocks will be processed later
	auto send3 = send_block_builder.make_block ()
				 .previous (send2->hash ())
				 .destination (nano::keypair ().pub)
				 .balance (send2->balance ().number () - 1)
				 .sign (nano::dev::genesis_key.prv, nano::dev::genesis_key.pub)
				 .work (*system.work.generate (send2->hash ()))
				 .build_shared ();
	auto send4 = send_block_builder.make_block ()
				 .previous (send3->hash ())
				 .destination (nano::keypair ().pub)
				 .balance (send3->balance ().number () - 1)
				 .sign (nano::dev::genesis_key.prv, nano::dev::genesis_key.pub)
				 .work (*system.work.generate (send3->hash ()))
				 .build_shared ();
	// Inactive votes
	std::vector<nano::block_hash> hashes{ open1->hash (), open2->hash (), send4->hash () };
	auto vote1 (std::make_shared<nano::vote> (key1.pub, key1.prv, 0, 0, hashes));
	node.vote_processor.vote (vote1, std::make_shared<nano::transport::inproc::channel> (node, node));
	ASSERT_TIMELY (5s, node.inactive_vote_cache.cache_size () == 3);
	ASSERT_TRUE (node.active.empty ());
	ASSERT_EQ (1, node.ledger.cache.cemented_count ());
	// 2 votes are required to start election (dev network)
	auto vote2 (std::make_shared<nano::vote> (key2.pub, key2.prv, 0, 0, hashes));
	node.vote_processor.vote (vote2, std::make_shared<nano::transport::inproc::channel> (node, node));
	// Only open1 & open2 blocks elections should start (send4 is missing previous block in ledger)
	ASSERT_TIMELY (5s, 2 == node.active.size ());
	// Confirm elections with weight quorum
	auto vote0 (std::make_shared<nano::vote> (nano::dev::genesis_key.pub, nano::dev::genesis_key.prv, nano::vote::timestamp_max, nano::vote::duration_max, hashes)); // Final vote for confirmation
	node.vote_processor.vote (vote0, std::make_shared<nano::transport::inproc::channel> (node, node));
	ASSERT_TIMELY (5s, node.active.empty ());
	ASSERT_TIMELY (5s, 5 == node.ledger.cache.cemented_count ());
	// A late block arrival also checks the inactive votes cache
	ASSERT_TRUE (node.active.empty ());
	auto send4_cache (node.inactive_vote_cache.find (send4->hash ()));
	ASSERT_TRUE (send4_cache);
	ASSERT_EQ (3, send4_cache->voters.size ());
	node.process_active (send3);
	node.block_processor.flush ();
	// An election is started for send6 but does not confirm
	ASSERT_TIMELY (5s, 1 == node.active.size ());
	node.vote_processor.flush ();
	ASSERT_FALSE (node.block_confirmed_or_being_confirmed (send3->hash ()));
	// send7 cannot be voted on but an election should be started from inactive votes
	ASSERT_FALSE (node.ledger.dependents_confirmed (*node.store.tx_begin_read (), *send4));
	node.process_active (send4);
	node.block_processor.flush ();
	ASSERT_TIMELY (5s, 7 == node.ledger.cache.cemented_count ());
}

namespace nano
{
TEST (active_transactions, vote_replays)
{
	nano::test::system system;
	nano::node_config node_config (nano::test::get_available_port (), system.logging);
	node_config.enable_voting = false;
	node_config.frontiers_confirmation = nano::frontiers_confirmation_mode::disabled;
	auto & node = *system.add_node (node_config);
	nano::keypair key;
	nano::state_block_builder builder;
	auto send1 = builder.make_block ()
				 .account (nano::dev::genesis_key.pub)
				 .previous (nano::dev::genesis->hash ())
				 .representative (nano::dev::genesis_key.pub)
				 .balance (nano::dev::constants.genesis_amount - nano::Gxrb_ratio)
				 .link (key.pub)
				 .sign (nano::dev::genesis_key.prv, nano::dev::genesis_key.pub)
				 .work (*system.work.generate (nano::dev::genesis->hash ()))
				 .build_shared ();
	ASSERT_NE (nullptr, send1);
	auto open1 = builder.make_block ()
				 .account (key.pub)
				 .previous (0)
				 .representative (key.pub)
				 .balance (nano::Gxrb_ratio)
				 .link (send1->hash ())
				 .sign (key.prv, key.pub)
				 .work (*system.work.generate (key.pub))
				 .build_shared ();
	ASSERT_NE (nullptr, open1);
	node.process_active (send1);
	node.process_active (open1);
	nano::test::blocks_confirm (node, { send1, open1 });
	ASSERT_EQ (2, node.active.size ());
	// First vote is not a replay and confirms the election, second vote should be a replay since the election has confirmed but not yet removed
	auto vote_send1 (std::make_shared<nano::vote> (nano::dev::genesis_key.pub, nano::dev::genesis_key.prv, nano::vote::timestamp_max, nano::vote::duration_max, std::vector<nano::block_hash>{ send1->hash () }));
	ASSERT_EQ (nano::vote_code::vote, node.active.vote (vote_send1));
	ASSERT_EQ (2, node.active.size ());
	ASSERT_EQ (nano::vote_code::replay, node.active.vote (vote_send1));
	// Wait until the election is removed, at which point the vote is still a replay since it's been recently confirmed
	ASSERT_TIMELY (3s, node.active.size () == 1);
	ASSERT_EQ (nano::vote_code::replay, node.active.vote (vote_send1));
	// Open new account
	auto vote_open1 (std::make_shared<nano::vote> (nano::dev::genesis_key.pub, nano::dev::genesis_key.prv, nano::vote::timestamp_max, nano::vote::duration_max, std::vector<nano::block_hash>{ open1->hash () }));
	ASSERT_EQ (nano::vote_code::vote, node.active.vote (vote_open1));
	ASSERT_EQ (nano::vote_code::replay, node.active.vote (vote_open1));
	ASSERT_TIMELY (3s, node.active.empty ());
	ASSERT_EQ (nano::vote_code::replay, node.active.vote (vote_open1));
	ASSERT_EQ (nano::Gxrb_ratio, node.ledger.weight (key.pub));

	auto send2 = builder.make_block ()
				 .account (key.pub)
				 .previous (open1->hash ())
				 .representative (key.pub)
				 .balance (nano::Gxrb_ratio - 1)
				 .link (key.pub)
				 .sign (key.prv, key.pub)
				 .work (*system.work.generate (open1->hash ()))
				 .build_shared ();
	ASSERT_NE (nullptr, send2);
	node.process_active (send2);
	nano::test::blocks_confirm (node, { send2 });
	ASSERT_EQ (1, node.active.size ());
	auto vote1_send2 (std::make_shared<nano::vote> (nano::dev::genesis_key.pub, nano::dev::genesis_key.prv, nano::vote::timestamp_max, nano::vote::duration_max, std::vector<nano::block_hash>{ send2->hash () }));
	auto vote2_send2 (std::make_shared<nano::vote> (key.pub, key.prv, 0, 0, std::vector<nano::block_hash>{ send2->hash () }));
	ASSERT_EQ (nano::vote_code::vote, node.active.vote (vote2_send2));
	ASSERT_EQ (1, node.active.size ());
	ASSERT_EQ (nano::vote_code::replay, node.active.vote (vote2_send2));
	ASSERT_EQ (1, node.active.size ());
	ASSERT_EQ (nano::vote_code::vote, node.active.vote (vote1_send2));
	ASSERT_EQ (1, node.active.size ());
	ASSERT_EQ (nano::vote_code::replay, node.active.vote (vote1_send2));
	ASSERT_TIMELY (3s, node.active.empty ());
	ASSERT_EQ (0, node.active.size ());
	ASSERT_EQ (nano::vote_code::replay, node.active.vote (vote1_send2));
	ASSERT_EQ (nano::vote_code::replay, node.active.vote (vote2_send2));

	// Removing blocks as recently confirmed makes every vote indeterminate
	{
		nano::lock_guard<nano::mutex> guard (node.active.mutex);
		node.active.recently_confirmed.clear ();
	}
	ASSERT_EQ (nano::vote_code::indeterminate, node.active.vote (vote_send1));
	ASSERT_EQ (nano::vote_code::indeterminate, node.active.vote (vote_open1));
	ASSERT_EQ (nano::vote_code::indeterminate, node.active.vote (vote1_send2));
	ASSERT_EQ (nano::vote_code::indeterminate, node.active.vote (vote2_send2));
}
}

// Tests that blocks are correctly cleared from the duplicate filter for unconfirmed elections
TEST (active_transactions, dropped_cleanup)
{
	nano::test::system system;
	nano::node_flags flags;
	flags.set_disable_request_loop (true);
	auto & node (*system.add_node (flags));

	// Add to network filter to ensure proper cleanup after the election is dropped
	std::vector<uint8_t> block_bytes;
	{
		nano::vectorstream stream (block_bytes);
		nano::dev::genesis->serialize (stream);
	}
	ASSERT_FALSE (node.network->publish_filter->apply (block_bytes.data (), block_bytes.size ()));
	ASSERT_TRUE (node.network->publish_filter->apply (block_bytes.data (), block_bytes.size ()));

	node.block_confirm (nano::dev::genesis);
	ASSERT_TIMELY (5s, node.active.election (nano::dev::genesis->qualified_root ()));
	auto election = node.active.election (nano::dev::genesis->qualified_root ());
	ASSERT_NE (nullptr, election);

	// Not yet removed
	ASSERT_TRUE (node.network->publish_filter->apply (block_bytes.data (), block_bytes.size ()));
	ASSERT_EQ (1, node.active.blocks.count (nano::dev::genesis->hash ()));

	// Now simulate dropping the election
	ASSERT_FALSE (election->confirmed ());
	node.active.erase (*nano::dev::genesis);

	// The filter must have been cleared
	ASSERT_FALSE (node.network->publish_filter->apply (block_bytes.data (), block_bytes.size ()));

	// An election was recently dropped
	ASSERT_EQ (1, node.stats->count (nano::stat::type::election, nano::stat::detail::election_drop_all));

	// Block cleared from active
	ASSERT_EQ (0, node.active.blocks.count (nano::dev::genesis->hash ()));

	// Repeat test for a confirmed election
	ASSERT_TRUE (node.network->publish_filter->apply (block_bytes.data (), block_bytes.size ()));
	node.block_confirm (nano::dev::genesis);
	ASSERT_TIMELY (5s, node.active.election (nano::dev::genesis->qualified_root ()));
	election = node.active.election (nano::dev::genesis->qualified_root ());
	ASSERT_NE (nullptr, election);
	election->force_confirm ();
	ASSERT_TRUE (election->confirmed ());
	node.active.erase (*nano::dev::genesis);

	// The filter should not have been cleared
	ASSERT_TRUE (node.network->publish_filter->apply (block_bytes.data (), block_bytes.size ()));

	// Not dropped
	ASSERT_EQ (1, node.stats->count (nano::stat::type::election, nano::stat::detail::election_drop_all));

	// Block cleared from active
	ASSERT_EQ (0, node.active.blocks.count (nano::dev::genesis->hash ()));
}

TEST (active_transactions, republish_winner)
{
	nano::test::system system;
	nano::node_config node_config{ nano::test::get_available_port (), system.logging };
	node_config.frontiers_confirmation = nano::frontiers_confirmation_mode::disabled;
	auto & node1 = *system.add_node (node_config);
	node_config.peering_port = nano::test::get_available_port ();
	auto & node2 = *system.add_node (node_config);

	nano::keypair key;
	nano::state_block_builder builder;
	auto send1 = builder.make_block ()
				 .account (nano::dev::genesis_key.pub)
				 .previous (nano::dev::genesis->hash ())
				 .representative (nano::dev::genesis_key.pub)
				 .balance (nano::dev::constants.genesis_amount - nano::Gxrb_ratio)
				 .link (key.pub)
				 .sign (nano::dev::genesis_key.prv, nano::dev::genesis_key.pub)
				 .work (*system.work.generate (nano::dev::genesis->hash ()))
				 .build_shared ();

	node1.process_active (send1);
	node1.block_processor.flush ();
	ASSERT_TIMELY (3s, node2.stats->count (nano::stat::type::message, nano::stat::detail::publish, nano::stat::dir::in) == 1);

	// Several forks
	for (auto i (0); i < 5; i++)
	{
		auto fork = builder.make_block ()
					.account (nano::dev::genesis_key.pub)
					.previous (nano::dev::genesis->hash ())
					.representative (nano::dev::genesis_key.pub)
					.balance (nano::dev::constants.genesis_amount - 1 - i)
					.link (key.pub)
					.sign (nano::dev::genesis_key.prv, nano::dev::genesis_key.pub)
					.work (*system.work.generate (nano::dev::genesis->hash ()))
					.build_shared ();
		node1.process_active (fork);
	}
	node1.block_processor.flush ();
	ASSERT_TIMELY (3s, !node1.active.empty ());
	ASSERT_EQ (1, node2.stats->count (nano::stat::type::message, nano::stat::detail::publish, nano::stat::dir::in));

	// Process new fork with vote to change winner
	auto fork = builder.make_block ()
				.account (nano::dev::genesis_key.pub)
				.previous (nano::dev::genesis->hash ())
				.representative (nano::dev::genesis_key.pub)
				.balance (nano::dev::constants.genesis_amount - 2 * nano::Gxrb_ratio)
				.link (key.pub)
				.sign (nano::dev::genesis_key.prv, nano::dev::genesis_key.pub)
				.work (*system.work.generate (nano::dev::genesis->hash ()))
				.build_shared ();

	node1.process_active (fork);
	node1.block_processor.flush ();
	auto election = node1.active.election (fork->qualified_root ());
	ASSERT_NE (nullptr, election);
	auto vote = std::make_shared<nano::vote> (nano::dev::genesis_key.pub, nano::dev::genesis_key.prv, nano::vote::timestamp_max, nano::vote::duration_max, std::vector<nano::block_hash>{ fork->hash () });
	node1.vote_processor.vote (vote, std::make_shared<nano::transport::inproc::channel> (node1, node1));
	node1.vote_processor.flush ();
	node1.block_processor.flush ();
	ASSERT_TIMELY (3s, election->confirmed ());
	ASSERT_EQ (fork->hash (), election->status.winner->hash ());
	ASSERT_TIMELY (3s, node2.block_confirmed (fork->hash ()));
}

TEST (active_transactions, fork_filter_cleanup)
{
	nano::test::system system{};

	nano::node_config node_config{ nano::test::get_available_port (), system.logging };
	node_config.frontiers_confirmation = nano::frontiers_confirmation_mode::disabled;

	auto & node1 = *system.add_node (node_config);
	nano::keypair key{};
	nano::state_block_builder builder{};
	auto const latest_hash = nano::dev::genesis->hash ();

	auto send1 = builder.make_block ()
				 .previous (latest_hash)
				 .account (nano::dev::genesis_key.pub)
				 .representative (nano::dev::genesis_key.pub)
				 .balance (nano::dev::constants.genesis_amount - nano::Gxrb_ratio)
				 .link (key.pub)
				 .sign (nano::dev::genesis_key.prv, nano::dev::genesis_key.pub)
				 .work (*system.work.generate (latest_hash))
				 .build_shared ();

	std::vector<uint8_t> send_block_bytes{};
	{
		nano::vectorstream stream{ send_block_bytes };
		send1->serialize (stream);
	}

	// Generate 10 forks to prevent new block insertion to election
	for (auto i = 0; i < 10; ++i)
	{
		auto fork = builder.make_block ()
					.previous (latest_hash)
					.account (nano::dev::genesis_key.pub)
					.representative (nano::dev::genesis_key.pub)
					.balance (nano::dev::constants.genesis_amount - 1 - i)
					.link (key.pub)
					.sign (nano::dev::genesis_key.prv, nano::dev::genesis_key.pub)
					.work (*system.work.generate (latest_hash))
					.build_shared ();

		node1.process_active (fork);
		ASSERT_TIMELY (5s, node1.active.election (fork->qualified_root ()) != nullptr);
	}

	// All forks were merged into the same election
	std::shared_ptr<nano::election> election{};
	ASSERT_TIMELY (5s, (election = node1.active.election (send1->qualified_root ())) != nullptr);
	ASSERT_TIMELY (5s, election->blocks ().size () == 10);
	ASSERT_EQ (1, node1.active.size ());

	// Instantiate a new node
	node_config.peering_port = nano::test::get_available_port ();
	auto & node2 = *system.add_node (node_config);

	// Process the first initial block on node2
	node2.process_active (send1);
	ASSERT_TIMELY (5s, node2.active.election (send1->qualified_root ()) != nullptr);

	// TODO: questions: why doesn't node2 pick up "fork" from node1? because it connected to node1 after node1
	//                  already process_active()d the fork? shouldn't it broadcast it anyway, even later?
	//
	//                  how about node1 picking up "send1" from node2? we know it does because we assert at
	//                  the end that it is within node1's AEC, but why node1.block_count doesn't increase?
	//
	ASSERT_TIMELY (5s, node2.ledger.cache.block_count () == 2);
	ASSERT_TIMELY (5s, node1.ledger.cache.block_count () == 2);

	// Block is erased from the duplicate filter
	ASSERT_TIMELY (5s, node1.network->publish_filter->apply (send_block_bytes.data (), send_block_bytes.size ()));
}

/*
 * What this test is doing:
 * Create 20 representatives with minimum principal weight each
 * Create a send block on the genesis account (the last send block)
 * Create 20 forks of the last send block using genesis as representative (no votes produced)
 * Check that only 10 blocks remain in the election (due to max 10 forks per election object limit)
 * Create 20 more forks of the last send block using the new reps as representatives and produce votes for them
 *     (9 votes from this batch should survive and replace existing blocks in the election, why not 10?)
 * Then send winning block and it should replace one of the existing blocks
 */
TEST (active_transactions, fork_replacement_tally)
{
	nano::test::system system;
	nano::node_config node_config (nano::test::get_available_port (), system.logging);
	node_config.frontiers_confirmation = nano::frontiers_confirmation_mode::disabled;
	auto & node1 (*system.add_node (node_config));

	size_t const reps_count = 20;
	size_t const max_blocks = 10;
	std::vector<nano::keypair> keys (reps_count);
	auto latest (nano::dev::genesis->hash ());
	auto balance (nano::dev::constants.genesis_amount);
	auto amount (node1.minimum_principal_weight ());
	nano::state_block_builder builder;

	// Create 20 representatives & confirm blocks
	for (auto i (0); i < reps_count; i++)
	{
		balance -= amount + i;
		auto send = builder.make_block ()
					.account (nano::dev::genesis_key.pub)
					.previous (latest)
					.representative (nano::dev::genesis_key.pub)
					.balance (balance)
					.link (keys[i].pub)
					.sign (nano::dev::genesis_key.prv, nano::dev::genesis_key.pub)
					.work (*system.work.generate (latest))
					.build_shared ();
		node1.process_active (send);
		latest = send->hash ();
		auto open = builder.make_block ()
					.account (keys[i].pub)
					.previous (0)
					.representative (keys[i].pub)
					.balance (amount + i)
					.link (send->hash ())
					.sign (keys[i].prv, keys[i].pub)
					.work (*system.work.generate (keys[i].pub))
					.build_shared ();
		node1.process_active (open);
		// Confirmation
		auto vote (std::make_shared<nano::vote> (nano::dev::genesis_key.pub, nano::dev::genesis_key.prv, nano::vote::timestamp_max, nano::vote::duration_max, std::vector<nano::block_hash>{ send->hash (), open->hash () }));
		node1.vote_processor.vote (vote, std::make_shared<nano::transport::inproc::channel> (node1, node1));
	}
	ASSERT_TIMELY (5s, node1.ledger.cache.cemented_count () == 1 + 2 * reps_count);

	nano::keypair key;
	auto send_last = builder.make_block ()
					 .account (nano::dev::genesis_key.pub)
					 .previous (latest)
					 .representative (nano::dev::genesis_key.pub)
					 .balance (balance - 2 * nano::Gxrb_ratio)
					 .link (key.pub)
					 .sign (nano::dev::genesis_key.prv, nano::dev::genesis_key.pub)
					 .work (*system.work.generate (latest))
					 .build_shared ();

	// Forks without votes
	for (auto i (0); i < reps_count; i++)
	{
		auto fork = builder.make_block ()
					.account (nano::dev::genesis_key.pub)
					.previous (latest)
					.representative (nano::dev::genesis_key.pub)
					.balance (balance - nano::Gxrb_ratio - i)
					.link (key.pub)
					.sign (nano::dev::genesis_key.prv, nano::dev::genesis_key.pub)
					.work (*system.work.generate (latest))
					.build_shared ();
		node1.process_active (fork);
	}
	ASSERT_TIMELY (5s, !node1.active.empty ());

	// Check overflow of blocks
	auto election = node1.active.election (send_last->qualified_root ());
	ASSERT_NE (nullptr, election);
	ASSERT_TIMELY (5s, max_blocks == election->blocks ().size ());

	// Generate forks with votes to prevent new block insertion to election
	for (auto i (0); i < reps_count; i++)
	{
		auto fork = builder.make_block ()
					.account (nano::dev::genesis_key.pub)
					.previous (latest)
					.representative (nano::dev::genesis_key.pub)
					.balance (balance - 1 - i)
					.link (key.pub)
					.sign (nano::dev::genesis_key.prv, nano::dev::genesis_key.pub)
					.work (*system.work.generate (latest))
					.build_shared ();
		auto vote (std::make_shared<nano::vote> (keys[i].pub, keys[i].prv, 0, 0, std::vector<nano::block_hash>{ fork->hash () }));
		node1.vote_processor.vote (vote, std::make_shared<nano::transport::inproc::channel> (node1, node1));
		node1.vote_processor.flush ();
		node1.process_active (fork);
	}

	// function to count the number of rep votes (non genesis) found in election
	// it also checks that there are 10 votes in the election
	auto count_rep_votes_in_election = [&max_blocks, &reps_count, &election, &keys] () {
		// Check that only max weight blocks remains (and start winner)
		auto votes_l = election->votes ();
		if (max_blocks != votes_l.size ())
		{
			return -1;
		}
		int vote_count = 0;
		for (auto i = 0; i < reps_count; i++)
		{
			if (votes_l.find (keys[i].pub) != votes_l.end ())
			{
				vote_count++;
			}
		}
		return vote_count;
	};

	// Check overflow of blocks
	ASSERT_TIMELY (10s, count_rep_votes_in_election () == 9);
	ASSERT_EQ (max_blocks, election->blocks ().size ());

	// Process correct block
	node_config.peering_port = nano::test::get_available_port ();
	auto & node2 (*system.add_node (node_config));
	node1.network->publish_filter->clear ();
	node2.network->flood_block (send_last);
	ASSERT_TIMELY (3s, node1.stats->count (nano::stat::type::message, nano::stat::detail::publish, nano::stat::dir::in) > 0);
	node1.block_processor.flush ();
	system.delay_ms (50ms);

	// Correct block without votes is ignored
	auto blocks1 (election->blocks ());
	ASSERT_EQ (max_blocks, blocks1.size ());
	ASSERT_FALSE (blocks1.find (send_last->hash ()) != blocks1.end ());

	// Process vote for correct block & replace existing lowest tally block
	auto vote (std::make_shared<nano::vote> (nano::dev::genesis_key.pub, nano::dev::genesis_key.prv, 0, 0, std::vector<nano::block_hash>{ send_last->hash () }));
	node1.vote_processor.vote (vote, std::make_shared<nano::transport::inproc::channel> (node1, node1));
	node1.vote_processor.flush ();
	// ensure vote arrives before the block
	ASSERT_TIMELY (5s, node1.inactive_vote_cache.find (send_last->hash ()));
	ASSERT_TIMELY (5s, 1 == node1.inactive_vote_cache.find (send_last->hash ())->size ());
	node1.network->publish_filter->clear ();
	node2.network->flood_block (send_last);
	ASSERT_TIMELY (5s, node1.stats->count (nano::stat::type::message, nano::stat::detail::publish, nano::stat::dir::in) > 1);

	// the send_last block should replace one of the existing block of the election because it has higher vote weight
	auto find_send_last_block = [&election, &send_last] () {
		auto blocks2 = election->blocks ();
		return blocks2.find (send_last->hash ()) != blocks2.end ();
	};
	ASSERT_TIMELY (5s, find_send_last_block ())
	ASSERT_EQ (max_blocks, election->blocks ().size ());

	ASSERT_TIMELY (5s, count_rep_votes_in_election () == 8);

	auto votes2 (election->votes ());
	ASSERT_TRUE (votes2.find (nano::dev::genesis_key.pub) != votes2.end ());
}

namespace nano
{
// Blocks that won an election must always be seen as confirming or cemented
TEST (active_transactions, confirmation_consistency)
{
	nano::test::system system;
	nano::node_config node_config (nano::test::get_available_port (), system.logging);
	node_config.frontiers_confirmation = nano::frontiers_confirmation_mode::disabled;
	auto & node = *system.add_node (node_config);
	system.wallet (0)->insert_adhoc (nano::dev::genesis_key.prv);
	for (unsigned i = 0; i < 10; ++i)
	{
		auto block (system.wallet (0)->send_action (nano::dev::genesis_key.pub, nano::public_key (), node.config->receive_minimum.number ()));
		ASSERT_NE (nullptr, block);
		system.deadline_set (5s);
		while (!node.ledger.block_confirmed (*node.store.tx_begin_read (), block->hash ()))
		{
			node.scheduler.activate (nano::dev::genesis_key.pub, *node.store.tx_begin_read ());
			ASSERT_NO_ERROR (system.poll (5ms));
		}
		ASSERT_NO_ERROR (system.poll_until_true (1s, [&node, &block, i] {
			nano::lock_guard<nano::mutex> guard (node.active.mutex);
			EXPECT_EQ (i + 1, node.active.recently_confirmed.size ());
			EXPECT_EQ (block->qualified_root (), node.active.recently_confirmed.back ().first);
			return i + 1 == node.active.recently_cemented.size (); // done after a callback
		}));
	}
}
}

// Test disabled because it's failing intermittently.
// PR in which it got disabled: https://github.com/nanocurrency/nano-node/pull/3629
// Issue for investigating it: https://github.com/nanocurrency/nano-node/issues/3634
TEST (active_transactions, DISABLED_confirm_new)
{
	nano::test::system system (1);
	auto & node1 = *system.nodes[0];
	auto send = nano::send_block_builder ()
				.previous (nano::dev::genesis->hash ())
				.destination (nano::public_key ())
				.balance (nano::dev::constants.genesis_amount - 100)
				.sign (nano::dev::genesis_key.prv, nano::dev::genesis_key.pub)
				.work (*system.work.generate (nano::dev::genesis->hash ()))
				.build_shared ();
	node1.process_active (send);
	node1.block_processor.flush ();
	ASSERT_TIMELY_EQ (5s, 1, node1.active.size ());
	auto & node2 = *system.add_node ();
	// Add key to node2
	system.wallet (1)->insert_adhoc (nano::dev::genesis_key.prv);
	// Let node2 know about the block
	ASSERT_TIMELY (5s, node2.block (send->hash ()));
	// Wait confirmation
	ASSERT_TIMELY (5s, node1.ledger.cache.cemented_count () == 2 && node2.ledger.cache.cemented_count () == 2);
}

// Ensures votes are tallied on election::publish even if no vote is inserted through inactive_votes_cache
TEST (active_transactions, conflicting_block_vote_existing_election)
{
	nano::test::system system;
	nano::node_flags node_flags;
	node_flags.set_disable_request_loop (true);
	auto & node = *system.add_node (node_flags);
	nano::keypair key;
	nano::state_block_builder builder;
	auto send = builder.make_block ()
				.account (nano::dev::genesis_key.pub)
				.previous (nano::dev::genesis->hash ())
				.representative (nano::dev::genesis_key.pub)
				.balance (nano::dev::constants.genesis_amount - 100)
				.link (key.pub)
				.sign (nano::dev::genesis_key.prv, nano::dev::genesis_key.pub)
				.work (*system.work.generate (nano::dev::genesis->hash ()))
				.build_shared ();
	auto fork = builder.make_block ()
				.account (nano::dev::genesis_key.pub)
				.previous (nano::dev::genesis->hash ())
				.representative (nano::dev::genesis_key.pub)
				.balance (nano::dev::constants.genesis_amount - 200)
				.link (key.pub)
				.sign (nano::dev::genesis_key.prv, nano::dev::genesis_key.pub)
				.work (*system.work.generate (nano::dev::genesis->hash ()))
				.build_shared ();
	auto vote_fork (std::make_shared<nano::vote> (nano::dev::genesis_key.pub, nano::dev::genesis_key.prv, nano::vote::timestamp_max, nano::vote::duration_max, std::vector<nano::block_hash>{ fork->hash () }));

	ASSERT_EQ (nano::process_result::progress, node.process_local (send).code);
	ASSERT_TIMELY_EQ (5s, 1, node.active.size ());

	// Vote for conflicting block, but the block does not yet exist in the ledger
	node.active.vote (vote_fork);

	// Block now gets processed
	ASSERT_EQ (nano::process_result::fork, node.process_local (fork).code);

	// Election must be confirmed
	auto election (node.active.election (fork->qualified_root ()));
	ASSERT_NE (nullptr, election);
	ASSERT_TIMELY (3s, election->confirmed ());
}

TEST (active_transactions, activate_account_chain)
{
	nano::test::system system;
	nano::node_flags flags;
	nano::node_config config (nano::test::get_available_port (), system.logging);
	config.frontiers_confirmation = nano::frontiers_confirmation_mode::disabled;
	auto & node = *system.add_node (config, flags);

	nano::keypair key;
	nano::state_block_builder builder;
	auto send = builder.make_block ()
				.account (nano::dev::genesis_key.pub)
				.previous (nano::dev::genesis->hash ())
				.representative (nano::dev::genesis_key.pub)
				.link (nano::dev::genesis_key.pub)
				.balance (nano::dev::constants.genesis_amount - 1)
				.sign (nano::dev::genesis_key.prv, nano::dev::genesis_key.pub)
				.work (*system.work.generate (nano::dev::genesis->hash ()))
				.build ();
	auto send2 = builder.make_block ()
				 .account (nano::dev::genesis_key.pub)
				 .previous (send->hash ())
				 .representative (nano::dev::genesis_key.pub)
				 .link (key.pub)
				 .balance (nano::dev::constants.genesis_amount - 2)
				 .sign (nano::dev::genesis_key.prv, nano::dev::genesis_key.pub)
				 .work (*system.work.generate (send->hash ()))
				 .build ();
	auto send3 = builder.make_block ()
				 .account (nano::dev::genesis_key.pub)
				 .previous (send2->hash ())
				 .representative (nano::dev::genesis_key.pub)
				 .link (key.pub)
				 .balance (nano::dev::constants.genesis_amount - 3)
				 .sign (nano::dev::genesis_key.prv, nano::dev::genesis_key.pub)
				 .work (*system.work.generate (send2->hash ()))
				 .build ();
	auto open = builder.make_block ()
				.account (key.pub)
				.previous (0)
				.representative (key.pub)
				.link (send2->hash ())
				.balance (1)
				.sign (key.prv, key.pub)
				.work (*system.work.generate (key.pub))
				.build ();
	auto receive = builder.make_block ()
				   .account (key.pub)
				   .previous (open->hash ())
				   .representative (key.pub)
				   .link (send3->hash ())
				   .balance (2)
				   .sign (key.prv, key.pub)
				   .work (*system.work.generate (open->hash ()))
				   .build ();
	ASSERT_EQ (nano::process_result::progress, node.process (*send).code);
	ASSERT_EQ (nano::process_result::progress, node.process (*send2).code);
	ASSERT_EQ (nano::process_result::progress, node.process (*send3).code);
	ASSERT_EQ (nano::process_result::progress, node.process (*open).code);
	ASSERT_EQ (nano::process_result::progress, node.process (*receive).code);

	node.scheduler.activate (nano::dev::genesis_key.pub, *node.store.tx_begin_read ());
	ASSERT_TIMELY (5s, node.active.election (send->qualified_root ()));
	auto election1 = node.active.election (send->qualified_root ());
	ASSERT_EQ (1, node.active.size ());
	ASSERT_EQ (1, election1->blocks ().count (send->hash ()));
	node.scheduler.activate (nano::dev::genesis_key.pub, *node.store.tx_begin_read ());
	auto election2 = node.active.election (send->qualified_root ());
	ASSERT_EQ (election2, election1);
	election1->force_confirm ();
	ASSERT_TIMELY (3s, node.block_confirmed (send->hash ()));
	// On cementing, the next election is started
	ASSERT_TIMELY (3s, node.active.active (send2->qualified_root ()));
	node.scheduler.activate (nano::dev::genesis_key.pub, *node.store.tx_begin_read ());
	auto election3 = node.active.election (send2->qualified_root ());
	ASSERT_NE (nullptr, election3);
	ASSERT_EQ (1, election3->blocks ().count (send2->hash ()));
	election3->force_confirm ();
	ASSERT_TIMELY (3s, node.block_confirmed (send2->hash ()));
	// On cementing, the next election is started
	ASSERT_TIMELY (3s, node.active.active (open->qualified_root ()));
	ASSERT_TIMELY (3s, node.active.active (send3->qualified_root ()));
	node.scheduler.activate (nano::dev::genesis_key.pub, *node.store.tx_begin_read ());
	auto election4 = node.active.election (send3->qualified_root ());
	ASSERT_NE (nullptr, election4);
	ASSERT_EQ (1, election4->blocks ().count (send3->hash ()));
	node.scheduler.activate (key.pub, *node.store.tx_begin_read ());
	auto election5 = node.active.election (open->qualified_root ());
	ASSERT_NE (nullptr, election5);
	ASSERT_EQ (1, election5->blocks ().count (open->hash ()));
	election5->force_confirm ();
	ASSERT_TIMELY (3s, node.block_confirmed (open->hash ()));
	// Until send3 is also confirmed, the receive block should not activate
	std::this_thread::sleep_for (200ms);
	node.scheduler.activate (key.pub, *node.store.tx_begin_read ());
	election4->force_confirm ();
	ASSERT_TIMELY (3s, node.block_confirmed (send3->hash ()));
	ASSERT_TIMELY (3s, node.active.active (receive->qualified_root ()));
}

TEST (active_transactions, activate_inactive)
{
	nano::test::system system;
	nano::node_flags flags;
	nano::node_config config (nano::test::get_available_port (), system.logging);
	config.frontiers_confirmation = nano::frontiers_confirmation_mode::disabled;
	auto & node = *system.add_node (config, flags);

	nano::keypair key;
	nano::state_block_builder builder;
	auto send = builder.make_block ()
				.account (nano::dev::genesis_key.pub)
				.previous (nano::dev::genesis->hash ())
				.representative (nano::dev::genesis_key.pub)
				.link (key.pub)
				.balance (nano::dev::constants.genesis_amount - 1)
				.sign (nano::dev::genesis_key.prv, nano::dev::genesis_key.pub)
				.work (*system.work.generate (nano::dev::genesis->hash ()))
				.build_shared ();
	auto send2 = builder.make_block ()
				 .account (nano::dev::genesis_key.pub)
				 .previous (send->hash ())
				 .representative (nano::dev::genesis_key.pub)
				 .link (nano::keypair ().pub)
				 .balance (nano::dev::constants.genesis_amount - 2)
				 .sign (nano::dev::genesis_key.prv, nano::dev::genesis_key.pub)
				 .work (*system.work.generate (send->hash ()))
				 .build_shared ();
	auto open = builder.make_block ()
				.account (key.pub)
				.previous (0)
				.representative (key.pub)
				.link (send->hash ())
				.balance (1)
				.sign (key.prv, key.pub)
				.work (*system.work.generate (key.pub))
				.build_shared ();

	ASSERT_EQ (nano::process_result::progress, node.process (*send).code);
	ASSERT_EQ (nano::process_result::progress, node.process (*send2).code);
	ASSERT_EQ (nano::process_result::progress, node.process (*open).code);

	node.block_confirm (send2);
	auto election = node.active.election (send2->qualified_root ());
	ASSERT_NE (nullptr, election);
	election->force_confirm ();

	ASSERT_TIMELY (5s, !node.confirmation_height_processor.is_processing_added_block (send2->hash ()));
	ASSERT_TIMELY (5s, node.block_confirmed (send2->hash ()));
	ASSERT_TIMELY (5s, node.block_confirmed (send->hash ()));

	ASSERT_EQ (1, node.stats->count (nano::stat::type::confirmation_observer, nano::stat::detail::inactive_conf_height, nano::stat::dir::out));
	ASSERT_EQ (1, node.stats->count (nano::stat::type::confirmation_observer, nano::stat::detail::active_quorum, nano::stat::dir::out));
	ASSERT_EQ (0, node.stats->count (nano::stat::type::confirmation_observer, nano::stat::detail::active_conf_height, nano::stat::dir::out));

	// The first block was not active so no activation takes place
	ASSERT_FALSE (node.active.active (open->qualified_root ()) || node.block_confirmed_or_being_confirmed (open->hash ()));
}

TEST (active_transactions, list_active)
{
	nano::test::system system (1);
	auto & node = *system.nodes[0];

	nano::keypair key;
	nano::state_block_builder builder;
	auto send = builder.make_block ()
				.account (nano::dev::genesis_key.pub)
				.previous (nano::dev::genesis->hash ())
				.representative (nano::dev::genesis_key.pub)
				.link (nano::dev::genesis_key.pub)
				.balance (nano::dev::constants.genesis_amount - 1)
				.sign (nano::dev::genesis_key.prv, nano::dev::genesis_key.pub)
				.work (*system.work.generate (nano::dev::genesis->hash ()))
				.build_shared ();

	ASSERT_EQ (nano::process_result::progress, node.process (*send).code);

	auto send2 = builder.make_block ()
				 .account (nano::dev::genesis_key.pub)
				 .previous (send->hash ())
				 .representative (nano::dev::genesis_key.pub)
				 .link (key.pub)
				 .balance (nano::dev::constants.genesis_amount - 2)
				 .sign (nano::dev::genesis_key.prv, nano::dev::genesis_key.pub)
				 .work (*system.work.generate (send->hash ()))
				 .build_shared ();

	ASSERT_EQ (nano::process_result::progress, node.process (*send2).code);

	auto open = builder.make_block ()
				.account (key.pub)
				.previous (0)
				.representative (key.pub)
				.link (send2->hash ())
				.balance (1)
				.sign (key.prv, key.pub)
				.work (*system.work.generate (key.pub))
				.build_shared ();

	ASSERT_EQ (nano::process_result::progress, node.process (*open).code);

	nano::test::blocks_confirm (node, { send, send2, open });
	ASSERT_EQ (3, node.active.size ());
	ASSERT_EQ (1, node.active.list_active (1).size ());
	ASSERT_EQ (2, node.active.list_active (2).size ());
	ASSERT_EQ (3, node.active.list_active (3).size ());
	ASSERT_EQ (3, node.active.list_active (4).size ());
	ASSERT_EQ (3, node.active.list_active (99999).size ());
	ASSERT_EQ (3, node.active.list_active ().size ());

	auto active = node.active.list_active ();
}

TEST (active_transactions, vacancy)
{
	nano::test::system system;
	nano::node_config config{ nano::test::get_available_port (), system.logging };
	config.active_elections_size = 1;
	auto & node = *system.add_node (config);
	nano::state_block_builder builder;
	auto send = builder.make_block ()
				.account (nano::dev::genesis_key.pub)
				.previous (nano::dev::genesis->hash ())
				.representative (nano::dev::genesis_key.pub)
				.link (nano::dev::genesis_key.pub)
				.balance (nano::dev::constants.genesis_amount - nano::Gxrb_ratio)
				.sign (nano::dev::genesis_key.prv, nano::dev::genesis_key.pub)
				.work (*system.work.generate (nano::dev::genesis->hash ()))
				.build_shared ();
	std::atomic<bool> updated = false;
	node.active.vacancy_update = [&updated] () { updated = true; };
	ASSERT_EQ (nano::process_result::progress, node.process (*send).code);
	ASSERT_EQ (1, node.active.vacancy ());
	ASSERT_EQ (0, node.active.size ());
	node.scheduler.activate (nano::dev::genesis_key.pub, *node.store.tx_begin_read ());
	ASSERT_TIMELY (1s, updated);
	updated = false;
	ASSERT_EQ (0, node.active.vacancy ());
	ASSERT_EQ (1, node.active.size ());
	auto election1 = node.active.election (send->qualified_root ());
	ASSERT_NE (nullptr, election1);
	election1->force_confirm ();
	ASSERT_TIMELY (1s, updated);
	ASSERT_EQ (1, node.active.vacancy ());
	ASSERT_EQ (0, node.active.size ());
}

// Ensure transactions in excess of capacity are removed in fifo order
TEST (active_transactions, fifo)
{
	nano::test::system system{};

	nano::node_config config{ nano::test::get_available_port (), system.logging };
	config.active_elections_size = 1;

	auto & node = *system.add_node (config);
	auto latest_hash = nano::dev::genesis->hash ();
	nano::keypair key0{};
	nano::state_block_builder builder{};

	// Construct two pending entries that can be received simultaneously
	auto send1 = builder.make_block ()
				 .previous (latest_hash)
				 .account (nano::dev::genesis_key.pub)
				 .representative (nano::dev::genesis_key.pub)
				 .link (key0.pub)
				 .balance (nano::dev::constants.genesis_amount - 1)
				 .sign (nano::dev::genesis_key.prv, nano::dev::genesis_key.pub)
				 .work (*system.work.generate (latest_hash))
				 .build_shared ();
	ASSERT_EQ (nano::process_result::progress, node.process (*send1).code);
	node.process_confirmed (nano::election_status{ send1 });
	ASSERT_TIMELY (5s, node.block_confirmed (send1->hash ()));

	nano::keypair key1{};
	latest_hash = send1->hash ();
	auto send2 = builder.make_block ()
				 .previous (latest_hash)
				 .account (nano::dev::genesis_key.pub)
				 .representative (nano::dev::genesis_key.pub)
				 .link (key1.pub)
				 .balance (nano::dev::constants.genesis_amount - 2)
				 .sign (nano::dev::genesis_key.prv, nano::dev::genesis_key.pub)
				 .work (*system.work.generate (latest_hash))
				 .build_shared ();
	ASSERT_EQ (nano::process_result::progress, node.process (*send2).code);
	node.process_confirmed (nano::election_status{ send2 });
	ASSERT_TIMELY (5s, node.block_confirmed (send2->hash ()));

	auto receive1 = builder.make_block ()
					.previous (0)
					.account (key0.pub)
					.representative (nano::dev::genesis_key.pub)
					.link (send1->hash ())
					.balance (1)
					.sign (key0.prv, key0.pub)
					.work (*system.work.generate (key0.pub))
					.build_shared ();
	ASSERT_EQ (nano::process_result::progress, node.process (*receive1).code);

	auto receive2 = builder.make_block ()
					.previous (0)
					.account (key1.pub)
					.representative (nano::dev::genesis_key.pub)
					.link (send2->hash ())
					.balance (1)
					.sign (key1.prv, key1.pub)
					.work (*system.work.generate (key1.pub))
					.build_shared ();
	ASSERT_EQ (nano::process_result::progress, node.process (*receive2).code);

	// Ensure first transaction becomes active
	node.scheduler.manual (receive1);
	ASSERT_TIMELY (5s, node.active.election (receive1->qualified_root ()) != nullptr);

	// Ensure second transaction becomes active
	node.scheduler.manual (receive2);
	ASSERT_TIMELY (5s, node.active.election (receive2->qualified_root ()) != nullptr);

	// Ensure excess transactions get trimmed
	ASSERT_TIMELY (5s, node.active.size () == 1);

	// Ensure overflow stats have been incremented
	ASSERT_EQ (1, node.stats->count (nano::stat::type::election, nano::stat::detail::election_drop_overflow));

	// Ensure the surviving transaction is the least recently inserted
	ASSERT_TIMELY (1s, node.active.election (receive2->qualified_root ()) != nullptr);
}

namespace
{
/*
 * Sends `amount` raw from genesis chain into a new account and makes it a representative
 */
nano::keypair setup_rep (nano::test::system & system, nano::node & node, nano::uint128_t const amount)
{
	auto latest = node.latest (nano::dev::genesis_key.pub);
	auto balance = node.balance (nano::dev::genesis_key.pub);

	nano::keypair key;
	nano::block_builder builder;

	auto send = builder
				.send ()
				.previous (latest)
				.destination (key.pub)
				.balance (balance - amount)
				.sign (nano::dev::genesis_key.prv, nano::dev::genesis_key.pub)
				.work (*system.work.generate (latest))
				.build_shared ();

	auto open = builder
				.open ()
				.source (send->hash ())
				.representative (key.pub)
				.account (key.pub)
				.sign (key.prv, key.pub)
				.work (*system.work.generate (key.pub))
				.build_shared ();

	EXPECT_TRUE (nano::test::process (node, { send, open }));
	EXPECT_TRUE (nano::test::confirm (node, { send, open }));
	EXPECT_TIMELY (5s, nano::test::confirmed (node, { send, open }));

	return key;
}

/*
 * Creates `count` 1 raw sends from genesis to unique accounts and corresponding open blocks.
 * The genesis chain is then confirmed, but leaves open blocks unconfirmed.
 */
std::vector<std::shared_ptr<nano::block>> setup_independent_blocks (nano::test::system & system, nano::node & node, int count)
{
	std::vector<std::shared_ptr<nano::block>> blocks;

	auto latest = node.latest (nano::dev::genesis_key.pub);
	auto balance = node.balance (nano::dev::genesis_key.pub);

	for (int n = 0; n < count; ++n)
	{
		nano::keypair key;
		nano::block_builder builder;

		balance -= 1;
		auto send = builder
					.send ()
					.previous (latest)
					.destination (key.pub)
					.balance (balance)
					.sign (nano::dev::genesis_key.prv, nano::dev::genesis_key.pub)
					.work (*system.work.generate (latest))
					.build_shared ();
		latest = send->hash ();

		auto open = builder
					.open ()
					.source (send->hash ())
					.representative (key.pub)
					.account (key.pub)
					.sign (key.prv, key.pub)
					.work (*system.work.generate (key.pub))
					.build_shared ();

		EXPECT_TRUE (nano::test::process (node, { send, open }));
		EXPECT_TIMELY (5s, nano::test::exists (node, { send, open })); // Ensure blocks are in the ledger

		blocks.push_back (open);
	}

	// Confirm whole genesis chain at once
	EXPECT_TRUE (nano::test::confirm (node, { latest }));
	EXPECT_TIMELY (5s, nano::test::confirmed (node, { latest }));

	return blocks;
}
}

/*
 * Ensures we limit the number of vote hinted elections in AEC
 */
TEST (active_transactions, limit_vote_hinted_elections)
{
	nano::test::system system;
	nano::node_config config = system.default_config ();
	const int aec_limit = 10;
	config.frontiers_confirmation = nano::frontiers_confirmation_mode::disabled;
	config.active_elections_size = aec_limit;
	config.active_elections_hinted_limit_percentage = 10; // Should give us a limit of 1 hinted election
	auto & node = *system.add_node (config);

	// Setup representatives
	// Enough weight to trigger election hinting but not enough to confirm block on its own
	const auto amount = ((node.online_reps.trended () / 100) * node.config->election_hint_weight_percent) + 1000 * nano::Gxrb_ratio;
	nano::keypair rep1 = setup_rep (system, node, amount / 2);
	nano::keypair rep2 = setup_rep (system, node, amount / 2);

	auto blocks = setup_independent_blocks (system, node, 2);
	auto open0 = blocks[0];
	auto open1 = blocks[1];

	// Even though automatic frontier confirmation is disabled, AEC is doing funny stuff and inserting elections, clear that
	WAIT (1s);
	node.active.clear ();
	ASSERT_TRUE (node.active.empty ());

	// Inactive vote
	auto vote1 = nano::test::make_vote (rep1, { open0, open1 });
	node.vote_processor.vote (vote1, nano::test::fake_channel (node));
	// Ensure new inactive vote cache entries were created
	ASSERT_TIMELY (5s, node.inactive_vote_cache.cache_size () == 2);
	// And no elections are getting started yet
	ASSERT_ALWAYS (1s, node.active.empty ());
	// And nothing got confirmed yet
	ASSERT_FALSE (nano::test::confirmed (node, { open0, open1 }));

	// This vote should trigger election hinting for first receive block
	auto vote2 = nano::test::make_vote (rep2, { open0 });
	node.vote_processor.vote (vote2, nano::test::fake_channel (node));
	// Ensure an election got started for open0 block
	ASSERT_TIMELY (5s, node.active.size () == 1);
	ASSERT_TIMELY (5s, nano::test::active (node, { open0 }));

	// This vote should trigger election hinting but not become active due to limit of active hinted elections
	auto vote3 = nano::test::make_vote (rep2, { open1 });
	node.vote_processor.vote (vote3, nano::test::fake_channel (node));
	// Ensure no new election are getting started
	ASSERT_NEVER (1s, nano::test::active (node, { open1 }));
	ASSERT_EQ (node.active.size (), 1);

	// This final vote should confirm the first receive block
	auto vote4 = nano::test::make_final_vote (nano::dev::genesis_key, { open0 });
	node.vote_processor.vote (vote4, nano::test::fake_channel (node));
	// Ensure election for open0 block got confirmed
	ASSERT_TIMELY (5s, nano::test::confirmed (node, { open0 }));

	// Now a second block should get vote hinted
	ASSERT_TIMELY (5s, nano::test::active (node, { open1 }));

	// Ensure there was no overflow of elections
	ASSERT_EQ (0, node.stats->count (nano::stat::type::election, nano::stat::detail::election_drop_overflow));
}

/*
 * Tests that when AEC is running at capacity from normal elections, it is still possible to schedule a limited number of hinted elections
 */
TEST (active_transactions, allow_limited_overflow)
{
	nano::test::system system;
	nano::node_config config = system.default_config ();
	const int aec_limit = 20;
	config.frontiers_confirmation = nano::frontiers_confirmation_mode::disabled;
	config.active_elections_size = aec_limit;
	config.active_elections_hinted_limit_percentage = 20; // Should give us a limit of 4 hinted elections
	auto & node = *system.add_node (config);

	auto blocks = setup_independent_blocks (system, node, aec_limit * 4);

	// Split blocks in two halves
	std::vector<std::shared_ptr<nano::block>> blocks1 (blocks.begin (), blocks.begin () + blocks.size () / 2);
	std::vector<std::shared_ptr<nano::block>> blocks2 (blocks.begin () + blocks.size () / 2, blocks.end ());

	// Even though automatic frontier confirmation is disabled, AEC is doing funny stuff and inserting elections, clear that
	WAIT (1s);
	node.active.clear ();
	ASSERT_TRUE (node.active.empty ());

	// Insert the first part of the blocks into normal election scheduler
	for (auto const & block : blocks1)
	{
		node.scheduler.activate (block->account (), *node.store.tx_begin_read ());
	}

	// Ensure number of active elections reaches AEC limit and there is no overfill
	ASSERT_TIMELY_EQ (5s, node.active.size (), node.active.limit ());
	// And it stays that way without increasing
	ASSERT_ALWAYS (1s, node.active.size () == node.active.limit ());

	// Insert votes for the second part of the blocks, so that those are scheduled as hinted elections
	for (auto const & block : blocks2)
	{
		// Non-final vote, so it stays in the AEC without getting confirmed
		auto vote = nano::test::make_vote (nano::dev::genesis_key, { block });
		node.inactive_vote_cache.vote (block->hash (), vote);
	}

	// Ensure active elections overfill AEC only up to normal + hinted limit
	ASSERT_TIMELY_EQ (5s, node.active.size (), node.active.limit () + node.active.hinted_limit ());
	// And it stays that way without increasing
	ASSERT_ALWAYS (1s, node.active.size () == node.active.limit () + node.active.hinted_limit ());
}

/*
 * Tests that when hinted elections are present in the AEC, normal scheduler adapts not to exceed the limit of all elections
 */
TEST (active_transactions, allow_limited_overflow_adapt)
{
	nano::test::system system;
	nano::node_config config = system.default_config ();
	const int aec_limit = 20;
	config.frontiers_confirmation = nano::frontiers_confirmation_mode::disabled;
	config.active_elections_size = aec_limit;
	config.active_elections_hinted_limit_percentage = 20; // Should give us a limit of 4 hinted elections
	auto & node = *system.add_node (config);

	auto blocks = setup_independent_blocks (system, node, aec_limit * 4);

	// Split blocks in two halves
	std::vector<std::shared_ptr<nano::block>> blocks1 (blocks.begin (), blocks.begin () + blocks.size () / 2);
	std::vector<std::shared_ptr<nano::block>> blocks2 (blocks.begin () + blocks.size () / 2, blocks.end ());

	// Even though automatic frontier confirmation is disabled, AEC is doing funny stuff and inserting elections, clear that
	WAIT (1s);
	node.active.clear ();
	ASSERT_TRUE (node.active.empty ());

	// Insert votes for the second part of the blocks, so that those are scheduled as hinted elections
	for (auto const & block : blocks2)
	{
		// Non-final vote, so it stays in the AEC without getting confirmed
		auto vote = nano::test::make_vote (nano::dev::genesis_key, { block });
		node.inactive_vote_cache.vote (block->hash (), vote);
	}

	// Ensure hinted election amount is bounded by hinted limit
	ASSERT_TIMELY_EQ (5s, node.active.size (), node.active.hinted_limit ());
	// And it stays that way without increasing
	ASSERT_ALWAYS (1s, node.active.size () == node.active.hinted_limit ());

	// Insert the first part of the blocks into normal election scheduler
	for (auto const & block : blocks1)
	{
		node.scheduler.activate (block->account (), *node.store.tx_begin_read ());
	}

	// Ensure number of active elections reaches AEC limit and there is no overfill
	ASSERT_TIMELY_EQ (5s, node.active.size (), node.active.limit ());
	// And it stays that way without increasing
	ASSERT_ALWAYS (1s, node.active.size () == node.active.limit ());
}<|MERGE_RESOLUTION|>--- conflicted
+++ resolved
@@ -457,20 +457,11 @@
 				 .sign (key2.prv, key2.pub)
 				 .work (*system.work.generate (key2.pub))
 				 .build_shared ();
-<<<<<<< HEAD
-	node.block_processor.add (send1);
-	node.block_processor.add (send2);
-	node.block_processor.add (open1);
-	node.block_processor.add (open2);
-	node.block_processor.flush ();
-	ASSERT_TIMELY (5s, 5 == node.ledger.cache.block_count ());
-=======
 	ASSERT_EQ (nano::process_result::progress, node.process (*send1).code);
 	ASSERT_EQ (nano::process_result::progress, node.process (*send2).code);
 	ASSERT_EQ (nano::process_result::progress, node.process (*open1).code);
 	ASSERT_EQ (nano::process_result::progress, node.process (*open2).code);
-	ASSERT_TIMELY (5s, 5 == node.ledger.cache.block_count);
->>>>>>> 5da8ad20
+	ASSERT_TIMELY (5s, 5 == node.ledger.cache.block_count ());
 	ASSERT_TRUE (node.active.empty ());
 	ASSERT_EQ (1, node.ledger.cache.cemented_count ());
 	// These blocks will be processed later
