--- conflicted
+++ resolved
@@ -48,23 +48,13 @@
 
 	// start 3 clients, 2 will persist but 1 will be dropped
 
-<<<<<<< HEAD
-	auto client1 = create_client_socket (*node);
+	auto client1 = nano::transport::create_client_socket (*node);
 	client1->async_connect (dst_endpoint, connect_handler);
 
-	auto client2 = create_client_socket (*node);
+	auto client2 = nano::transport::create_client_socket (*node);
 	client2->async_connect (dst_endpoint, connect_handler);
 
-	auto client3 = create_client_socket (*node);
-=======
-	auto client1 = std::make_shared<nano::transport::client_socket> (*node);
-	client1->async_connect (dst_endpoint, connect_handler);
-
-	auto client2 = std::make_shared<nano::transport::client_socket> (*node);
-	client2->async_connect (dst_endpoint, connect_handler);
-
-	auto client3 = std::make_shared<nano::transport::client_socket> (*node);
->>>>>>> 0526a8b6
+	auto client3 = nano::transport::create_client_socket (*node);
 	client3->async_connect (dst_endpoint, connect_handler);
 
 	auto get_tcp_accept_failures = [&node] () {
@@ -83,17 +73,10 @@
 
 	server_sockets[0].reset ();
 
-<<<<<<< HEAD
-	auto client4 = create_client_socket (*node);
+	auto client4 = nano::transport::create_client_socket (*node);
 	client4->async_connect (dst_endpoint, connect_handler);
 
-	auto client5 = create_client_socket (*node);
-=======
-	auto client4 = std::make_shared<nano::transport::client_socket> (*node);
-	client4->async_connect (dst_endpoint, connect_handler);
-
-	auto client5 = std::make_shared<nano::transport::client_socket> (*node);
->>>>>>> 0526a8b6
+	auto client5 = nano::transport::create_client_socket (*node);
 	client5->async_connect (dst_endpoint, connect_handler);
 
 	ASSERT_TIMELY (5s, get_tcp_accept_failures () == 2);
@@ -107,23 +90,13 @@
 	server_sockets[2].reset ();
 	ASSERT_EQ (server_sockets.size (), 3);
 
-<<<<<<< HEAD
-	auto client6 = create_client_socket (*node);
+	auto client6 = nano::transport::create_client_socket (*node);
 	client6->async_connect (dst_endpoint, connect_handler);
 
-	auto client7 = create_client_socket (*node);
+	auto client7 = nano::transport::create_client_socket (*node);
 	client7->async_connect (dst_endpoint, connect_handler);
 
-	auto client8 = create_client_socket (*node);
-=======
-	auto client6 = std::make_shared<nano::transport::client_socket> (*node);
-	client6->async_connect (dst_endpoint, connect_handler);
-
-	auto client7 = std::make_shared<nano::transport::client_socket> (*node);
-	client7->async_connect (dst_endpoint, connect_handler);
-
-	auto client8 = std::make_shared<nano::transport::client_socket> (*node);
->>>>>>> 0526a8b6
+	auto client8 = nano::transport::create_client_socket (*node);
 	client8->async_connect (dst_endpoint, connect_handler);
 
 	ASSERT_TIMELY (5s, get_tcp_accept_failures () == 3);
@@ -175,11 +148,7 @@
 
 	for (auto idx = 0; idx < max_ip_connections + 1; ++idx)
 	{
-<<<<<<< HEAD
-		auto client = create_client_socket (*node);
-=======
-		auto client = std::make_shared<nano::transport::client_socket> (*node);
->>>>>>> 0526a8b6
+		auto client = nano::transport::create_client_socket (*node);
 		client->async_connect (dst_endpoint, connect_handler);
 		client_list.push_back (client);
 	}
@@ -234,23 +203,13 @@
 	auto address5 = boost::asio::ip::make_address ("a41d:b7b3::"); // out of the network prefix
 	auto address6 = boost::asio::ip::make_address ("a41d:b7b3::1"); // out of the network prefix
 
-<<<<<<< HEAD
-	auto connection0 = create_client_socket (*node);
-	auto connection1 = create_client_socket (*node);
-	auto connection2 = create_client_socket (*node);
-	auto connection3 = create_client_socket (*node);
-	auto connection4 = create_client_socket (*node);
-	auto connection5 = create_client_socket (*node);
-	auto connection6 = create_client_socket (*node);
-=======
-	auto connection0 = std::make_shared<nano::transport::client_socket> (*node);
-	auto connection1 = std::make_shared<nano::transport::client_socket> (*node);
-	auto connection2 = std::make_shared<nano::transport::client_socket> (*node);
-	auto connection3 = std::make_shared<nano::transport::client_socket> (*node);
-	auto connection4 = std::make_shared<nano::transport::client_socket> (*node);
-	auto connection5 = std::make_shared<nano::transport::client_socket> (*node);
-	auto connection6 = std::make_shared<nano::transport::client_socket> (*node);
->>>>>>> 0526a8b6
+	auto connection0 = nano::transport::create_client_socket (*node);
+	auto connection1 = nano::transport::create_client_socket (*node);
+	auto connection2 = nano::transport::create_client_socket (*node);
+	auto connection3 = nano::transport::create_client_socket (*node);
+	auto connection4 = nano::transport::create_client_socket (*node);
+	auto connection5 = nano::transport::create_client_socket (*node);
+	auto connection6 = nano::transport::create_client_socket (*node);
 
 	nano::transport::address_socket_mmap connections_per_address;
 	connections_per_address.emplace (address0, connection0);
@@ -311,11 +270,7 @@
 
 	for (auto idx = 0; idx < max_subnetwork_connections + 1; ++idx)
 	{
-<<<<<<< HEAD
-		auto client = create_client_socket (*node);
-=======
-		auto client = std::make_shared<nano::transport::client_socket> (*node);
->>>>>>> 0526a8b6
+		auto client = nano::transport::create_client_socket (*node);
 		client->async_connect (dst_endpoint, connect_handler);
 		client_list.push_back (client);
 	}
@@ -378,11 +333,7 @@
 
 	for (auto idx = 0; idx < max_ip_connections + 1; ++idx)
 	{
-<<<<<<< HEAD
-		auto client = create_client_socket (*node);
-=======
-		auto client = std::make_shared<nano::transport::client_socket> (*node);
->>>>>>> 0526a8b6
+		auto client = nano::transport::create_client_socket (*node);
 		client->async_connect (dst_endpoint, connect_handler);
 		client_list.push_back (client);
 	}
@@ -433,11 +384,7 @@
 	});
 
 	// Instantiates a client to simulate an incoming connection.
-<<<<<<< HEAD
-	auto client_socket = create_client_socket (*node);
-=======
-	auto client_socket = std::make_shared<nano::transport::client_socket> (*node);
->>>>>>> 0526a8b6
+	auto client_socket = nano::transport::create_client_socket (*node);
 	std::atomic<bool> connected{ false };
 	// Opening a connection that will be closed because it remains silent during the tolerance time.
 	client_socket->async_connect (dst_endpoint, [client_socket, &connected] (boost::system::error_code const & ec_a) {
@@ -489,13 +436,8 @@
 			return true;
 		});
 
-<<<<<<< HEAD
-		auto client = create_client_socket (*node);
+		auto client = nano::transport::create_client_socket (*node);
 		nano::transport::channel_tcp channel{ node->io_ctx, node->outbound_limiter, node->config->network_params.network, client, node->network->tcp_channels };
-=======
-		auto client = std::make_shared<nano::transport::client_socket> (*node);
-		nano::transport::channel_tcp channel{ *node, client };
->>>>>>> 0526a8b6
 		nano::test::counted_completion write_completion (static_cast<unsigned> (total_message_count));
 
 		client->async_connect (boost::asio::ip::tcp::endpoint (boost::asio::ip::address_v6::loopback (), server_socket->listening_port ()),
@@ -517,20 +459,12 @@
 
 	// We're going to write twice the queue size + 1, and the server isn't reading
 	// The total number of drops should thus be 1 (the socket allows doubling the queue size for no_socket_drop)
-<<<<<<< HEAD
 	const size_t queue_size_max = 128;
-	func (queue_size_max * 2 + 1, nano::buffer_drop_policy::no_socket_drop);
+	func (queue_size_max * 2 + 1, nano::transport::buffer_drop_policy::no_socket_drop);
 	ASSERT_EQ (1, node->stats->count (nano::stat::type::tcp, nano::stat::detail::tcp_write_no_socket_drop, nano::stat::dir::out));
 	ASSERT_EQ (0, node->stats->count (nano::stat::type::tcp, nano::stat::detail::tcp_write_drop, nano::stat::dir::out));
 
-	func (queue_size_max + 1, nano::buffer_drop_policy::limiter);
-=======
-	func (nano::transport::socket::queue_size_max * 2 + 1, nano::transport::buffer_drop_policy::no_socket_drop);
-	ASSERT_EQ (1, node->stats.count (nano::stat::type::tcp, nano::stat::detail::tcp_write_no_socket_drop, nano::stat::dir::out));
-	ASSERT_EQ (0, node->stats.count (nano::stat::type::tcp, nano::stat::detail::tcp_write_drop, nano::stat::dir::out));
-
-	func (nano::transport::socket::queue_size_max + 1, nano::transport::buffer_drop_policy::limiter);
->>>>>>> 0526a8b6
+	func (queue_size_max + 1, nano::transport::buffer_drop_policy::limiter);
 	// The stats are accumulated from before
 	ASSERT_EQ (1, node->stats->count (nano::stat::type::tcp, nano::stat::detail::tcp_write_no_socket_drop, nano::stat::dir::out));
 	ASSERT_EQ (1, node->stats->count (nano::stat::type::tcp, nano::stat::detail::tcp_write_drop, nano::stat::dir::out));
@@ -617,11 +551,7 @@
 	std::vector<std::shared_ptr<nano::transport::socket>> clients;
 	for (unsigned i = 0; i < client_count; i++)
 	{
-<<<<<<< HEAD
-		auto client = create_client_socket (*node);
-=======
-		auto client = std::make_shared<nano::transport::client_socket> (*node);
->>>>>>> 0526a8b6
+		auto client = nano::transport::create_client_socket (*node);
 		clients.push_back (client);
 		client->async_connect (boost::asio::ip::tcp::endpoint (boost::asio::ip::address_v4::loopback (), 25000),
 		[&connection_count_completion] (boost::system::error_code const & ec_a) {
@@ -699,11 +629,7 @@
 	boost::asio::ip::tcp::endpoint endpoint (boost::asio::ip::make_address_v6 ("::ffff:10.255.254.253"), nano::test::get_available_port ());
 
 	// create a client socket and try to connect to the IP address that wil not respond
-<<<<<<< HEAD
-	auto socket = create_client_socket (*node);
-=======
-	auto socket = std::make_shared<nano::transport::client_socket> (*node);
->>>>>>> 0526a8b6
+	auto socket = nano::transport::create_client_socket (*node);
 	std::atomic<bool> done = false;
 	boost::system::error_code ec;
 	socket->async_connect (endpoint, [&ec, &done] (boost::system::error_code const & ec_a) {
@@ -744,11 +670,7 @@
 	});
 
 	// create a client socket to connect and call async_read, which should time out
-<<<<<<< HEAD
-	auto socket = create_client_socket (*node);
-=======
-	auto socket = std::make_shared<nano::transport::client_socket> (*node);
->>>>>>> 0526a8b6
+	auto socket = nano::transport::create_client_socket (*node);
 	std::atomic<bool> done = false;
 	boost::system::error_code ec;
 	socket->async_connect (endpoint, [&socket, &ec, &done] (boost::system::error_code const & ec_a) {
@@ -795,11 +717,7 @@
 	// create a client socket and send lots of data to fill the socket queue on the local and remote side
 	// eventually, the all tcp queues should fill up and async_write will not be able to progress
 	// and the timeout should kick in and close the socket, which will cause the async_write to return an error
-<<<<<<< HEAD
-	auto socket = create_client_socket (*node);
-=======
-	auto socket = std::make_shared<nano::transport::client_socket> (*node);
->>>>>>> 0526a8b6
+	auto socket = nano::transport::create_client_socket (*node);
 	std::atomic<bool> done = false;
 	boost::system::error_code ec;
 	socket->async_connect (endpoint, [&socket, &ec, &done] (boost::system::error_code const & ec_a) {
@@ -852,11 +770,7 @@
 	});
 
 	// create a client socket to connect and call async_read twice, the second call should time out
-<<<<<<< HEAD
-	auto socket = create_client_socket (*node);
-=======
-	auto socket = std::make_shared<nano::transport::client_socket> (*node);
->>>>>>> 0526a8b6
+	auto socket = nano::transport::create_client_socket (*node);
 	std::atomic<bool> done = false;
 	boost::system::error_code ec;
 	socket->async_connect (endpoint, [&socket, &ec, &done] (boost::system::error_code const & ec_a) {
@@ -913,11 +827,7 @@
 	// create a client socket and send lots of data to fill the socket queue on the local and remote side
 	// eventually, the all tcp queues should fill up and async_write will not be able to progress
 	// and the timeout should kick in and close the socket, which will cause the async_write to return an error
-<<<<<<< HEAD
-	auto socket = create_client_socket (*node);
-=======
-	auto socket = std::make_shared<nano::transport::client_socket> (*node);
->>>>>>> 0526a8b6
+	auto socket = nano::transport::create_client_socket (*node);
 	std::atomic<bool> done = false;
 	boost::system::error_code ec;
 	socket->async_connect (endpoint, [&socket, &ec, &done] (boost::system::error_code const & ec_a) {
