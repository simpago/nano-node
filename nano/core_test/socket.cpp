--- conflicted
+++ resolved
@@ -459,20 +459,11 @@
 
 	// We're going to write twice the queue size + 1, and the server isn't reading
 	// The total number of drops should thus be 1 (the socket allows doubling the queue size for no_socket_drop)
-<<<<<<< HEAD
-	const size_t queue_size_max = 128;
-	func (queue_size_max * 2 + 1, nano::transport::buffer_drop_policy::no_socket_drop);
+	func (nano::transport::socket::default_max_queue_size * 2 + 1, nano::transport::buffer_drop_policy::no_socket_drop);
 	ASSERT_EQ (1, node->stats->count (nano::stat::type::tcp, nano::stat::detail::tcp_write_no_socket_drop, nano::stat::dir::out));
 	ASSERT_EQ (0, node->stats->count (nano::stat::type::tcp, nano::stat::detail::tcp_write_drop, nano::stat::dir::out));
 
-	func (queue_size_max + 1, nano::transport::buffer_drop_policy::limiter);
-=======
-	func (nano::transport::socket::default_max_queue_size * 2 + 1, nano::transport::buffer_drop_policy::no_socket_drop);
-	ASSERT_EQ (1, node->stats.count (nano::stat::type::tcp, nano::stat::detail::tcp_write_no_socket_drop, nano::stat::dir::out));
-	ASSERT_EQ (0, node->stats.count (nano::stat::type::tcp, nano::stat::detail::tcp_write_drop, nano::stat::dir::out));
-
 	func (nano::transport::socket::default_max_queue_size + 1, nano::transport::buffer_drop_policy::limiter);
->>>>>>> 62bdaba6
 	// The stats are accumulated from before
 	ASSERT_EQ (1, node->stats->count (nano::stat::type::tcp, nano::stat::detail::tcp_write_no_socket_drop, nano::stat::dir::out));
 	ASSERT_EQ (1, node->stats->count (nano::stat::type::tcp, nano::stat::detail::tcp_write_drop, nano::stat::dir::out));
@@ -725,11 +716,7 @@
 	// create a client socket and send lots of data to fill the socket queue on the local and remote side
 	// eventually, the all tcp queues should fill up and async_write will not be able to progress
 	// and the timeout should kick in and close the socket, which will cause the async_write to return an error
-<<<<<<< HEAD
-	auto socket = nano::transport::create_client_socket (*node);
-=======
-	auto socket = std::make_shared<nano::transport::client_socket> (*node, 1024 * 64); // socket with a max queue size much larger than OS buffers
->>>>>>> 62bdaba6
+	auto socket = nano::transport::create_client_socket (*node, 1024 * 64);
 	std::atomic<bool> done = false;
 	boost::system::error_code ec;
 	socket->async_connect (endpoint, [&socket, &ec, &done] (boost::system::error_code const & ec_a) {
@@ -839,11 +826,7 @@
 	// create a client socket and send lots of data to fill the socket queue on the local and remote side
 	// eventually, the all tcp queues should fill up and async_write will not be able to progress
 	// and the timeout should kick in and close the socket, which will cause the async_write to return an error
-<<<<<<< HEAD
-	auto socket = nano::transport::create_client_socket (*node);
-=======
-	auto socket = std::make_shared<nano::transport::client_socket> (*node, 1024 * 64); // socket with a max queue size much larger than OS buffers
->>>>>>> 62bdaba6
+	auto socket = nano::transport::create_client_socket (*node, 1024 * 64);
 	std::atomic<bool> done = false;
 	boost::system::error_code ec;
 	socket->async_connect (endpoint, [&socket, &ec, &done] (boost::system::error_code const & ec_a) {
