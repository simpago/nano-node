#include "gtest/gtest.h"

#include <nano/node/common.hpp>
#include <nano/node/logging.hpp>
#include <nano/secure/utility.hpp>
#include <nano/node/rsnano_callbacks.hpp>

#include <boost/filesystem/path.hpp>

constexpr std::size_t OPEN_FILE_DESCRIPTORS_LIMIT = 16384;

namespace nano
{
namespace test
{
	void cleanup_dev_directories_on_exit ();
}
void force_nano_dev_network ();
}

GTEST_API_ int main (int argc, char ** argv)
{
	printf ("Running main() from core_test_main.cc\n");
<<<<<<< HEAD
	rsnano::set_rsnano_callbacks ();
=======
	nano::set_file_descriptor_limit (OPEN_FILE_DESCRIPTORS_LIMIT);
>>>>>>> 2e9f5bd1
	nano::force_nano_dev_network ();
	nano::node_singleton_memory_pool_purge_guard memory_pool_cleanup_guard;
	// Setting up logging so that there aren't any piped to standard output.
	nano::logging logging;
	logging.init (nano::unique_path ());
	testing::InitGoogleTest (&argc, argv);
	auto res = RUN_ALL_TESTS ();
	nano::test::cleanup_dev_directories_on_exit ();
	return res;
}<|MERGE_RESOLUTION|>--- conflicted
+++ resolved
@@ -21,11 +21,8 @@
 GTEST_API_ int main (int argc, char ** argv)
 {
 	printf ("Running main() from core_test_main.cc\n");
-<<<<<<< HEAD
 	rsnano::set_rsnano_callbacks ();
-=======
 	nano::set_file_descriptor_limit (OPEN_FILE_DESCRIPTORS_LIMIT);
->>>>>>> 2e9f5bd1
 	nano::force_nano_dev_network ();
 	nano::node_singleton_memory_pool_purge_guard memory_pool_cleanup_guard;
 	// Setting up logging so that there aren't any piped to standard output.
