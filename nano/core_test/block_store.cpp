#include <nano/crypto_lib/random_pool.hpp>
#include <nano/lib/lmdbconfig.hpp>
#include <nano/lib/logger_mt.hpp>
#include <nano/lib/stats.hpp>
#include <nano/lib/utility.hpp>
#include <nano/lib/work.hpp>
#include <nano/node/common.hpp>
#include <nano/node/make_store.hpp>
#include <nano/secure/ledger.hpp>
#include <nano/secure/utility.hpp>
#include <nano/test_common/system.hpp>
#include <nano/test_common/testutil.hpp>

#include <gtest/gtest.h>

#include <cstdlib>
#include <fstream>
#include <unordered_set>
#include <vector>

using namespace std::chrono_literals;

TEST (block_store, empty_bootstrap)
{
	nano::test::system system{};
	nano::unchecked_map unchecked{ system.stats, false };
	size_t count = 0;
	unchecked.for_each ([&count] (nano::unchecked_key const & key, nano::unchecked_info const & info) {
		++count;
	});
	ASSERT_EQ (count, 0);
<<<<<<< HEAD
=======
}

TEST (block_store, unchecked_begin_search)
{
	nano::logger_mt logger;
	auto store = nano::make_store (logger, nano::unique_path (), nano::dev::constants);
	ASSERT_TRUE (!store->init_error ());
	nano::keypair key0;
	nano::block_builder builder;
	auto block1 = builder
				  .send ()
				  .previous (0)
				  .destination (1)
				  .balance (2)
				  .sign (key0.prv, key0.pub)
				  .work (3)
				  .build ();
	auto block2 = builder
				  .send ()
				  .previous (5)
				  .destination (6)
				  .balance (7)
				  .sign (key0.prv, key0.pub)
				  .work (8)
				  .build ();
}

TEST (block_store, frontier_retrieval)
{
	nano::logger_mt logger;
	auto store = nano::make_store (logger, nano::unique_path (), nano::dev::constants);
	ASSERT_TRUE (!store->init_error ());
	nano::account account1{};
	nano::account_info info1 (0, 0, 0, 0, 0, 0, nano::epoch::epoch_0);
	auto transaction (store->tx_begin_write ());
	store->confirmation_height.put (transaction, account1, { 0, nano::block_hash (0) });
	store->account.put (transaction, account1, info1);
	nano::account_info info2;
	store->account.get (transaction, account1, info2);
	ASSERT_EQ (info1, info2);
}

TEST (block_store, one_account)
{
	nano::logger_mt logger;
	auto store = nano::make_store (logger, nano::unique_path (), nano::dev::constants);
	ASSERT_TRUE (!store->init_error ());
	nano::account account{};
	nano::block_hash hash (0);
	auto transaction (store->tx_begin_write ());
	store->confirmation_height.put (transaction, account, { 20, nano::block_hash (15) });
	store->account.put (transaction, account, { hash, account, hash, 42, 100, 200, nano::epoch::epoch_0 });
	auto begin (store->account.begin (transaction));
	auto end (store->account.end ());
	ASSERT_NE (end, begin);
	ASSERT_EQ (account, nano::account (begin->first));
	nano::account_info info (begin->second);
	ASSERT_EQ (hash, info.head);
	ASSERT_EQ (42, info.balance.number ());
	ASSERT_EQ (100, info.modified);
	ASSERT_EQ (200, info.block_count);
	nano::confirmation_height_info confirmation_height_info;
	ASSERT_FALSE (store->confirmation_height.get (transaction, account, confirmation_height_info));
	ASSERT_EQ (20, confirmation_height_info.height);
	ASSERT_EQ (nano::block_hash (15), confirmation_height_info.frontier);
	++begin;
	ASSERT_EQ (end, begin);
}

TEST (block_store, two_block)
{
	nano::logger_mt logger;
	auto store = nano::make_store (logger, nano::unique_path (), nano::dev::constants);
	ASSERT_TRUE (!store->init_error ());
	nano::block_builder builder;
	auto block1 = builder
				  .open ()
				  .source (0)
				  .representative (1)
				  .account (1)
				  .sign (nano::keypair ().prv, 0)
				  .work (0)
				  .build ();
	block1->sideband_set ({});
	block1->hashables.account = 1;
	std::vector<nano::block_hash> hashes;
	std::vector<nano::open_block> blocks;
	hashes.push_back (block1->hash ());
	blocks.push_back (*block1);
	auto transaction (store->tx_begin_write ());
	store->block.put (transaction, hashes[0], *block1);
	auto block2 = builder
				  .open ()
				  .source (0)
				  .representative (1)
				  .account (2)
				  .sign (nano::keypair ().prv, 0)
				  .work (0)
				  .build ();
	block2->sideband_set ({});
	hashes.push_back (block2->hash ());
	blocks.push_back (*block2);
	store->block.put (transaction, hashes[1], *block2);
	ASSERT_TRUE (store->block.exists (transaction, block1->hash ()));
	ASSERT_TRUE (store->block.exists (transaction, block2->hash ()));
}

TEST (block_store, two_account)
{
	nano::logger_mt logger;
	auto store = nano::make_store (logger, nano::unique_path (), nano::dev::constants);
	ASSERT_TRUE (!store->init_error ());
	nano::account account1 (1);
	nano::block_hash hash1 (2);
	nano::account account2 (3);
	nano::block_hash hash2 (4);
	auto transaction (store->tx_begin_write ());
	store->confirmation_height.put (transaction, account1, { 20, nano::block_hash (10) });
	store->account.put (transaction, account1, { hash1, account1, hash1, 42, 100, 300, nano::epoch::epoch_0 });
	store->confirmation_height.put (transaction, account2, { 30, nano::block_hash (20) });
	store->account.put (transaction, account2, { hash2, account2, hash2, 84, 200, 400, nano::epoch::epoch_0 });
	auto begin (store->account.begin (transaction));
	auto end (store->account.end ());
	ASSERT_NE (end, begin);
	ASSERT_EQ (account1, nano::account (begin->first));
	nano::account_info info1 (begin->second);
	ASSERT_EQ (hash1, info1.head);
	ASSERT_EQ (42, info1.balance.number ());
	ASSERT_EQ (100, info1.modified);
	ASSERT_EQ (300, info1.block_count);
	nano::confirmation_height_info confirmation_height_info;
	ASSERT_FALSE (store->confirmation_height.get (transaction, account1, confirmation_height_info));
	ASSERT_EQ (20, confirmation_height_info.height);
	ASSERT_EQ (nano::block_hash (10), confirmation_height_info.frontier);
	++begin;
	ASSERT_NE (end, begin);
	ASSERT_EQ (account2, nano::account (begin->first));
	nano::account_info info2 (begin->second);
	ASSERT_EQ (hash2, info2.head);
	ASSERT_EQ (84, info2.balance.number ());
	ASSERT_EQ (200, info2.modified);
	ASSERT_EQ (400, info2.block_count);
	ASSERT_FALSE (store->confirmation_height.get (transaction, account2, confirmation_height_info));
	ASSERT_EQ (30, confirmation_height_info.height);
	ASSERT_EQ (nano::block_hash (20), confirmation_height_info.frontier);
	++begin;
	ASSERT_EQ (end, begin);
}

TEST (block_store, latest_find)
{
	nano::logger_mt logger;
	auto store = nano::make_store (logger, nano::unique_path (), nano::dev::constants);
	ASSERT_TRUE (!store->init_error ());
	nano::account account1 (1);
	nano::block_hash hash1 (2);
	nano::account account2 (3);
	nano::block_hash hash2 (4);
	auto transaction (store->tx_begin_write ());
	store->confirmation_height.put (transaction, account1, { 0, nano::block_hash (0) });
	store->account.put (transaction, account1, { hash1, account1, hash1, 100, 0, 300, nano::epoch::epoch_0 });
	store->confirmation_height.put (transaction, account2, { 0, nano::block_hash (0) });
	store->account.put (transaction, account2, { hash2, account2, hash2, 200, 0, 400, nano::epoch::epoch_0 });
	auto first (store->account.begin (transaction));
	auto second (store->account.begin (transaction));
	++second;
	auto find1 (store->account.begin (transaction, 1));
	ASSERT_EQ (first, find1);
	auto find2 (store->account.begin (transaction, 3));
	ASSERT_EQ (second, find2);
	auto find3 (store->account.begin (transaction, 2));
	ASSERT_EQ (second, find3);
}

namespace nano::store::lmdb
{
TEST (mdb_block_store, supported_version_upgrades)
{
	if (nano::rocksdb_config::using_rocksdb_in_tests ())
	{
		// Don't test this in rocksdb mode
		GTEST_SKIP ();
	}
	// Check that upgrading from an unsupported version is not supported
	auto path (nano::unique_path () / "data.ldb");
	nano::logger_mt logger;
	{
		nano::store::lmdb::component store (logger, path, nano::dev::constants);
		nano::stats stats;
		nano::ledger ledger (store, stats, nano::dev::constants);
		auto transaction (store.tx_begin_write ());
		store.initialize (transaction, ledger.cache, nano::dev::constants);
		// Lower the database to the max version unsupported for upgrades
		store.version.put (transaction, store.version_minimum - 1);
	}

	// Upgrade should fail
	{
		nano::store::lmdb::component store (logger, path, nano::dev::constants);
		ASSERT_TRUE (store.init_error ());
	}

	auto path1 (nano::unique_path () / "data.ldb");
	// Now try with the minimum version
	{
		nano::store::lmdb::component store (logger, path1, nano::dev::constants);
		nano::stats stats;
		nano::ledger ledger (store, stats, nano::dev::constants);
		auto transaction (store.tx_begin_write ());
		store.initialize (transaction, ledger.cache, nano::dev::constants);
		// Lower the database version to the minimum version supported for upgrade.
		store.version.put (transaction, store.version_minimum);
	}

	// Upgrade should work
	{
		nano::store::lmdb::component store (logger, path1, nano::dev::constants);
		ASSERT_FALSE (store.init_error ());
	}
}
}

TEST (mdb_block_store, bad_path)
{
	if (nano::rocksdb_config::using_rocksdb_in_tests ())
	{
		// Don't test this in rocksdb mode
		GTEST_SKIP ();
	}
	nano::logger_mt logger;
	try
	{
		auto path = nano::unique_path ();
		{
			std::ofstream stream (path.c_str ());
		}
		std::filesystem::permissions (path, std::filesystem::perms::none);
		nano::store::lmdb::component store (logger, path, nano::dev::constants);
	}
	catch (std::runtime_error &)
	{
		return;
	}
	ASSERT_TRUE (false);
}

TEST (block_store, DISABLED_already_open) // File can be shared
{
	auto path (nano::unique_path ());
	std::filesystem::create_directories (path.parent_path ());
	nano::set_secure_perm_directory (path.parent_path ());
	std::ofstream file;
	file.open (path.string ().c_str ());
	ASSERT_TRUE (file.is_open ());
	nano::logger_mt logger;
	auto store = nano::make_store (logger, path, nano::dev::constants);
	ASSERT_TRUE (store->init_error ());
}

TEST (block_store, roots)
{
	nano::logger_mt logger;
	auto store = nano::make_store (logger, nano::unique_path (), nano::dev::constants);
	ASSERT_TRUE (!store->init_error ());
	nano::block_builder builder;
	auto send_block = builder
					  .send ()
					  .previous (0)
					  .destination (1)
					  .balance (2)
					  .sign (nano::keypair ().prv, 4)
					  .work (5)
					  .build ();
	ASSERT_EQ (send_block->hashables.previous, send_block->root ().as_block_hash ());
	auto change_block = builder
						.change ()
						.previous (0)
						.representative (1)
						.sign (nano::keypair ().prv, 3)
						.work (4)
						.build ();
	ASSERT_EQ (change_block->hashables.previous, change_block->root ().as_block_hash ());
	auto receive_block = builder
						 .receive ()
						 .previous (0)
						 .source (1)
						 .sign (nano::keypair ().prv, 3)
						 .work (4)
						 .build ();
	ASSERT_EQ (receive_block->hashables.previous, receive_block->root ().as_block_hash ());
	auto open_block = builder
					  .open ()
					  .source (0)
					  .representative (1)
					  .account (2)
					  .sign (nano::keypair ().prv, 4)
					  .work (5)
					  .build ();
	ASSERT_EQ (open_block->hashables.account, open_block->root ().as_account ());
}

TEST (block_store, pending_exists)
{
	nano::logger_mt logger;
	auto store = nano::make_store (logger, nano::unique_path (), nano::dev::constants);
	ASSERT_TRUE (!store->init_error ());
	nano::pending_key two (2, 0);
	nano::pending_info pending;
	auto transaction (store->tx_begin_write ());
	store->pending.put (transaction, two, pending);
	nano::pending_key one (1, 0);
	ASSERT_FALSE (store->pending.exists (transaction, one));
}

TEST (block_store, latest_exists)
{
	nano::logger_mt logger;
	auto store = nano::make_store (logger, nano::unique_path (), nano::dev::constants);
	ASSERT_TRUE (!store->init_error ());
	nano::account two (2);
	nano::account_info info;
	auto transaction (store->tx_begin_write ());
	store->confirmation_height.put (transaction, two, { 0, nano::block_hash (0) });
	store->account.put (transaction, two, info);
	nano::account one (1);
	ASSERT_FALSE (store->account.exists (transaction, one));
}

TEST (block_store, large_iteration)
{
	nano::logger_mt logger;
	auto store = nano::make_store (logger, nano::unique_path (), nano::dev::constants);
	ASSERT_TRUE (!store->init_error ());
	std::unordered_set<nano::account> accounts1;
	for (auto i (0); i < 1000; ++i)
	{
		auto transaction (store->tx_begin_write ());
		nano::account account;
		nano::random_pool::generate_block (account.bytes.data (), account.bytes.size ());
		accounts1.insert (account);
		store->confirmation_height.put (transaction, account, { 0, nano::block_hash (0) });
		store->account.put (transaction, account, nano::account_info ());
	}
	std::unordered_set<nano::account> accounts2;
	nano::account previous{};
	auto transaction (store->tx_begin_read ());
	for (auto i (store->account.begin (transaction, 0)), n (store->account.end ()); i != n; ++i)
	{
		nano::account current (i->first);
		ASSERT_GT (current.number (), previous.number ());
		accounts2.insert (current);
		previous = current;
	}
	ASSERT_EQ (accounts1, accounts2);
	// Reverse iteration
	std::unordered_set<nano::account> accounts3;
	previous = std::numeric_limits<nano::uint256_t>::max ();
	for (auto i (store->account.rbegin (transaction)), n (store->account.end ()); i != n; --i)
	{
		nano::account current (i->first);
		ASSERT_LT (current.number (), previous.number ());
		accounts3.insert (current);
		previous = current;
	}
	ASSERT_EQ (accounts1, accounts3);
}

TEST (block_store, frontier)
{
	nano::logger_mt logger;
	auto store = nano::make_store (logger, nano::unique_path (), nano::dev::constants);
	ASSERT_TRUE (!store->init_error ());
	auto transaction (store->tx_begin_write ());
	nano::block_hash hash (100);
	nano::account account (200);
	ASSERT_TRUE (store->frontier.get (transaction, hash).is_zero ());
	store->frontier.put (transaction, hash, account);
	ASSERT_EQ (account, store->frontier.get (transaction, hash));
	store->frontier.del (transaction, hash);
	ASSERT_TRUE (store->frontier.get (transaction, hash).is_zero ());
}

TEST (block_store, block_replace)
{
	nano::logger_mt logger;
	auto store = nano::make_store (logger, nano::unique_path (), nano::dev::constants);
	ASSERT_TRUE (!store->init_error ());
	nano::block_builder builder;
	auto send1 = builder
				 .send ()
				 .previous (0)
				 .destination (0)
				 .balance (0)
				 .sign (nano::keypair ().prv, 0)
				 .work (1)
				 .build ();
	send1->sideband_set ({});
	auto send2 = builder
				 .send ()
				 .previous (0)
				 .destination (0)
				 .balance (0)
				 .sign (nano::keypair ().prv, 0)
				 .work (2)
				 .build ();
	send2->sideband_set ({});
	auto transaction (store->tx_begin_write ());
	store->block.put (transaction, 0, *send1);
	store->block.put (transaction, 0, *send2);
	auto block3 (store->block.get (transaction, 0));
	ASSERT_NE (nullptr, block3);
	ASSERT_EQ (2, block3->block_work ());
}

TEST (block_store, block_count)
{
	nano::logger_mt logger;
	auto store = nano::make_store (logger, nano::unique_path (), nano::dev::constants);
	ASSERT_TRUE (!store->init_error ());
	{
		auto transaction (store->tx_begin_write ());
		ASSERT_EQ (0, store->block.count (transaction));
		nano::block_builder builder;
		auto block = builder
					 .open ()
					 .source (0)
					 .representative (1)
					 .account (0)
					 .sign (nano::keypair ().prv, 0)
					 .work (0)
					 .build ();
		block->sideband_set ({});
		auto hash1 (block->hash ());
		store->block.put (transaction, hash1, *block);
	}
	auto transaction (store->tx_begin_read ());
	ASSERT_EQ (1, store->block.count (transaction));
}

TEST (block_store, account_count)
{
	nano::logger_mt logger;
	auto store = nano::make_store (logger, nano::unique_path (), nano::dev::constants);
	ASSERT_TRUE (!store->init_error ());
	{
		auto transaction (store->tx_begin_write ());
		ASSERT_EQ (0, store->account.count (transaction));
		nano::account account (200);
		store->confirmation_height.put (transaction, account, { 0, nano::block_hash (0) });
		store->account.put (transaction, account, nano::account_info ());
	}
	auto transaction (store->tx_begin_read ());
	ASSERT_EQ (1, store->account.count (transaction));
}

TEST (block_store, cemented_count_cache)
{
	nano::logger_mt logger;
	auto store = nano::make_store (logger, nano::unique_path (), nano::dev::constants);
	ASSERT_TRUE (!store->init_error ());
	auto transaction (store->tx_begin_write ());
	nano::ledger_cache ledger_cache;
	store->initialize (transaction, ledger_cache, nano::dev::constants);
	ASSERT_EQ (1, ledger_cache.cemented_count);
}

TEST (block_store, block_random)
{
	nano::logger_mt logger;
	auto store = nano::make_store (logger, nano::unique_path (), nano::dev::constants);
	{
		nano::ledger_cache ledger_cache;
		auto transaction (store->tx_begin_write ());
		store->initialize (transaction, ledger_cache, nano::dev::constants);
	}
	auto transaction (store->tx_begin_read ());
	auto block (store->block.random (transaction));
	ASSERT_NE (nullptr, block);
	ASSERT_EQ (*block, *nano::dev::genesis);
}

TEST (block_store, pruned_random)
{
	nano::logger_mt logger;
	auto store = nano::make_store (logger, nano::unique_path (), nano::dev::constants);
	ASSERT_TRUE (!store->init_error ());
	nano::block_builder builder;
	auto block = builder
				 .open ()
				 .source (0)
				 .representative (1)
				 .account (0)
				 .sign (nano::keypair ().prv, 0)
				 .work (0)
				 .build ();
	block->sideband_set ({});
	auto hash1 (block->hash ());
	{
		nano::ledger_cache ledger_cache;
		auto transaction (store->tx_begin_write ());
		store->initialize (transaction, ledger_cache, nano::dev::constants);
		store->pruned.put (transaction, hash1);
	}
	auto transaction (store->tx_begin_read ());
	auto random_hash (store->pruned.random (transaction));
	ASSERT_EQ (hash1, random_hash);
}

TEST (block_store, state_block)
{
	nano::logger_mt logger;
	auto store = nano::make_store (logger, nano::unique_path (), nano::dev::constants);
	ASSERT_FALSE (store->init_error ());
	nano::keypair key1;
	nano::block_builder builder;
	auto block1 = builder
				  .state ()
				  .account (1)
				  .previous (nano::dev::genesis->hash ())
				  .representative (3)
				  .balance (4)
				  .link (6)
				  .sign (key1.prv, key1.pub)
				  .work (7)
				  .build ();

	block1->sideband_set ({});
	{
		nano::ledger_cache ledger_cache;
		auto transaction (store->tx_begin_write ());
		store->initialize (transaction, ledger_cache, nano::dev::constants);
		ASSERT_EQ (nano::block_type::state, block1->type ());
		store->block.put (transaction, block1->hash (), *block1);
		ASSERT_TRUE (store->block.exists (transaction, block1->hash ()));
		auto block2 (store->block.get (transaction, block1->hash ()));
		ASSERT_NE (nullptr, block2);
		ASSERT_EQ (*block1, *block2);
	}
	{
		auto transaction (store->tx_begin_write ());
		auto count (store->block.count (transaction));
		ASSERT_EQ (2, count);
		store->block.del (transaction, block1->hash ());
		ASSERT_FALSE (store->block.exists (transaction, block1->hash ()));
	}
	auto transaction (store->tx_begin_read ());
	auto count2 (store->block.count (transaction));
	ASSERT_EQ (1, count2);
}

TEST (mdb_block_store, sideband_height)
{
	if (nano::rocksdb_config::using_rocksdb_in_tests ())
	{
		// Don't test this in rocksdb mode
		GTEST_SKIP ();
	}
	nano::logger_mt logger;
	nano::keypair key1;
	nano::keypair key2;
	nano::keypair key3;
	nano::store::lmdb::component store (logger, nano::unique_path () / "data.ldb", nano::dev::constants);
	ASSERT_FALSE (store.init_error ());
	nano::stats stats;
	nano::ledger ledger (store, stats, nano::dev::constants);
	nano::block_builder builder;
	auto transaction (store.tx_begin_write ());
	store.initialize (transaction, ledger.cache, nano::dev::constants);
	nano::work_pool pool{ nano::dev::network_params.network, std::numeric_limits<unsigned>::max () };
	auto send = builder
				.send ()
				.previous (nano::dev::genesis->hash ())
				.destination (nano::dev::genesis_key.pub)
				.balance (nano::dev::constants.genesis_amount - nano::Gxrb_ratio)
				.sign (nano::dev::genesis_key.prv, nano::dev::genesis_key.pub)
				.work (*pool.generate (nano::dev::genesis->hash ()))
				.build ();
	ASSERT_EQ (nano::process_result::progress, ledger.process (transaction, *send).code);
	auto receive = builder
				   .receive ()
				   .previous (send->hash ())
				   .source (send->hash ())
				   .sign (nano::dev::genesis_key.prv, nano::dev::genesis_key.pub)
				   .work (*pool.generate (send->hash ()))
				   .build ();
	ASSERT_EQ (nano::process_result::progress, ledger.process (transaction, *receive).code);
	auto change = builder
				  .change ()
				  .previous (receive->hash ())
				  .representative (0)
				  .sign (nano::dev::genesis_key.prv, nano::dev::genesis_key.pub)
				  .work (*pool.generate (receive->hash ()))
				  .build ();
	ASSERT_EQ (nano::process_result::progress, ledger.process (transaction, *change).code);
	auto state_send1 = builder
					   .state ()
					   .account (nano::dev::genesis_key.pub)
					   .previous (change->hash ())
					   .representative (0)
					   .balance (nano::dev::constants.genesis_amount - nano::Gxrb_ratio)
					   .link (key1.pub)
					   .sign (nano::dev::genesis_key.prv, nano::dev::genesis_key.pub)
					   .work (*pool.generate (change->hash ()))
					   .build ();
	ASSERT_EQ (nano::process_result::progress, ledger.process (transaction, *state_send1).code);
	auto state_send2 = builder
					   .state ()
					   .account (nano::dev::genesis_key.pub)
					   .previous (state_send1->hash ())
					   .representative (0)
					   .balance (nano::dev::constants.genesis_amount - 2 * nano::Gxrb_ratio)
					   .link (key2.pub)
					   .sign (nano::dev::genesis_key.prv, nano::dev::genesis_key.pub)
					   .work (*pool.generate (state_send1->hash ()))
					   .build ();
	ASSERT_EQ (nano::process_result::progress, ledger.process (transaction, *state_send2).code);
	auto state_send3 = builder
					   .state ()
					   .account (nano::dev::genesis_key.pub)
					   .previous (state_send2->hash ())
					   .representative (0)
					   .balance (nano::dev::constants.genesis_amount - 3 * nano::Gxrb_ratio)
					   .link (key3.pub)
					   .sign (nano::dev::genesis_key.prv, nano::dev::genesis_key.pub)
					   .work (*pool.generate (state_send2->hash ()))
					   .build ();
	ASSERT_EQ (nano::process_result::progress, ledger.process (transaction, *state_send3).code);
	auto state_open = builder
					  .state ()
					  .account (key1.pub)
					  .previous (0)
					  .representative (0)
					  .balance (nano::Gxrb_ratio)
					  .link (state_send1->hash ())
					  .sign (key1.prv, key1.pub)
					  .work (*pool.generate (key1.pub))
					  .build ();
	ASSERT_EQ (nano::process_result::progress, ledger.process (transaction, *state_open).code);
	auto epoch = builder
				 .state ()
				 .account (key1.pub)
				 .previous (state_open->hash ())
				 .representative (0)
				 .balance (nano::Gxrb_ratio)
				 .link (ledger.epoch_link (nano::epoch::epoch_1))
				 .sign (nano::dev::genesis_key.prv, nano::dev::genesis_key.pub)
				 .work (*pool.generate (state_open->hash ()))
				 .build ();
	ASSERT_EQ (nano::process_result::progress, ledger.process (transaction, *epoch).code);
	ASSERT_EQ (nano::epoch::epoch_1, ledger.version (*epoch));
	auto epoch_open = builder
					  .state ()
					  .account (key2.pub)
					  .previous (0)
					  .representative (0)
					  .balance (0)
					  .link (ledger.epoch_link (nano::epoch::epoch_1))
					  .sign (nano::dev::genesis_key.prv, nano::dev::genesis_key.pub)
					  .work (*pool.generate (key2.pub))
					  .build ();
	ASSERT_EQ (nano::process_result::progress, ledger.process (transaction, *epoch_open).code);
	ASSERT_EQ (nano::epoch::epoch_1, ledger.version (*epoch_open));
	auto state_receive = builder
						 .state ()
						 .account (key2.pub)
						 .previous (epoch_open->hash ())
						 .representative (0)
						 .balance (nano::Gxrb_ratio)
						 .link (state_send2->hash ())
						 .sign (key2.prv, key2.pub)
						 .work (*pool.generate (epoch_open->hash ()))
						 .build ();
	ASSERT_EQ (nano::process_result::progress, ledger.process (transaction, *state_receive).code);
	auto open = builder
				.open ()
				.source (state_send3->hash ())
				.representative (nano::dev::genesis_key.pub)
				.account (key3.pub)
				.sign (key3.prv, key3.pub)
				.work (*pool.generate (key3.pub))
				.build ();
	ASSERT_EQ (nano::process_result::progress, ledger.process (transaction, *open).code);
	auto block1 (store.block.get (transaction, nano::dev::genesis->hash ()));
	ASSERT_EQ (block1->sideband ().height, 1);
	auto block2 (store.block.get (transaction, send->hash ()));
	ASSERT_EQ (block2->sideband ().height, 2);
	auto block3 (store.block.get (transaction, receive->hash ()));
	ASSERT_EQ (block3->sideband ().height, 3);
	auto block4 (store.block.get (transaction, change->hash ()));
	ASSERT_EQ (block4->sideband ().height, 4);
	auto block5 (store.block.get (transaction, state_send1->hash ()));
	ASSERT_EQ (block5->sideband ().height, 5);
	auto block6 (store.block.get (transaction, state_send2->hash ()));
	ASSERT_EQ (block6->sideband ().height, 6);
	auto block7 (store.block.get (transaction, state_send3->hash ()));
	ASSERT_EQ (block7->sideband ().height, 7);
	auto block8 (store.block.get (transaction, state_open->hash ()));
	ASSERT_EQ (block8->sideband ().height, 1);
	auto block9 (store.block.get (transaction, epoch->hash ()));
	ASSERT_EQ (block9->sideband ().height, 2);
	auto block10 (store.block.get (transaction, epoch_open->hash ()));
	ASSERT_EQ (block10->sideband ().height, 1);
	auto block11 (store.block.get (transaction, state_receive->hash ()));
	ASSERT_EQ (block11->sideband ().height, 2);
	auto block12 (store.block.get (transaction, open->hash ()));
	ASSERT_EQ (block12->sideband ().height, 1);
}

TEST (block_store, peers)
{
	nano::logger_mt logger;
	auto store = nano::make_store (logger, nano::unique_path (), nano::dev::constants);
	ASSERT_TRUE (!store->init_error ());

	nano::endpoint_key endpoint (boost::asio::ip::address_v6::any ().to_bytes (), 100);
	{
		auto transaction (store->tx_begin_write ());

		// Confirm that the store is empty
		ASSERT_FALSE (store->peer.exists (transaction, endpoint));
		ASSERT_EQ (store->peer.count (transaction), 0);

		// Add one
		store->peer.put (transaction, endpoint);
		ASSERT_TRUE (store->peer.exists (transaction, endpoint));
	}

	// Confirm that it can be found
	{
		auto transaction (store->tx_begin_read ());
		ASSERT_EQ (store->peer.count (transaction), 1);
	}

	// Add another one and check that it (and the existing one) can be found
	nano::endpoint_key endpoint1 (boost::asio::ip::address_v6::any ().to_bytes (), 101);
	{
		auto transaction (store->tx_begin_write ());
		store->peer.put (transaction, endpoint1);
		ASSERT_TRUE (store->peer.exists (transaction, endpoint1)); // Check new peer is here
		ASSERT_TRUE (store->peer.exists (transaction, endpoint)); // Check first peer is still here
	}

	{
		auto transaction (store->tx_begin_read ());
		ASSERT_EQ (store->peer.count (transaction), 2);
	}

	// Delete the first one
	{
		auto transaction (store->tx_begin_write ());
		store->peer.del (transaction, endpoint1);
		ASSERT_FALSE (store->peer.exists (transaction, endpoint1)); // Confirm it no longer exists
		ASSERT_TRUE (store->peer.exists (transaction, endpoint)); // Check first peer is still here
	}

	{
		auto transaction (store->tx_begin_read ());
		ASSERT_EQ (store->peer.count (transaction), 1);
	}

	// Delete original one
	{
		auto transaction (store->tx_begin_write ());
		store->peer.del (transaction, endpoint);
		ASSERT_FALSE (store->peer.exists (transaction, endpoint));
	}

	{
		auto transaction (store->tx_begin_read ());
		ASSERT_EQ (store->peer.count (transaction), 0);
	}
}

TEST (block_store, endpoint_key_byte_order)
{
	boost::asio::ip::address_v6 address (boost::asio::ip::make_address_v6 ("::ffff:127.0.0.1"));
	uint16_t port = 100;
	nano::endpoint_key endpoint_key (address.to_bytes (), port);

	std::vector<uint8_t> bytes;
	{
		nano::vectorstream stream (bytes);
		nano::write (stream, endpoint_key);
	}

	// This checks that the endpoint is serialized as expected, with a size
	// of 18 bytes (16 for ipv6 address and 2 for port), both in network byte order.
	ASSERT_EQ (bytes.size (), 18);
	ASSERT_EQ (bytes[10], 0xff);
	ASSERT_EQ (bytes[11], 0xff);
	ASSERT_EQ (bytes[12], 127);
	ASSERT_EQ (bytes[bytes.size () - 2], 0);
	ASSERT_EQ (bytes.back (), 100);

	// Deserialize the same stream bytes
	nano::bufferstream stream1 (bytes.data (), bytes.size ());
	nano::endpoint_key endpoint_key1;
	nano::read (stream1, endpoint_key1);

	// This should be in network bytes order
	ASSERT_EQ (address.to_bytes (), endpoint_key1.address_bytes ());

	// This should be in host byte order
	ASSERT_EQ (port, endpoint_key1.port ());
}

TEST (block_store, online_weight)
{
	nano::logger_mt logger;
	auto store = nano::make_store (logger, nano::unique_path (), nano::dev::constants);
	ASSERT_FALSE (store->init_error ());
	{
		auto transaction (store->tx_begin_write ());
		ASSERT_EQ (0, store->online_weight.count (transaction));
		ASSERT_EQ (store->online_weight.end (), store->online_weight.begin (transaction));
		ASSERT_EQ (store->online_weight.end (), store->online_weight.rbegin (transaction));
		store->online_weight.put (transaction, 1, 2);
		store->online_weight.put (transaction, 3, 4);
	}
	{
		auto transaction (store->tx_begin_write ());
		ASSERT_EQ (2, store->online_weight.count (transaction));
		auto item (store->online_weight.begin (transaction));
		ASSERT_NE (store->online_weight.end (), item);
		ASSERT_EQ (1, item->first);
		ASSERT_EQ (2, item->second.number ());
		auto item_last (store->online_weight.rbegin (transaction));
		ASSERT_NE (store->online_weight.end (), item_last);
		ASSERT_EQ (3, item_last->first);
		ASSERT_EQ (4, item_last->second.number ());
		store->online_weight.del (transaction, 1);
		ASSERT_EQ (1, store->online_weight.count (transaction));
		ASSERT_EQ (store->online_weight.begin (transaction), store->online_weight.rbegin (transaction));
		store->online_weight.del (transaction, 3);
	}
	auto transaction (store->tx_begin_read ());
	ASSERT_EQ (0, store->online_weight.count (transaction));
	ASSERT_EQ (store->online_weight.end (), store->online_weight.begin (transaction));
	ASSERT_EQ (store->online_weight.end (), store->online_weight.rbegin (transaction));
}

TEST (block_store, pruned_blocks)
{
	nano::logger_mt logger;
	auto store = nano::make_store (logger, nano::unique_path (), nano::dev::constants);
	ASSERT_TRUE (!store->init_error ());

	nano::keypair key1;
	nano::block_builder builder;
	auto block1 = builder
				  .open ()
				  .source (0)
				  .representative (1)
				  .account (key1.pub)
				  .sign (key1.prv, key1.pub)
				  .work (0)
				  .build ();
	auto hash1 (block1->hash ());
	{
		auto transaction (store->tx_begin_write ());

		// Confirm that the store is empty
		ASSERT_FALSE (store->pruned.exists (transaction, hash1));
		ASSERT_EQ (store->pruned.count (transaction), 0);

		// Add one
		store->pruned.put (transaction, hash1);
		ASSERT_TRUE (store->pruned.exists (transaction, hash1));
	}

	// Confirm that it can be found
	ASSERT_EQ (store->pruned.count (store->tx_begin_read ()), 1);

	// Add another one and check that it (and the existing one) can be found
	auto block2 = builder
				  .open ()
				  .source (1)
				  .representative (2)
				  .account (key1.pub)
				  .sign (key1.prv, key1.pub)
				  .work (0)
				  .build ();
	block2->sideband_set ({});
	auto hash2 (block2->hash ());
	{
		auto transaction (store->tx_begin_write ());
		store->pruned.put (transaction, hash2);
		ASSERT_TRUE (store->pruned.exists (transaction, hash2)); // Check new pruned hash is here
		ASSERT_FALSE (store->block.exists (transaction, hash2));
		ASSERT_TRUE (store->pruned.exists (transaction, hash1)); // Check first pruned hash is still here
		ASSERT_FALSE (store->block.exists (transaction, hash1));
	}

	ASSERT_EQ (store->pruned.count (store->tx_begin_read ()), 2);

	// Delete the first one
	{
		auto transaction (store->tx_begin_write ());
		store->pruned.del (transaction, hash2);
		ASSERT_FALSE (store->pruned.exists (transaction, hash2)); // Confirm it no longer exists
		ASSERT_FALSE (store->block.exists (transaction, hash2)); // true for block_exists
		store->block.put (transaction, hash2, *block2); // Add corresponding block
		ASSERT_TRUE (store->block.exists (transaction, hash2));
		ASSERT_TRUE (store->pruned.exists (transaction, hash1)); // Check first pruned hash is still here
		ASSERT_FALSE (store->block.exists (transaction, hash1));
	}

	ASSERT_EQ (store->pruned.count (store->tx_begin_read ()), 1);

	// Delete original one
	{
		auto transaction (store->tx_begin_write ());
		store->pruned.del (transaction, hash1);
		ASSERT_FALSE (store->pruned.exists (transaction, hash1));
	}

	ASSERT_EQ (store->pruned.count (store->tx_begin_read ()), 0);
}

namespace nano::store::lmdb
{
TEST (mdb_block_store, upgrade_v21_v22)
{
	if (nano::rocksdb_config::using_rocksdb_in_tests ())
	{
		// Don't test this in rocksdb mode
		GTEST_SKIP ();
	}

	auto path (nano::unique_path () / "data.ldb");
	nano::logger_mt logger;
	nano::stats stats;
	auto const check_correct_state = [&] () {
		nano::store::lmdb::component store (logger, path, nano::dev::constants);
		auto transaction (store.tx_begin_write ());
		ASSERT_EQ (store.version.get (transaction), store.version_current);
		MDB_dbi unchecked_handle{ 0 };
		ASSERT_EQ (MDB_NOTFOUND, mdb_dbi_open (store.env.tx (transaction), "unchecked", 0, &unchecked_handle));
	};

	// Testing current version doesn't contain the unchecked table
	check_correct_state ();

	// Setting the database to its 21st version state
	{
		nano::store::lmdb::component store (logger, path, nano::dev::constants);
		auto transaction (store.tx_begin_write ());
		store.version.put (transaction, 21);
		MDB_dbi unchecked_handle{ 0 };
		ASSERT_FALSE (mdb_dbi_open (store.env.tx (transaction), "unchecked", MDB_CREATE, &unchecked_handle));
		ASSERT_EQ (store.version.get (transaction), 21);
	}

	// Testing the upgrade code worked
	check_correct_state ();
}
}

namespace nano::store::rocksdb
{
TEST (rocksdb_block_store, upgrade_v21_v22)
{
	if (!nano::rocksdb_config::using_rocksdb_in_tests ())
	{
		// Don't test this in LMDB mode
		GTEST_SKIP ();
	}

	auto const path = nano::unique_path () / "rocksdb";
	nano::logger_mt logger;
	nano::stats stats;
	auto const check_correct_state = [&] () {
		nano::store::rocksdb::component store (logger, path, nano::dev::constants);
		auto transaction (store.tx_begin_write ());
		ASSERT_EQ (store.version.get (transaction), store.version_current);
		ASSERT_FALSE (store.column_family_exists ("unchecked"));
	};

	// Testing current version doesn't contain the unchecked table
	check_correct_state ();

	// Setting the database to its 21st version state
	{
		nano::store::rocksdb::component store (logger, path, nano::dev::constants);

		// Create a column family for "unchecked"
		::rocksdb::ColumnFamilyOptions new_cf_options;
		::rocksdb::ColumnFamilyHandle * new_cf_handle;
		::rocksdb::Status status = store.db->CreateColumnFamily (new_cf_options, "unchecked", &new_cf_handle);
		store.handles.emplace_back (new_cf_handle);

		// The new column family was created successfully, and 'new_cf_handle' now points to it.
		ASSERT_TRUE (status.ok ());

		// Rollback the database version number.
		auto transaction (store.tx_begin_write ());
		store.version.put (transaction, 21);
		ASSERT_EQ (store.version.get (transaction), 21);
	}

	// Testing the upgrade code worked
	check_correct_state ();
}
}

TEST (mdb_block_store, upgrade_backup)
{
	if (nano::rocksdb_config::using_rocksdb_in_tests ())
	{
		// Don't test this in rocksdb mode
		GTEST_SKIP ();
	}
	auto dir (nano::unique_path ());
	namespace fs = std::filesystem;
	fs::create_directory (dir);
	auto path = dir / "data.ldb";
	/** Returns 'dir' if backup file cannot be found */
	auto get_backup_path = [&dir] () {
		for (fs::directory_iterator itr (dir); itr != fs::directory_iterator (); ++itr)
		{
			if (itr->path ().filename ().string ().find ("data_backup_") != std::string::npos)
			{
				return itr->path ();
			}
		}
		return dir;
	};

	{
		nano::logger_mt logger;
		nano::store::lmdb::component store (logger, path, nano::dev::constants);
		auto transaction (store.tx_begin_write ());
		store.version.put (transaction, store.version_minimum);
	}
	ASSERT_EQ (get_backup_path ().string (), dir.string ());

	// Now do the upgrade and confirm that backup is saved
	nano::logger_mt logger;
	nano::store::lmdb::component store (logger, path, nano::dev::constants, nano::txn_tracking_config{}, std::chrono::seconds (5), nano::lmdb_config{}, true);
	ASSERT_FALSE (store.init_error ());
	auto transaction (store.tx_begin_read ());
	ASSERT_LT (14, store.version.get (transaction));
	ASSERT_NE (get_backup_path ().string (), dir.string ());
}

// Test various confirmation height values as well as clearing them
TEST (block_store, confirmation_height)
{
	if (nano::rocksdb_config::using_rocksdb_in_tests ())
	{
		// Don't test this in rocksdb mode
		GTEST_SKIP ();
	}
	auto path (nano::unique_path ());
	nano::logger_mt logger;
	auto store = nano::make_store (logger, path, nano::dev::constants);

	nano::account account1{};
	nano::account account2{ 1 };
	nano::account account3{ 2 };
	nano::block_hash cemented_frontier1 (3);
	nano::block_hash cemented_frontier2 (4);
	nano::block_hash cemented_frontier3 (5);
	{
		auto transaction (store->tx_begin_write ());
		store->confirmation_height.put (transaction, account1, { 500, cemented_frontier1 });
		store->confirmation_height.put (transaction, account2, { std::numeric_limits<uint64_t>::max (), cemented_frontier2 });
		store->confirmation_height.put (transaction, account3, { 10, cemented_frontier3 });

		nano::confirmation_height_info confirmation_height_info;
		ASSERT_FALSE (store->confirmation_height.get (transaction, account1, confirmation_height_info));
		ASSERT_EQ (confirmation_height_info.height, 500);
		ASSERT_EQ (confirmation_height_info.frontier, cemented_frontier1);
		ASSERT_FALSE (store->confirmation_height.get (transaction, account2, confirmation_height_info));
		ASSERT_EQ (confirmation_height_info.height, std::numeric_limits<uint64_t>::max ());
		ASSERT_EQ (confirmation_height_info.frontier, cemented_frontier2);
		ASSERT_FALSE (store->confirmation_height.get (transaction, account3, confirmation_height_info));
		ASSERT_EQ (confirmation_height_info.height, 10);
		ASSERT_EQ (confirmation_height_info.frontier, cemented_frontier3);

		// Check clearing of confirmation heights
		store->confirmation_height.clear (transaction);
	}
	auto transaction (store->tx_begin_read ());
	ASSERT_EQ (store->confirmation_height.count (transaction), 0);
	nano::confirmation_height_info confirmation_height_info;
	ASSERT_TRUE (store->confirmation_height.get (transaction, account1, confirmation_height_info));
	ASSERT_TRUE (store->confirmation_height.get (transaction, account2, confirmation_height_info));
	ASSERT_TRUE (store->confirmation_height.get (transaction, account3, confirmation_height_info));
}

// Test various confirmation height values as well as clearing them
TEST (block_store, final_vote)
{
	if (nano::rocksdb_config::using_rocksdb_in_tests ())
	{
		// Don't test this in rocksdb mode as deletions cause inaccurate counts
		GTEST_SKIP ();
	}
	auto path (nano::unique_path ());
	nano::logger_mt logger;
	auto store = nano::make_store (logger, path, nano::dev::constants);

	{
		auto qualified_root = nano::dev::genesis->qualified_root ();
		auto transaction (store->tx_begin_write ());
		store->final_vote.put (transaction, qualified_root, nano::block_hash (2));
		ASSERT_EQ (store->final_vote.count (transaction), 1);
		store->final_vote.clear (transaction);
		ASSERT_EQ (store->final_vote.count (transaction), 0);
		store->final_vote.put (transaction, qualified_root, nano::block_hash (2));
		ASSERT_EQ (store->final_vote.count (transaction), 1);
		// Clearing with incorrect root shouldn't remove
		store->final_vote.clear (transaction, qualified_root.previous ());
		ASSERT_EQ (store->final_vote.count (transaction), 1);
		// Clearing with correct root should remove
		store->final_vote.clear (transaction, qualified_root.root ());
		ASSERT_EQ (store->final_vote.count (transaction), 0);
	}
}

// Ledger versions are not forward compatible
TEST (block_store, incompatible_version)
{
	auto path (nano::unique_path ());
	nano::logger_mt logger;
	{
		auto store = nano::make_store (logger, path, nano::dev::constants);
		ASSERT_FALSE (store->init_error ());

		// Put version to an unreachable number so that it should always be incompatible
		auto transaction (store->tx_begin_write ());
		store->version.put (transaction, std::numeric_limits<int>::max ());
	}

	// Now try and read it, should give an error
	{
		auto store = nano::make_store (logger, path, nano::dev::constants, true);
		ASSERT_TRUE (store->init_error ());

		auto transaction = store->tx_begin_read ();
		auto version_l = store->version.get (transaction);
		ASSERT_EQ (version_l, std::numeric_limits<int>::max ());
	}
}

TEST (block_store, reset_renew_existing_transaction)
{
	nano::logger_mt logger;
	auto store = nano::make_store (logger, nano::unique_path (), nano::dev::constants);
	ASSERT_TRUE (!store->init_error ());

	nano::keypair key1;
	nano::block_builder builder;
	auto block = builder
				 .open ()
				 .source (0)
				 .representative (1)
				 .account (1)
				 .sign (nano::keypair ().prv, 0)
				 .work (0)
				 .build ();
	block->sideband_set ({});
	auto hash1 (block->hash ());
	auto read_transaction = store->tx_begin_read ();

	// Block shouldn't exist yet
	auto block_non_existing (store->block.get (read_transaction, hash1));
	ASSERT_EQ (nullptr, block_non_existing);

	// Release resources for the transaction
	read_transaction.reset ();

	// Write the block
	{
		auto write_transaction (store->tx_begin_write ());
		store->block.put (write_transaction, hash1, *block);
	}

	read_transaction.renew ();

	// Block should exist now
	auto block_existing (store->block.get (read_transaction, hash1));
	ASSERT_NE (nullptr, block_existing);
}

TEST (block_store, rocksdb_force_test_env_variable)
{
	nano::logger_mt logger;

	// Set environment variable
	constexpr auto env_var = "TEST_USE_ROCKSDB";
	auto value = std::getenv (env_var);

	auto store = nano::make_store (logger, nano::unique_path (), nano::dev::constants);

	auto mdb_cast = dynamic_cast<nano::store::lmdb::component *> (store.get ());
	if (value && boost::lexical_cast<int> (value) == 1)
	{
		ASSERT_NE (boost::polymorphic_downcast<nano::store::rocksdb::component *> (store.get ()), nullptr);
	}
	else
	{
		ASSERT_NE (mdb_cast, nullptr);
	}
}

namespace nano
{
// This thest ensures the tombstone_count is increased when there is a delete. The tombstone_count is part of a flush
// logic bound to the way RocksDB is used by the node.
TEST (rocksdb_block_store, tombstone_count)
{
	if (!nano::rocksdb_config::using_rocksdb_in_tests ())
	{
		GTEST_SKIP ();
	}
	nano::test::system system;
	nano::logger_mt logger;
	auto store = std::make_unique<nano::store::rocksdb::component> (logger, nano::unique_path () / "rocksdb", nano::dev::constants);
	ASSERT_TRUE (!store->init_error ());
	nano::block_builder builder;
	auto block = builder
				 .send ()
				 .previous (0)
				 .destination (1)
				 .balance (2)
				 .sign (nano::keypair ().prv, 4)
				 .work (5)
				 .build_shared ();
	// Enqueues a block to be saved in the database
	nano::account account{ 1 };
	store->account.put (store->tx_begin_write (), account, nano::account_info{});
	auto check_block_is_listed = [&] (store::transaction const & transaction_a) {
		return store->account.exists (transaction_a, account);
	};
	// Waits for the block to get saved
	ASSERT_TIMELY (5s, check_block_is_listed (store->tx_begin_read ()));
	ASSERT_EQ (store->tombstone_map.at (nano::tables::accounts).num_since_last_flush.load (), 0);
	// Performs a delete operation and checks for the tombstone counter
	store->account.del (store->tx_begin_write (), account);
	ASSERT_TIMELY (5s, store->tombstone_map.at (nano::tables::accounts).num_since_last_flush.load () == 1);
}
>>>>>>> 81178d0c
}<|MERGE_RESOLUTION|>--- conflicted
+++ resolved
@@ -29,1250 +29,4 @@
 		++count;
 	});
 	ASSERT_EQ (count, 0);
-<<<<<<< HEAD
-=======
 }
-
-TEST (block_store, unchecked_begin_search)
-{
-	nano::logger_mt logger;
-	auto store = nano::make_store (logger, nano::unique_path (), nano::dev::constants);
-	ASSERT_TRUE (!store->init_error ());
-	nano::keypair key0;
-	nano::block_builder builder;
-	auto block1 = builder
-				  .send ()
-				  .previous (0)
-				  .destination (1)
-				  .balance (2)
-				  .sign (key0.prv, key0.pub)
-				  .work (3)
-				  .build ();
-	auto block2 = builder
-				  .send ()
-				  .previous (5)
-				  .destination (6)
-				  .balance (7)
-				  .sign (key0.prv, key0.pub)
-				  .work (8)
-				  .build ();
-}
-
-TEST (block_store, frontier_retrieval)
-{
-	nano::logger_mt logger;
-	auto store = nano::make_store (logger, nano::unique_path (), nano::dev::constants);
-	ASSERT_TRUE (!store->init_error ());
-	nano::account account1{};
-	nano::account_info info1 (0, 0, 0, 0, 0, 0, nano::epoch::epoch_0);
-	auto transaction (store->tx_begin_write ());
-	store->confirmation_height.put (transaction, account1, { 0, nano::block_hash (0) });
-	store->account.put (transaction, account1, info1);
-	nano::account_info info2;
-	store->account.get (transaction, account1, info2);
-	ASSERT_EQ (info1, info2);
-}
-
-TEST (block_store, one_account)
-{
-	nano::logger_mt logger;
-	auto store = nano::make_store (logger, nano::unique_path (), nano::dev::constants);
-	ASSERT_TRUE (!store->init_error ());
-	nano::account account{};
-	nano::block_hash hash (0);
-	auto transaction (store->tx_begin_write ());
-	store->confirmation_height.put (transaction, account, { 20, nano::block_hash (15) });
-	store->account.put (transaction, account, { hash, account, hash, 42, 100, 200, nano::epoch::epoch_0 });
-	auto begin (store->account.begin (transaction));
-	auto end (store->account.end ());
-	ASSERT_NE (end, begin);
-	ASSERT_EQ (account, nano::account (begin->first));
-	nano::account_info info (begin->second);
-	ASSERT_EQ (hash, info.head);
-	ASSERT_EQ (42, info.balance.number ());
-	ASSERT_EQ (100, info.modified);
-	ASSERT_EQ (200, info.block_count);
-	nano::confirmation_height_info confirmation_height_info;
-	ASSERT_FALSE (store->confirmation_height.get (transaction, account, confirmation_height_info));
-	ASSERT_EQ (20, confirmation_height_info.height);
-	ASSERT_EQ (nano::block_hash (15), confirmation_height_info.frontier);
-	++begin;
-	ASSERT_EQ (end, begin);
-}
-
-TEST (block_store, two_block)
-{
-	nano::logger_mt logger;
-	auto store = nano::make_store (logger, nano::unique_path (), nano::dev::constants);
-	ASSERT_TRUE (!store->init_error ());
-	nano::block_builder builder;
-	auto block1 = builder
-				  .open ()
-				  .source (0)
-				  .representative (1)
-				  .account (1)
-				  .sign (nano::keypair ().prv, 0)
-				  .work (0)
-				  .build ();
-	block1->sideband_set ({});
-	block1->hashables.account = 1;
-	std::vector<nano::block_hash> hashes;
-	std::vector<nano::open_block> blocks;
-	hashes.push_back (block1->hash ());
-	blocks.push_back (*block1);
-	auto transaction (store->tx_begin_write ());
-	store->block.put (transaction, hashes[0], *block1);
-	auto block2 = builder
-				  .open ()
-				  .source (0)
-				  .representative (1)
-				  .account (2)
-				  .sign (nano::keypair ().prv, 0)
-				  .work (0)
-				  .build ();
-	block2->sideband_set ({});
-	hashes.push_back (block2->hash ());
-	blocks.push_back (*block2);
-	store->block.put (transaction, hashes[1], *block2);
-	ASSERT_TRUE (store->block.exists (transaction, block1->hash ()));
-	ASSERT_TRUE (store->block.exists (transaction, block2->hash ()));
-}
-
-TEST (block_store, two_account)
-{
-	nano::logger_mt logger;
-	auto store = nano::make_store (logger, nano::unique_path (), nano::dev::constants);
-	ASSERT_TRUE (!store->init_error ());
-	nano::account account1 (1);
-	nano::block_hash hash1 (2);
-	nano::account account2 (3);
-	nano::block_hash hash2 (4);
-	auto transaction (store->tx_begin_write ());
-	store->confirmation_height.put (transaction, account1, { 20, nano::block_hash (10) });
-	store->account.put (transaction, account1, { hash1, account1, hash1, 42, 100, 300, nano::epoch::epoch_0 });
-	store->confirmation_height.put (transaction, account2, { 30, nano::block_hash (20) });
-	store->account.put (transaction, account2, { hash2, account2, hash2, 84, 200, 400, nano::epoch::epoch_0 });
-	auto begin (store->account.begin (transaction));
-	auto end (store->account.end ());
-	ASSERT_NE (end, begin);
-	ASSERT_EQ (account1, nano::account (begin->first));
-	nano::account_info info1 (begin->second);
-	ASSERT_EQ (hash1, info1.head);
-	ASSERT_EQ (42, info1.balance.number ());
-	ASSERT_EQ (100, info1.modified);
-	ASSERT_EQ (300, info1.block_count);
-	nano::confirmation_height_info confirmation_height_info;
-	ASSERT_FALSE (store->confirmation_height.get (transaction, account1, confirmation_height_info));
-	ASSERT_EQ (20, confirmation_height_info.height);
-	ASSERT_EQ (nano::block_hash (10), confirmation_height_info.frontier);
-	++begin;
-	ASSERT_NE (end, begin);
-	ASSERT_EQ (account2, nano::account (begin->first));
-	nano::account_info info2 (begin->second);
-	ASSERT_EQ (hash2, info2.head);
-	ASSERT_EQ (84, info2.balance.number ());
-	ASSERT_EQ (200, info2.modified);
-	ASSERT_EQ (400, info2.block_count);
-	ASSERT_FALSE (store->confirmation_height.get (transaction, account2, confirmation_height_info));
-	ASSERT_EQ (30, confirmation_height_info.height);
-	ASSERT_EQ (nano::block_hash (20), confirmation_height_info.frontier);
-	++begin;
-	ASSERT_EQ (end, begin);
-}
-
-TEST (block_store, latest_find)
-{
-	nano::logger_mt logger;
-	auto store = nano::make_store (logger, nano::unique_path (), nano::dev::constants);
-	ASSERT_TRUE (!store->init_error ());
-	nano::account account1 (1);
-	nano::block_hash hash1 (2);
-	nano::account account2 (3);
-	nano::block_hash hash2 (4);
-	auto transaction (store->tx_begin_write ());
-	store->confirmation_height.put (transaction, account1, { 0, nano::block_hash (0) });
-	store->account.put (transaction, account1, { hash1, account1, hash1, 100, 0, 300, nano::epoch::epoch_0 });
-	store->confirmation_height.put (transaction, account2, { 0, nano::block_hash (0) });
-	store->account.put (transaction, account2, { hash2, account2, hash2, 200, 0, 400, nano::epoch::epoch_0 });
-	auto first (store->account.begin (transaction));
-	auto second (store->account.begin (transaction));
-	++second;
-	auto find1 (store->account.begin (transaction, 1));
-	ASSERT_EQ (first, find1);
-	auto find2 (store->account.begin (transaction, 3));
-	ASSERT_EQ (second, find2);
-	auto find3 (store->account.begin (transaction, 2));
-	ASSERT_EQ (second, find3);
-}
-
-namespace nano::store::lmdb
-{
-TEST (mdb_block_store, supported_version_upgrades)
-{
-	if (nano::rocksdb_config::using_rocksdb_in_tests ())
-	{
-		// Don't test this in rocksdb mode
-		GTEST_SKIP ();
-	}
-	// Check that upgrading from an unsupported version is not supported
-	auto path (nano::unique_path () / "data.ldb");
-	nano::logger_mt logger;
-	{
-		nano::store::lmdb::component store (logger, path, nano::dev::constants);
-		nano::stats stats;
-		nano::ledger ledger (store, stats, nano::dev::constants);
-		auto transaction (store.tx_begin_write ());
-		store.initialize (transaction, ledger.cache, nano::dev::constants);
-		// Lower the database to the max version unsupported for upgrades
-		store.version.put (transaction, store.version_minimum - 1);
-	}
-
-	// Upgrade should fail
-	{
-		nano::store::lmdb::component store (logger, path, nano::dev::constants);
-		ASSERT_TRUE (store.init_error ());
-	}
-
-	auto path1 (nano::unique_path () / "data.ldb");
-	// Now try with the minimum version
-	{
-		nano::store::lmdb::component store (logger, path1, nano::dev::constants);
-		nano::stats stats;
-		nano::ledger ledger (store, stats, nano::dev::constants);
-		auto transaction (store.tx_begin_write ());
-		store.initialize (transaction, ledger.cache, nano::dev::constants);
-		// Lower the database version to the minimum version supported for upgrade.
-		store.version.put (transaction, store.version_minimum);
-	}
-
-	// Upgrade should work
-	{
-		nano::store::lmdb::component store (logger, path1, nano::dev::constants);
-		ASSERT_FALSE (store.init_error ());
-	}
-}
-}
-
-TEST (mdb_block_store, bad_path)
-{
-	if (nano::rocksdb_config::using_rocksdb_in_tests ())
-	{
-		// Don't test this in rocksdb mode
-		GTEST_SKIP ();
-	}
-	nano::logger_mt logger;
-	try
-	{
-		auto path = nano::unique_path ();
-		{
-			std::ofstream stream (path.c_str ());
-		}
-		std::filesystem::permissions (path, std::filesystem::perms::none);
-		nano::store::lmdb::component store (logger, path, nano::dev::constants);
-	}
-	catch (std::runtime_error &)
-	{
-		return;
-	}
-	ASSERT_TRUE (false);
-}
-
-TEST (block_store, DISABLED_already_open) // File can be shared
-{
-	auto path (nano::unique_path ());
-	std::filesystem::create_directories (path.parent_path ());
-	nano::set_secure_perm_directory (path.parent_path ());
-	std::ofstream file;
-	file.open (path.string ().c_str ());
-	ASSERT_TRUE (file.is_open ());
-	nano::logger_mt logger;
-	auto store = nano::make_store (logger, path, nano::dev::constants);
-	ASSERT_TRUE (store->init_error ());
-}
-
-TEST (block_store, roots)
-{
-	nano::logger_mt logger;
-	auto store = nano::make_store (logger, nano::unique_path (), nano::dev::constants);
-	ASSERT_TRUE (!store->init_error ());
-	nano::block_builder builder;
-	auto send_block = builder
-					  .send ()
-					  .previous (0)
-					  .destination (1)
-					  .balance (2)
-					  .sign (nano::keypair ().prv, 4)
-					  .work (5)
-					  .build ();
-	ASSERT_EQ (send_block->hashables.previous, send_block->root ().as_block_hash ());
-	auto change_block = builder
-						.change ()
-						.previous (0)
-						.representative (1)
-						.sign (nano::keypair ().prv, 3)
-						.work (4)
-						.build ();
-	ASSERT_EQ (change_block->hashables.previous, change_block->root ().as_block_hash ());
-	auto receive_block = builder
-						 .receive ()
-						 .previous (0)
-						 .source (1)
-						 .sign (nano::keypair ().prv, 3)
-						 .work (4)
-						 .build ();
-	ASSERT_EQ (receive_block->hashables.previous, receive_block->root ().as_block_hash ());
-	auto open_block = builder
-					  .open ()
-					  .source (0)
-					  .representative (1)
-					  .account (2)
-					  .sign (nano::keypair ().prv, 4)
-					  .work (5)
-					  .build ();
-	ASSERT_EQ (open_block->hashables.account, open_block->root ().as_account ());
-}
-
-TEST (block_store, pending_exists)
-{
-	nano::logger_mt logger;
-	auto store = nano::make_store (logger, nano::unique_path (), nano::dev::constants);
-	ASSERT_TRUE (!store->init_error ());
-	nano::pending_key two (2, 0);
-	nano::pending_info pending;
-	auto transaction (store->tx_begin_write ());
-	store->pending.put (transaction, two, pending);
-	nano::pending_key one (1, 0);
-	ASSERT_FALSE (store->pending.exists (transaction, one));
-}
-
-TEST (block_store, latest_exists)
-{
-	nano::logger_mt logger;
-	auto store = nano::make_store (logger, nano::unique_path (), nano::dev::constants);
-	ASSERT_TRUE (!store->init_error ());
-	nano::account two (2);
-	nano::account_info info;
-	auto transaction (store->tx_begin_write ());
-	store->confirmation_height.put (transaction, two, { 0, nano::block_hash (0) });
-	store->account.put (transaction, two, info);
-	nano::account one (1);
-	ASSERT_FALSE (store->account.exists (transaction, one));
-}
-
-TEST (block_store, large_iteration)
-{
-	nano::logger_mt logger;
-	auto store = nano::make_store (logger, nano::unique_path (), nano::dev::constants);
-	ASSERT_TRUE (!store->init_error ());
-	std::unordered_set<nano::account> accounts1;
-	for (auto i (0); i < 1000; ++i)
-	{
-		auto transaction (store->tx_begin_write ());
-		nano::account account;
-		nano::random_pool::generate_block (account.bytes.data (), account.bytes.size ());
-		accounts1.insert (account);
-		store->confirmation_height.put (transaction, account, { 0, nano::block_hash (0) });
-		store->account.put (transaction, account, nano::account_info ());
-	}
-	std::unordered_set<nano::account> accounts2;
-	nano::account previous{};
-	auto transaction (store->tx_begin_read ());
-	for (auto i (store->account.begin (transaction, 0)), n (store->account.end ()); i != n; ++i)
-	{
-		nano::account current (i->first);
-		ASSERT_GT (current.number (), previous.number ());
-		accounts2.insert (current);
-		previous = current;
-	}
-	ASSERT_EQ (accounts1, accounts2);
-	// Reverse iteration
-	std::unordered_set<nano::account> accounts3;
-	previous = std::numeric_limits<nano::uint256_t>::max ();
-	for (auto i (store->account.rbegin (transaction)), n (store->account.end ()); i != n; --i)
-	{
-		nano::account current (i->first);
-		ASSERT_LT (current.number (), previous.number ());
-		accounts3.insert (current);
-		previous = current;
-	}
-	ASSERT_EQ (accounts1, accounts3);
-}
-
-TEST (block_store, frontier)
-{
-	nano::logger_mt logger;
-	auto store = nano::make_store (logger, nano::unique_path (), nano::dev::constants);
-	ASSERT_TRUE (!store->init_error ());
-	auto transaction (store->tx_begin_write ());
-	nano::block_hash hash (100);
-	nano::account account (200);
-	ASSERT_TRUE (store->frontier.get (transaction, hash).is_zero ());
-	store->frontier.put (transaction, hash, account);
-	ASSERT_EQ (account, store->frontier.get (transaction, hash));
-	store->frontier.del (transaction, hash);
-	ASSERT_TRUE (store->frontier.get (transaction, hash).is_zero ());
-}
-
-TEST (block_store, block_replace)
-{
-	nano::logger_mt logger;
-	auto store = nano::make_store (logger, nano::unique_path (), nano::dev::constants);
-	ASSERT_TRUE (!store->init_error ());
-	nano::block_builder builder;
-	auto send1 = builder
-				 .send ()
-				 .previous (0)
-				 .destination (0)
-				 .balance (0)
-				 .sign (nano::keypair ().prv, 0)
-				 .work (1)
-				 .build ();
-	send1->sideband_set ({});
-	auto send2 = builder
-				 .send ()
-				 .previous (0)
-				 .destination (0)
-				 .balance (0)
-				 .sign (nano::keypair ().prv, 0)
-				 .work (2)
-				 .build ();
-	send2->sideband_set ({});
-	auto transaction (store->tx_begin_write ());
-	store->block.put (transaction, 0, *send1);
-	store->block.put (transaction, 0, *send2);
-	auto block3 (store->block.get (transaction, 0));
-	ASSERT_NE (nullptr, block3);
-	ASSERT_EQ (2, block3->block_work ());
-}
-
-TEST (block_store, block_count)
-{
-	nano::logger_mt logger;
-	auto store = nano::make_store (logger, nano::unique_path (), nano::dev::constants);
-	ASSERT_TRUE (!store->init_error ());
-	{
-		auto transaction (store->tx_begin_write ());
-		ASSERT_EQ (0, store->block.count (transaction));
-		nano::block_builder builder;
-		auto block = builder
-					 .open ()
-					 .source (0)
-					 .representative (1)
-					 .account (0)
-					 .sign (nano::keypair ().prv, 0)
-					 .work (0)
-					 .build ();
-		block->sideband_set ({});
-		auto hash1 (block->hash ());
-		store->block.put (transaction, hash1, *block);
-	}
-	auto transaction (store->tx_begin_read ());
-	ASSERT_EQ (1, store->block.count (transaction));
-}
-
-TEST (block_store, account_count)
-{
-	nano::logger_mt logger;
-	auto store = nano::make_store (logger, nano::unique_path (), nano::dev::constants);
-	ASSERT_TRUE (!store->init_error ());
-	{
-		auto transaction (store->tx_begin_write ());
-		ASSERT_EQ (0, store->account.count (transaction));
-		nano::account account (200);
-		store->confirmation_height.put (transaction, account, { 0, nano::block_hash (0) });
-		store->account.put (transaction, account, nano::account_info ());
-	}
-	auto transaction (store->tx_begin_read ());
-	ASSERT_EQ (1, store->account.count (transaction));
-}
-
-TEST (block_store, cemented_count_cache)
-{
-	nano::logger_mt logger;
-	auto store = nano::make_store (logger, nano::unique_path (), nano::dev::constants);
-	ASSERT_TRUE (!store->init_error ());
-	auto transaction (store->tx_begin_write ());
-	nano::ledger_cache ledger_cache;
-	store->initialize (transaction, ledger_cache, nano::dev::constants);
-	ASSERT_EQ (1, ledger_cache.cemented_count);
-}
-
-TEST (block_store, block_random)
-{
-	nano::logger_mt logger;
-	auto store = nano::make_store (logger, nano::unique_path (), nano::dev::constants);
-	{
-		nano::ledger_cache ledger_cache;
-		auto transaction (store->tx_begin_write ());
-		store->initialize (transaction, ledger_cache, nano::dev::constants);
-	}
-	auto transaction (store->tx_begin_read ());
-	auto block (store->block.random (transaction));
-	ASSERT_NE (nullptr, block);
-	ASSERT_EQ (*block, *nano::dev::genesis);
-}
-
-TEST (block_store, pruned_random)
-{
-	nano::logger_mt logger;
-	auto store = nano::make_store (logger, nano::unique_path (), nano::dev::constants);
-	ASSERT_TRUE (!store->init_error ());
-	nano::block_builder builder;
-	auto block = builder
-				 .open ()
-				 .source (0)
-				 .representative (1)
-				 .account (0)
-				 .sign (nano::keypair ().prv, 0)
-				 .work (0)
-				 .build ();
-	block->sideband_set ({});
-	auto hash1 (block->hash ());
-	{
-		nano::ledger_cache ledger_cache;
-		auto transaction (store->tx_begin_write ());
-		store->initialize (transaction, ledger_cache, nano::dev::constants);
-		store->pruned.put (transaction, hash1);
-	}
-	auto transaction (store->tx_begin_read ());
-	auto random_hash (store->pruned.random (transaction));
-	ASSERT_EQ (hash1, random_hash);
-}
-
-TEST (block_store, state_block)
-{
-	nano::logger_mt logger;
-	auto store = nano::make_store (logger, nano::unique_path (), nano::dev::constants);
-	ASSERT_FALSE (store->init_error ());
-	nano::keypair key1;
-	nano::block_builder builder;
-	auto block1 = builder
-				  .state ()
-				  .account (1)
-				  .previous (nano::dev::genesis->hash ())
-				  .representative (3)
-				  .balance (4)
-				  .link (6)
-				  .sign (key1.prv, key1.pub)
-				  .work (7)
-				  .build ();
-
-	block1->sideband_set ({});
-	{
-		nano::ledger_cache ledger_cache;
-		auto transaction (store->tx_begin_write ());
-		store->initialize (transaction, ledger_cache, nano::dev::constants);
-		ASSERT_EQ (nano::block_type::state, block1->type ());
-		store->block.put (transaction, block1->hash (), *block1);
-		ASSERT_TRUE (store->block.exists (transaction, block1->hash ()));
-		auto block2 (store->block.get (transaction, block1->hash ()));
-		ASSERT_NE (nullptr, block2);
-		ASSERT_EQ (*block1, *block2);
-	}
-	{
-		auto transaction (store->tx_begin_write ());
-		auto count (store->block.count (transaction));
-		ASSERT_EQ (2, count);
-		store->block.del (transaction, block1->hash ());
-		ASSERT_FALSE (store->block.exists (transaction, block1->hash ()));
-	}
-	auto transaction (store->tx_begin_read ());
-	auto count2 (store->block.count (transaction));
-	ASSERT_EQ (1, count2);
-}
-
-TEST (mdb_block_store, sideband_height)
-{
-	if (nano::rocksdb_config::using_rocksdb_in_tests ())
-	{
-		// Don't test this in rocksdb mode
-		GTEST_SKIP ();
-	}
-	nano::logger_mt logger;
-	nano::keypair key1;
-	nano::keypair key2;
-	nano::keypair key3;
-	nano::store::lmdb::component store (logger, nano::unique_path () / "data.ldb", nano::dev::constants);
-	ASSERT_FALSE (store.init_error ());
-	nano::stats stats;
-	nano::ledger ledger (store, stats, nano::dev::constants);
-	nano::block_builder builder;
-	auto transaction (store.tx_begin_write ());
-	store.initialize (transaction, ledger.cache, nano::dev::constants);
-	nano::work_pool pool{ nano::dev::network_params.network, std::numeric_limits<unsigned>::max () };
-	auto send = builder
-				.send ()
-				.previous (nano::dev::genesis->hash ())
-				.destination (nano::dev::genesis_key.pub)
-				.balance (nano::dev::constants.genesis_amount - nano::Gxrb_ratio)
-				.sign (nano::dev::genesis_key.prv, nano::dev::genesis_key.pub)
-				.work (*pool.generate (nano::dev::genesis->hash ()))
-				.build ();
-	ASSERT_EQ (nano::process_result::progress, ledger.process (transaction, *send).code);
-	auto receive = builder
-				   .receive ()
-				   .previous (send->hash ())
-				   .source (send->hash ())
-				   .sign (nano::dev::genesis_key.prv, nano::dev::genesis_key.pub)
-				   .work (*pool.generate (send->hash ()))
-				   .build ();
-	ASSERT_EQ (nano::process_result::progress, ledger.process (transaction, *receive).code);
-	auto change = builder
-				  .change ()
-				  .previous (receive->hash ())
-				  .representative (0)
-				  .sign (nano::dev::genesis_key.prv, nano::dev::genesis_key.pub)
-				  .work (*pool.generate (receive->hash ()))
-				  .build ();
-	ASSERT_EQ (nano::process_result::progress, ledger.process (transaction, *change).code);
-	auto state_send1 = builder
-					   .state ()
-					   .account (nano::dev::genesis_key.pub)
-					   .previous (change->hash ())
-					   .representative (0)
-					   .balance (nano::dev::constants.genesis_amount - nano::Gxrb_ratio)
-					   .link (key1.pub)
-					   .sign (nano::dev::genesis_key.prv, nano::dev::genesis_key.pub)
-					   .work (*pool.generate (change->hash ()))
-					   .build ();
-	ASSERT_EQ (nano::process_result::progress, ledger.process (transaction, *state_send1).code);
-	auto state_send2 = builder
-					   .state ()
-					   .account (nano::dev::genesis_key.pub)
-					   .previous (state_send1->hash ())
-					   .representative (0)
-					   .balance (nano::dev::constants.genesis_amount - 2 * nano::Gxrb_ratio)
-					   .link (key2.pub)
-					   .sign (nano::dev::genesis_key.prv, nano::dev::genesis_key.pub)
-					   .work (*pool.generate (state_send1->hash ()))
-					   .build ();
-	ASSERT_EQ (nano::process_result::progress, ledger.process (transaction, *state_send2).code);
-	auto state_send3 = builder
-					   .state ()
-					   .account (nano::dev::genesis_key.pub)
-					   .previous (state_send2->hash ())
-					   .representative (0)
-					   .balance (nano::dev::constants.genesis_amount - 3 * nano::Gxrb_ratio)
-					   .link (key3.pub)
-					   .sign (nano::dev::genesis_key.prv, nano::dev::genesis_key.pub)
-					   .work (*pool.generate (state_send2->hash ()))
-					   .build ();
-	ASSERT_EQ (nano::process_result::progress, ledger.process (transaction, *state_send3).code);
-	auto state_open = builder
-					  .state ()
-					  .account (key1.pub)
-					  .previous (0)
-					  .representative (0)
-					  .balance (nano::Gxrb_ratio)
-					  .link (state_send1->hash ())
-					  .sign (key1.prv, key1.pub)
-					  .work (*pool.generate (key1.pub))
-					  .build ();
-	ASSERT_EQ (nano::process_result::progress, ledger.process (transaction, *state_open).code);
-	auto epoch = builder
-				 .state ()
-				 .account (key1.pub)
-				 .previous (state_open->hash ())
-				 .representative (0)
-				 .balance (nano::Gxrb_ratio)
-				 .link (ledger.epoch_link (nano::epoch::epoch_1))
-				 .sign (nano::dev::genesis_key.prv, nano::dev::genesis_key.pub)
-				 .work (*pool.generate (state_open->hash ()))
-				 .build ();
-	ASSERT_EQ (nano::process_result::progress, ledger.process (transaction, *epoch).code);
-	ASSERT_EQ (nano::epoch::epoch_1, ledger.version (*epoch));
-	auto epoch_open = builder
-					  .state ()
-					  .account (key2.pub)
-					  .previous (0)
-					  .representative (0)
-					  .balance (0)
-					  .link (ledger.epoch_link (nano::epoch::epoch_1))
-					  .sign (nano::dev::genesis_key.prv, nano::dev::genesis_key.pub)
-					  .work (*pool.generate (key2.pub))
-					  .build ();
-	ASSERT_EQ (nano::process_result::progress, ledger.process (transaction, *epoch_open).code);
-	ASSERT_EQ (nano::epoch::epoch_1, ledger.version (*epoch_open));
-	auto state_receive = builder
-						 .state ()
-						 .account (key2.pub)
-						 .previous (epoch_open->hash ())
-						 .representative (0)
-						 .balance (nano::Gxrb_ratio)
-						 .link (state_send2->hash ())
-						 .sign (key2.prv, key2.pub)
-						 .work (*pool.generate (epoch_open->hash ()))
-						 .build ();
-	ASSERT_EQ (nano::process_result::progress, ledger.process (transaction, *state_receive).code);
-	auto open = builder
-				.open ()
-				.source (state_send3->hash ())
-				.representative (nano::dev::genesis_key.pub)
-				.account (key3.pub)
-				.sign (key3.prv, key3.pub)
-				.work (*pool.generate (key3.pub))
-				.build ();
-	ASSERT_EQ (nano::process_result::progress, ledger.process (transaction, *open).code);
-	auto block1 (store.block.get (transaction, nano::dev::genesis->hash ()));
-	ASSERT_EQ (block1->sideband ().height, 1);
-	auto block2 (store.block.get (transaction, send->hash ()));
-	ASSERT_EQ (block2->sideband ().height, 2);
-	auto block3 (store.block.get (transaction, receive->hash ()));
-	ASSERT_EQ (block3->sideband ().height, 3);
-	auto block4 (store.block.get (transaction, change->hash ()));
-	ASSERT_EQ (block4->sideband ().height, 4);
-	auto block5 (store.block.get (transaction, state_send1->hash ()));
-	ASSERT_EQ (block5->sideband ().height, 5);
-	auto block6 (store.block.get (transaction, state_send2->hash ()));
-	ASSERT_EQ (block6->sideband ().height, 6);
-	auto block7 (store.block.get (transaction, state_send3->hash ()));
-	ASSERT_EQ (block7->sideband ().height, 7);
-	auto block8 (store.block.get (transaction, state_open->hash ()));
-	ASSERT_EQ (block8->sideband ().height, 1);
-	auto block9 (store.block.get (transaction, epoch->hash ()));
-	ASSERT_EQ (block9->sideband ().height, 2);
-	auto block10 (store.block.get (transaction, epoch_open->hash ()));
-	ASSERT_EQ (block10->sideband ().height, 1);
-	auto block11 (store.block.get (transaction, state_receive->hash ()));
-	ASSERT_EQ (block11->sideband ().height, 2);
-	auto block12 (store.block.get (transaction, open->hash ()));
-	ASSERT_EQ (block12->sideband ().height, 1);
-}
-
-TEST (block_store, peers)
-{
-	nano::logger_mt logger;
-	auto store = nano::make_store (logger, nano::unique_path (), nano::dev::constants);
-	ASSERT_TRUE (!store->init_error ());
-
-	nano::endpoint_key endpoint (boost::asio::ip::address_v6::any ().to_bytes (), 100);
-	{
-		auto transaction (store->tx_begin_write ());
-
-		// Confirm that the store is empty
-		ASSERT_FALSE (store->peer.exists (transaction, endpoint));
-		ASSERT_EQ (store->peer.count (transaction), 0);
-
-		// Add one
-		store->peer.put (transaction, endpoint);
-		ASSERT_TRUE (store->peer.exists (transaction, endpoint));
-	}
-
-	// Confirm that it can be found
-	{
-		auto transaction (store->tx_begin_read ());
-		ASSERT_EQ (store->peer.count (transaction), 1);
-	}
-
-	// Add another one and check that it (and the existing one) can be found
-	nano::endpoint_key endpoint1 (boost::asio::ip::address_v6::any ().to_bytes (), 101);
-	{
-		auto transaction (store->tx_begin_write ());
-		store->peer.put (transaction, endpoint1);
-		ASSERT_TRUE (store->peer.exists (transaction, endpoint1)); // Check new peer is here
-		ASSERT_TRUE (store->peer.exists (transaction, endpoint)); // Check first peer is still here
-	}
-
-	{
-		auto transaction (store->tx_begin_read ());
-		ASSERT_EQ (store->peer.count (transaction), 2);
-	}
-
-	// Delete the first one
-	{
-		auto transaction (store->tx_begin_write ());
-		store->peer.del (transaction, endpoint1);
-		ASSERT_FALSE (store->peer.exists (transaction, endpoint1)); // Confirm it no longer exists
-		ASSERT_TRUE (store->peer.exists (transaction, endpoint)); // Check first peer is still here
-	}
-
-	{
-		auto transaction (store->tx_begin_read ());
-		ASSERT_EQ (store->peer.count (transaction), 1);
-	}
-
-	// Delete original one
-	{
-		auto transaction (store->tx_begin_write ());
-		store->peer.del (transaction, endpoint);
-		ASSERT_FALSE (store->peer.exists (transaction, endpoint));
-	}
-
-	{
-		auto transaction (store->tx_begin_read ());
-		ASSERT_EQ (store->peer.count (transaction), 0);
-	}
-}
-
-TEST (block_store, endpoint_key_byte_order)
-{
-	boost::asio::ip::address_v6 address (boost::asio::ip::make_address_v6 ("::ffff:127.0.0.1"));
-	uint16_t port = 100;
-	nano::endpoint_key endpoint_key (address.to_bytes (), port);
-
-	std::vector<uint8_t> bytes;
-	{
-		nano::vectorstream stream (bytes);
-		nano::write (stream, endpoint_key);
-	}
-
-	// This checks that the endpoint is serialized as expected, with a size
-	// of 18 bytes (16 for ipv6 address and 2 for port), both in network byte order.
-	ASSERT_EQ (bytes.size (), 18);
-	ASSERT_EQ (bytes[10], 0xff);
-	ASSERT_EQ (bytes[11], 0xff);
-	ASSERT_EQ (bytes[12], 127);
-	ASSERT_EQ (bytes[bytes.size () - 2], 0);
-	ASSERT_EQ (bytes.back (), 100);
-
-	// Deserialize the same stream bytes
-	nano::bufferstream stream1 (bytes.data (), bytes.size ());
-	nano::endpoint_key endpoint_key1;
-	nano::read (stream1, endpoint_key1);
-
-	// This should be in network bytes order
-	ASSERT_EQ (address.to_bytes (), endpoint_key1.address_bytes ());
-
-	// This should be in host byte order
-	ASSERT_EQ (port, endpoint_key1.port ());
-}
-
-TEST (block_store, online_weight)
-{
-	nano::logger_mt logger;
-	auto store = nano::make_store (logger, nano::unique_path (), nano::dev::constants);
-	ASSERT_FALSE (store->init_error ());
-	{
-		auto transaction (store->tx_begin_write ());
-		ASSERT_EQ (0, store->online_weight.count (transaction));
-		ASSERT_EQ (store->online_weight.end (), store->online_weight.begin (transaction));
-		ASSERT_EQ (store->online_weight.end (), store->online_weight.rbegin (transaction));
-		store->online_weight.put (transaction, 1, 2);
-		store->online_weight.put (transaction, 3, 4);
-	}
-	{
-		auto transaction (store->tx_begin_write ());
-		ASSERT_EQ (2, store->online_weight.count (transaction));
-		auto item (store->online_weight.begin (transaction));
-		ASSERT_NE (store->online_weight.end (), item);
-		ASSERT_EQ (1, item->first);
-		ASSERT_EQ (2, item->second.number ());
-		auto item_last (store->online_weight.rbegin (transaction));
-		ASSERT_NE (store->online_weight.end (), item_last);
-		ASSERT_EQ (3, item_last->first);
-		ASSERT_EQ (4, item_last->second.number ());
-		store->online_weight.del (transaction, 1);
-		ASSERT_EQ (1, store->online_weight.count (transaction));
-		ASSERT_EQ (store->online_weight.begin (transaction), store->online_weight.rbegin (transaction));
-		store->online_weight.del (transaction, 3);
-	}
-	auto transaction (store->tx_begin_read ());
-	ASSERT_EQ (0, store->online_weight.count (transaction));
-	ASSERT_EQ (store->online_weight.end (), store->online_weight.begin (transaction));
-	ASSERT_EQ (store->online_weight.end (), store->online_weight.rbegin (transaction));
-}
-
-TEST (block_store, pruned_blocks)
-{
-	nano::logger_mt logger;
-	auto store = nano::make_store (logger, nano::unique_path (), nano::dev::constants);
-	ASSERT_TRUE (!store->init_error ());
-
-	nano::keypair key1;
-	nano::block_builder builder;
-	auto block1 = builder
-				  .open ()
-				  .source (0)
-				  .representative (1)
-				  .account (key1.pub)
-				  .sign (key1.prv, key1.pub)
-				  .work (0)
-				  .build ();
-	auto hash1 (block1->hash ());
-	{
-		auto transaction (store->tx_begin_write ());
-
-		// Confirm that the store is empty
-		ASSERT_FALSE (store->pruned.exists (transaction, hash1));
-		ASSERT_EQ (store->pruned.count (transaction), 0);
-
-		// Add one
-		store->pruned.put (transaction, hash1);
-		ASSERT_TRUE (store->pruned.exists (transaction, hash1));
-	}
-
-	// Confirm that it can be found
-	ASSERT_EQ (store->pruned.count (store->tx_begin_read ()), 1);
-
-	// Add another one and check that it (and the existing one) can be found
-	auto block2 = builder
-				  .open ()
-				  .source (1)
-				  .representative (2)
-				  .account (key1.pub)
-				  .sign (key1.prv, key1.pub)
-				  .work (0)
-				  .build ();
-	block2->sideband_set ({});
-	auto hash2 (block2->hash ());
-	{
-		auto transaction (store->tx_begin_write ());
-		store->pruned.put (transaction, hash2);
-		ASSERT_TRUE (store->pruned.exists (transaction, hash2)); // Check new pruned hash is here
-		ASSERT_FALSE (store->block.exists (transaction, hash2));
-		ASSERT_TRUE (store->pruned.exists (transaction, hash1)); // Check first pruned hash is still here
-		ASSERT_FALSE (store->block.exists (transaction, hash1));
-	}
-
-	ASSERT_EQ (store->pruned.count (store->tx_begin_read ()), 2);
-
-	// Delete the first one
-	{
-		auto transaction (store->tx_begin_write ());
-		store->pruned.del (transaction, hash2);
-		ASSERT_FALSE (store->pruned.exists (transaction, hash2)); // Confirm it no longer exists
-		ASSERT_FALSE (store->block.exists (transaction, hash2)); // true for block_exists
-		store->block.put (transaction, hash2, *block2); // Add corresponding block
-		ASSERT_TRUE (store->block.exists (transaction, hash2));
-		ASSERT_TRUE (store->pruned.exists (transaction, hash1)); // Check first pruned hash is still here
-		ASSERT_FALSE (store->block.exists (transaction, hash1));
-	}
-
-	ASSERT_EQ (store->pruned.count (store->tx_begin_read ()), 1);
-
-	// Delete original one
-	{
-		auto transaction (store->tx_begin_write ());
-		store->pruned.del (transaction, hash1);
-		ASSERT_FALSE (store->pruned.exists (transaction, hash1));
-	}
-
-	ASSERT_EQ (store->pruned.count (store->tx_begin_read ()), 0);
-}
-
-namespace nano::store::lmdb
-{
-TEST (mdb_block_store, upgrade_v21_v22)
-{
-	if (nano::rocksdb_config::using_rocksdb_in_tests ())
-	{
-		// Don't test this in rocksdb mode
-		GTEST_SKIP ();
-	}
-
-	auto path (nano::unique_path () / "data.ldb");
-	nano::logger_mt logger;
-	nano::stats stats;
-	auto const check_correct_state = [&] () {
-		nano::store::lmdb::component store (logger, path, nano::dev::constants);
-		auto transaction (store.tx_begin_write ());
-		ASSERT_EQ (store.version.get (transaction), store.version_current);
-		MDB_dbi unchecked_handle{ 0 };
-		ASSERT_EQ (MDB_NOTFOUND, mdb_dbi_open (store.env.tx (transaction), "unchecked", 0, &unchecked_handle));
-	};
-
-	// Testing current version doesn't contain the unchecked table
-	check_correct_state ();
-
-	// Setting the database to its 21st version state
-	{
-		nano::store::lmdb::component store (logger, path, nano::dev::constants);
-		auto transaction (store.tx_begin_write ());
-		store.version.put (transaction, 21);
-		MDB_dbi unchecked_handle{ 0 };
-		ASSERT_FALSE (mdb_dbi_open (store.env.tx (transaction), "unchecked", MDB_CREATE, &unchecked_handle));
-		ASSERT_EQ (store.version.get (transaction), 21);
-	}
-
-	// Testing the upgrade code worked
-	check_correct_state ();
-}
-}
-
-namespace nano::store::rocksdb
-{
-TEST (rocksdb_block_store, upgrade_v21_v22)
-{
-	if (!nano::rocksdb_config::using_rocksdb_in_tests ())
-	{
-		// Don't test this in LMDB mode
-		GTEST_SKIP ();
-	}
-
-	auto const path = nano::unique_path () / "rocksdb";
-	nano::logger_mt logger;
-	nano::stats stats;
-	auto const check_correct_state = [&] () {
-		nano::store::rocksdb::component store (logger, path, nano::dev::constants);
-		auto transaction (store.tx_begin_write ());
-		ASSERT_EQ (store.version.get (transaction), store.version_current);
-		ASSERT_FALSE (store.column_family_exists ("unchecked"));
-	};
-
-	// Testing current version doesn't contain the unchecked table
-	check_correct_state ();
-
-	// Setting the database to its 21st version state
-	{
-		nano::store::rocksdb::component store (logger, path, nano::dev::constants);
-
-		// Create a column family for "unchecked"
-		::rocksdb::ColumnFamilyOptions new_cf_options;
-		::rocksdb::ColumnFamilyHandle * new_cf_handle;
-		::rocksdb::Status status = store.db->CreateColumnFamily (new_cf_options, "unchecked", &new_cf_handle);
-		store.handles.emplace_back (new_cf_handle);
-
-		// The new column family was created successfully, and 'new_cf_handle' now points to it.
-		ASSERT_TRUE (status.ok ());
-
-		// Rollback the database version number.
-		auto transaction (store.tx_begin_write ());
-		store.version.put (transaction, 21);
-		ASSERT_EQ (store.version.get (transaction), 21);
-	}
-
-	// Testing the upgrade code worked
-	check_correct_state ();
-}
-}
-
-TEST (mdb_block_store, upgrade_backup)
-{
-	if (nano::rocksdb_config::using_rocksdb_in_tests ())
-	{
-		// Don't test this in rocksdb mode
-		GTEST_SKIP ();
-	}
-	auto dir (nano::unique_path ());
-	namespace fs = std::filesystem;
-	fs::create_directory (dir);
-	auto path = dir / "data.ldb";
-	/** Returns 'dir' if backup file cannot be found */
-	auto get_backup_path = [&dir] () {
-		for (fs::directory_iterator itr (dir); itr != fs::directory_iterator (); ++itr)
-		{
-			if (itr->path ().filename ().string ().find ("data_backup_") != std::string::npos)
-			{
-				return itr->path ();
-			}
-		}
-		return dir;
-	};
-
-	{
-		nano::logger_mt logger;
-		nano::store::lmdb::component store (logger, path, nano::dev::constants);
-		auto transaction (store.tx_begin_write ());
-		store.version.put (transaction, store.version_minimum);
-	}
-	ASSERT_EQ (get_backup_path ().string (), dir.string ());
-
-	// Now do the upgrade and confirm that backup is saved
-	nano::logger_mt logger;
-	nano::store::lmdb::component store (logger, path, nano::dev::constants, nano::txn_tracking_config{}, std::chrono::seconds (5), nano::lmdb_config{}, true);
-	ASSERT_FALSE (store.init_error ());
-	auto transaction (store.tx_begin_read ());
-	ASSERT_LT (14, store.version.get (transaction));
-	ASSERT_NE (get_backup_path ().string (), dir.string ());
-}
-
-// Test various confirmation height values as well as clearing them
-TEST (block_store, confirmation_height)
-{
-	if (nano::rocksdb_config::using_rocksdb_in_tests ())
-	{
-		// Don't test this in rocksdb mode
-		GTEST_SKIP ();
-	}
-	auto path (nano::unique_path ());
-	nano::logger_mt logger;
-	auto store = nano::make_store (logger, path, nano::dev::constants);
-
-	nano::account account1{};
-	nano::account account2{ 1 };
-	nano::account account3{ 2 };
-	nano::block_hash cemented_frontier1 (3);
-	nano::block_hash cemented_frontier2 (4);
-	nano::block_hash cemented_frontier3 (5);
-	{
-		auto transaction (store->tx_begin_write ());
-		store->confirmation_height.put (transaction, account1, { 500, cemented_frontier1 });
-		store->confirmation_height.put (transaction, account2, { std::numeric_limits<uint64_t>::max (), cemented_frontier2 });
-		store->confirmation_height.put (transaction, account3, { 10, cemented_frontier3 });
-
-		nano::confirmation_height_info confirmation_height_info;
-		ASSERT_FALSE (store->confirmation_height.get (transaction, account1, confirmation_height_info));
-		ASSERT_EQ (confirmation_height_info.height, 500);
-		ASSERT_EQ (confirmation_height_info.frontier, cemented_frontier1);
-		ASSERT_FALSE (store->confirmation_height.get (transaction, account2, confirmation_height_info));
-		ASSERT_EQ (confirmation_height_info.height, std::numeric_limits<uint64_t>::max ());
-		ASSERT_EQ (confirmation_height_info.frontier, cemented_frontier2);
-		ASSERT_FALSE (store->confirmation_height.get (transaction, account3, confirmation_height_info));
-		ASSERT_EQ (confirmation_height_info.height, 10);
-		ASSERT_EQ (confirmation_height_info.frontier, cemented_frontier3);
-
-		// Check clearing of confirmation heights
-		store->confirmation_height.clear (transaction);
-	}
-	auto transaction (store->tx_begin_read ());
-	ASSERT_EQ (store->confirmation_height.count (transaction), 0);
-	nano::confirmation_height_info confirmation_height_info;
-	ASSERT_TRUE (store->confirmation_height.get (transaction, account1, confirmation_height_info));
-	ASSERT_TRUE (store->confirmation_height.get (transaction, account2, confirmation_height_info));
-	ASSERT_TRUE (store->confirmation_height.get (transaction, account3, confirmation_height_info));
-}
-
-// Test various confirmation height values as well as clearing them
-TEST (block_store, final_vote)
-{
-	if (nano::rocksdb_config::using_rocksdb_in_tests ())
-	{
-		// Don't test this in rocksdb mode as deletions cause inaccurate counts
-		GTEST_SKIP ();
-	}
-	auto path (nano::unique_path ());
-	nano::logger_mt logger;
-	auto store = nano::make_store (logger, path, nano::dev::constants);
-
-	{
-		auto qualified_root = nano::dev::genesis->qualified_root ();
-		auto transaction (store->tx_begin_write ());
-		store->final_vote.put (transaction, qualified_root, nano::block_hash (2));
-		ASSERT_EQ (store->final_vote.count (transaction), 1);
-		store->final_vote.clear (transaction);
-		ASSERT_EQ (store->final_vote.count (transaction), 0);
-		store->final_vote.put (transaction, qualified_root, nano::block_hash (2));
-		ASSERT_EQ (store->final_vote.count (transaction), 1);
-		// Clearing with incorrect root shouldn't remove
-		store->final_vote.clear (transaction, qualified_root.previous ());
-		ASSERT_EQ (store->final_vote.count (transaction), 1);
-		// Clearing with correct root should remove
-		store->final_vote.clear (transaction, qualified_root.root ());
-		ASSERT_EQ (store->final_vote.count (transaction), 0);
-	}
-}
-
-// Ledger versions are not forward compatible
-TEST (block_store, incompatible_version)
-{
-	auto path (nano::unique_path ());
-	nano::logger_mt logger;
-	{
-		auto store = nano::make_store (logger, path, nano::dev::constants);
-		ASSERT_FALSE (store->init_error ());
-
-		// Put version to an unreachable number so that it should always be incompatible
-		auto transaction (store->tx_begin_write ());
-		store->version.put (transaction, std::numeric_limits<int>::max ());
-	}
-
-	// Now try and read it, should give an error
-	{
-		auto store = nano::make_store (logger, path, nano::dev::constants, true);
-		ASSERT_TRUE (store->init_error ());
-
-		auto transaction = store->tx_begin_read ();
-		auto version_l = store->version.get (transaction);
-		ASSERT_EQ (version_l, std::numeric_limits<int>::max ());
-	}
-}
-
-TEST (block_store, reset_renew_existing_transaction)
-{
-	nano::logger_mt logger;
-	auto store = nano::make_store (logger, nano::unique_path (), nano::dev::constants);
-	ASSERT_TRUE (!store->init_error ());
-
-	nano::keypair key1;
-	nano::block_builder builder;
-	auto block = builder
-				 .open ()
-				 .source (0)
-				 .representative (1)
-				 .account (1)
-				 .sign (nano::keypair ().prv, 0)
-				 .work (0)
-				 .build ();
-	block->sideband_set ({});
-	auto hash1 (block->hash ());
-	auto read_transaction = store->tx_begin_read ();
-
-	// Block shouldn't exist yet
-	auto block_non_existing (store->block.get (read_transaction, hash1));
-	ASSERT_EQ (nullptr, block_non_existing);
-
-	// Release resources for the transaction
-	read_transaction.reset ();
-
-	// Write the block
-	{
-		auto write_transaction (store->tx_begin_write ());
-		store->block.put (write_transaction, hash1, *block);
-	}
-
-	read_transaction.renew ();
-
-	// Block should exist now
-	auto block_existing (store->block.get (read_transaction, hash1));
-	ASSERT_NE (nullptr, block_existing);
-}
-
-TEST (block_store, rocksdb_force_test_env_variable)
-{
-	nano::logger_mt logger;
-
-	// Set environment variable
-	constexpr auto env_var = "TEST_USE_ROCKSDB";
-	auto value = std::getenv (env_var);
-
-	auto store = nano::make_store (logger, nano::unique_path (), nano::dev::constants);
-
-	auto mdb_cast = dynamic_cast<nano::store::lmdb::component *> (store.get ());
-	if (value && boost::lexical_cast<int> (value) == 1)
-	{
-		ASSERT_NE (boost::polymorphic_downcast<nano::store::rocksdb::component *> (store.get ()), nullptr);
-	}
-	else
-	{
-		ASSERT_NE (mdb_cast, nullptr);
-	}
-}
-
-namespace nano
-{
-// This thest ensures the tombstone_count is increased when there is a delete. The tombstone_count is part of a flush
-// logic bound to the way RocksDB is used by the node.
-TEST (rocksdb_block_store, tombstone_count)
-{
-	if (!nano::rocksdb_config::using_rocksdb_in_tests ())
-	{
-		GTEST_SKIP ();
-	}
-	nano::test::system system;
-	nano::logger_mt logger;
-	auto store = std::make_unique<nano::store::rocksdb::component> (logger, nano::unique_path () / "rocksdb", nano::dev::constants);
-	ASSERT_TRUE (!store->init_error ());
-	nano::block_builder builder;
-	auto block = builder
-				 .send ()
-				 .previous (0)
-				 .destination (1)
-				 .balance (2)
-				 .sign (nano::keypair ().prv, 4)
-				 .work (5)
-				 .build_shared ();
-	// Enqueues a block to be saved in the database
-	nano::account account{ 1 };
-	store->account.put (store->tx_begin_write (), account, nano::account_info{});
-	auto check_block_is_listed = [&] (store::transaction const & transaction_a) {
-		return store->account.exists (transaction_a, account);
-	};
-	// Waits for the block to get saved
-	ASSERT_TIMELY (5s, check_block_is_listed (store->tx_begin_read ()));
-	ASSERT_EQ (store->tombstone_map.at (nano::tables::accounts).num_since_last_flush.load (), 0);
-	// Performs a delete operation and checks for the tombstone counter
-	store->account.del (store->tx_begin_write (), account);
-	ASSERT_TIMELY (5s, store->tombstone_map.at (nano::tables::accounts).num_since_last_flush.load () == 1);
-}
->>>>>>> 81178d0c
-}