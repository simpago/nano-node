--- conflicted
+++ resolved
@@ -2650,36 +2650,7 @@
 {
 	if (!nano::rocksdb_config::using_rocksdb_in_tests ())
 	{
-<<<<<<< HEAD
-		nano::system system{};
-		nano::logger_mt logger{};
-		auto store = std::make_unique<nano::rocksdb::store> (logger, nano::unique_path (), nano::dev::constants);
-		nano::unchecked_map unchecked{ *store, false };
-		ASSERT_TRUE (!store->init_error ());
-		nano::keypair key1;
-		nano::block_builder builder;
-		auto block = builder
-					 .send ()
-					 .previous (0)
-					 .destination (1)
-					 .balance (2)
-					 .sign (key1.prv, key1.pub)
-					 .work (5)
-					 .build_shared ();
-		// Enqueues a block to be saved in the database
-		unchecked.put (block->previous (), nano::unchecked_info (block));
-		auto check_block_is_listed = [&] (nano::transaction const & transaction_a, nano::block_hash const & block_hash_a) {
-			return unchecked.get (transaction_a, block_hash_a).size () > 0;
-		};
-		// Waits for the block to get saved
-		ASSERT_TIMELY (5s, check_block_is_listed (store->tx_begin_read (), block->previous ()));
-		ASSERT_EQ (store->tombstone_map.at (nano::tables::unchecked).num_since_last_flush.load (), 0);
-		// Perorms a delete and checks for the tombstone counter
-		unchecked.del (store->tx_begin_write (), nano::unchecked_key (block->previous (), block->hash ()));
-		ASSERT_EQ (store->tombstone_map.at (nano::tables::unchecked).num_since_last_flush.load (), 1);
-=======
 		return;
->>>>>>> 6d7e6367
 	}
 	nano::system system{};
 	nano::logger_mt logger;
