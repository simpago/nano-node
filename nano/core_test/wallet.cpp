--- conflicted
+++ resolved
@@ -189,19 +189,11 @@
 	nano::block_hash latest1 (node1.latest (nano::dev::genesis_key.pub));
 	(void)node1.wallets.insert_adhoc (wallet_id1, nano::dev::genesis_key.prv);
 	nano::keypair key2;
-<<<<<<< HEAD
 	ASSERT_NE (nullptr, node1.wallets.send_action (wallet_id1, nano::dev::genesis_key.pub, key2.pub, std::numeric_limits<nano::uint128_t>::max ()));
 	auto transaction (node1.store.tx_begin_read ());
-	auto info2 = node1.ledger.account_info (*transaction, nano::dev::genesis_key.pub);
+	auto info2 = node1.ledger.any ().account_get (*transaction, nano::dev::genesis_key.pub);
 	ASSERT_NE (latest1, info2->head ());
 	auto block (node1.ledger.block (*transaction, info2->head ()));
-=======
-	ASSERT_NE (nullptr, system.wallet (0)->send_action (nano::dev::genesis_key.pub, key2.pub, std::numeric_limits<nano::uint128_t>::max ()));
-	auto transaction = node1.ledger.tx_begin_read ();
-	auto info2 = node1.ledger.any.account_get (transaction, nano::dev::genesis_key.pub);
-	ASSERT_NE (latest1, info2->head);
-	auto block = node1.ledger.block (transaction, info2->head);
->>>>>>> 5ae86740
 	ASSERT_NE (nullptr, block);
 	ASSERT_EQ (latest1, block->previous ());
 	ASSERT_TRUE (info2->balance ().is_zero ());
@@ -233,17 +225,10 @@
 	(void)node1.wallets.insert_adhoc (wallet_id1, nano::dev::genesis_key.prv);
 	nano::keypair key2;
 	// Sending from empty accounts should always be an error.  Accounts need to be opened with an open block, not a send block.
-<<<<<<< HEAD
 	ASSERT_EQ (nullptr, node1.wallets.send_action (wallet_id1, 0, key2.pub, 0));
 	ASSERT_NE (nullptr, node1.wallets.send_action (wallet_id1, nano::dev::genesis_key.pub, key2.pub, std::numeric_limits<nano::uint128_t>::max ()));
 	auto transaction (node1.store.tx_begin_read ());
-	auto info2 = node1.ledger.account_info (*transaction, nano::dev::genesis_key.pub);
-=======
-	ASSERT_EQ (nullptr, system.wallet (0)->send_action (0, key2.pub, 0));
-	ASSERT_NE (nullptr, system.wallet (0)->send_action (nano::dev::genesis_key.pub, key2.pub, std::numeric_limits<nano::uint128_t>::max ()));
-	auto transaction = node1.ledger.tx_begin_read ();
-	auto info2 = node1.ledger.any.account_get (transaction, nano::dev::genesis_key.pub);
->>>>>>> 5ae86740
+	auto info2 = node1.ledger.any ().account_get (*transaction, nano::dev::genesis_key.pub);
 	ASSERT_TRUE (info2);
 	ASSERT_NE (latest1, info2->head ());
 	auto block (node1.ledger.block (*transaction, info2->head ()));
@@ -270,15 +255,9 @@
 	auto node = system.nodes[0];
 	auto wallet_id = node->wallets.first_wallet_id ();
 	{
-<<<<<<< HEAD
 		(void)node->wallets.insert_adhoc (wallet_id, nano::dev::genesis_key.prv);
 		auto transaction (node->store.tx_begin_read ());
-		auto info1 = node->ledger.account_info (*transaction, nano::dev::genesis_key.pub);
-=======
-		system.wallet (0)->insert_adhoc (nano::dev::genesis_key.prv);
-		auto transaction = system.nodes[0]->ledger.tx_begin_read ();
-		auto info1 = system.nodes[0]->ledger.any.account_get (transaction, nano::dev::genesis_key.pub);
->>>>>>> 5ae86740
+		auto info1 = node->ledger.any ().account_get (*transaction, nano::dev::genesis_key.pub);
 		ASSERT_TRUE (info1);
 		for (auto i (0); i < 50; ++i)
 		{
