#include <nano/lib/blocks.hpp>
#include <nano/node/active_transactions.hpp>
#include <nano/node/election.hpp>
#include <nano/node/inactive_node.hpp>
#include <nano/secure/ledger.hpp>
#include <nano/test_common/system.hpp>
#include <nano/test_common/testutil.hpp>

#include <gtest/gtest.h>

#include <thread>

using namespace std::chrono_literals;

TEST (wallets, open_create)
{
	nano::test::system system (1);
	nano::wallets wallets (*system.nodes[0]);
	ASSERT_EQ (1, wallets.wallet_count ()); // it starts out with a default wallet
	auto id = nano::random_wallet_id ();
	ASSERT_FALSE (wallets.wallet_exists (id));
	wallets.create (id);
	ASSERT_TRUE (wallets.wallet_exists (id));
}

TEST (wallets, open_existing)
{
	nano::test::system system (1);
	auto id (nano::random_wallet_id ());
	{
		nano::wallets wallets (*system.nodes[0]);
		ASSERT_EQ (1, wallets.wallet_count ());
		wallets.create (id);
		ASSERT_TRUE (wallets.wallet_exists (id));
		nano::raw_key password;
		password.clear ();
		system.deadline_set (10s);
		while (password == 0)
		{
			ASSERT_NO_ERROR (system.poll ());
			wallets.password (id, password);
		}
	}
	{
		nano::wallets wallets (*system.nodes[0]);
		ASSERT_EQ (2, wallets.wallet_count ());
		ASSERT_TRUE (wallets.wallet_exists (id));
		// give it some time so that the receivable blocks search can run
		std::this_thread::sleep_for (1000ms);
	}
}

TEST (wallets, remove)
{
	nano::test::system system (1);
	nano::wallet_id one (1);
	{
		nano::wallets wallets (*system.nodes[0]);
		ASSERT_EQ (1, wallets.wallet_count ());
		wallets.create (one);
		ASSERT_EQ (2, wallets.wallet_count ());
		wallets.destroy (one);
		ASSERT_EQ (1, wallets.wallet_count ());
		// give it some time so that the receivable blocks search can run
		std::this_thread::sleep_for (1000ms);
	}
	{
		nano::wallets wallets (*system.nodes[0]);
		ASSERT_EQ (1, wallets.wallet_count ());
		// give it some time so that the receivable blocks search can run
		std::this_thread::sleep_for (1000ms);
	}
}

// Opening multiple environments using the same file within the same process is not supported.
// http://www.lmdb.tech/doc/starting.html
TEST (wallets, DISABLED_reload)
{
	nano::test::system system (1);
	auto & node1 (*system.nodes[0]);
	nano::wallet_id one (1);
	ASSERT_EQ (1, node1.wallets.wallet_count ());
	{
		auto lock_wallet (node1.wallets.mutex.lock ());
		nano::node_flags flags{ nano::inactive_node_flag_defaults () };
		nano::inactive_node node (node1.application_path, flags);
		node.node->wallets.create (one);
	}
	ASSERT_TIMELY (5s, node1.wallets.wallet_exists (one));
	ASSERT_EQ (2, node1.wallets.wallet_count ());
}

TEST (wallets, vote_minimum)
{
	nano::test::system system (1);
	auto & node1 (*system.nodes[0]);
	nano::keypair key1;
	nano::keypair key2;
	nano::block_builder builder;
	auto send1 = builder
				 .state ()
				 .account (nano::dev::genesis_key.pub)
				 .previous (nano::dev::genesis->hash ())
				 .representative (nano::dev::genesis_key.pub)
				 .balance (std::numeric_limits<nano::uint128_t>::max () - node1.config->vote_minimum.number ())
				 .link (key1.pub)
				 .sign (nano::dev::genesis_key.prv, nano::dev::genesis_key.pub)
				 .work (*system.work.generate (nano::dev::genesis->hash ()))
				 .build ();
	ASSERT_EQ (nano::block_status::progress, node1.process (send1));
	auto open1 = builder
				 .state ()
				 .account (key1.pub)
				 .previous (0)
				 .representative (key1.pub)
				 .balance (node1.config->vote_minimum.number ())
				 .link (send1->hash ())
				 .sign (key1.prv, key1.pub)
				 .work (*system.work.generate (key1.pub))
				 .build ();
	ASSERT_EQ (nano::block_status::progress, node1.process (open1));
	// send2 with amount vote_minimum - 1 (not voting representative)
	auto send2 = builder
				 .state ()
				 .account (nano::dev::genesis_key.pub)
				 .previous (send1->hash ())
				 .representative (nano::dev::genesis_key.pub)
				 .balance (std::numeric_limits<nano::uint128_t>::max () - 2 * node1.config->vote_minimum.number () + 1)
				 .link (key2.pub)
				 .sign (nano::dev::genesis_key.prv, nano::dev::genesis_key.pub)
				 .work (*system.work.generate (send1->hash ()))
				 .build ();
	ASSERT_EQ (nano::block_status::progress, node1.process (send2));
	auto open2 = builder
				 .state ()
				 .account (key2.pub)
				 .previous (0)
				 .representative (key2.pub)
				 .balance (node1.config->vote_minimum.number () - 1)
				 .link (send2->hash ())
				 .sign (key2.prv, key2.pub)
				 .work (*system.work.generate (key2.pub))
				 .build ();
	ASSERT_EQ (nano::block_status::progress, node1.process (open2));
	auto wallet_id{ node1.wallets.first_wallet_id () };
	ASSERT_EQ (0, node1.wallets.representatives_count (wallet_id));
	(void)node1.wallets.insert_adhoc (wallet_id, nano::dev::genesis_key.prv);
	(void)node1.wallets.insert_adhoc (wallet_id, key1.prv);
	(void)node1.wallets.insert_adhoc (wallet_id, key2.prv);
	node1.wallets.compute_reps ();
	ASSERT_EQ (2, node1.wallets.representatives_count (wallet_id));
}

TEST (wallets, exists)
{
	nano::test::system system (1);
	auto & node (*system.nodes[0]);
	nano::keypair key1;
	nano::keypair key2;
	ASSERT_FALSE (node.wallets.exists (key1.pub));
	ASSERT_FALSE (node.wallets.exists (key2.pub));
	(void)node.wallets.insert_adhoc (node.wallets.first_wallet_id (), key1.prv);
	ASSERT_TRUE (node.wallets.exists (key1.pub));
	ASSERT_FALSE (node.wallets.exists (key2.pub));
	(void)node.wallets.insert_adhoc (node.wallets.first_wallet_id (), key2.prv);
	ASSERT_TRUE (node.wallets.exists (key1.pub));
	ASSERT_TRUE (node.wallets.exists (key2.pub));
}

TEST (wallets, search_receivable)
{
	for (auto search_all : { false, true })
	{
		nano::test::system system;
		nano::node_config config = system.default_config ();
		config.enable_voting = false;
		config.frontiers_confirmation = nano::frontiers_confirmation_mode::disabled;
		nano::node_flags flags;
		flags.set_disable_search_pending (true);
		auto & node (*system.add_node (config, flags));
		auto wallet_id = node.wallets.first_wallet_id ();

		(void)node.wallets.insert_adhoc (wallet_id, nano::dev::genesis_key.prv);
		nano::block_builder builder;
		auto send = builder.state ()
					.account (nano::dev::genesis_key.pub)
					.previous (nano::dev::genesis->hash ())
					.representative (nano::dev::genesis_key.pub)
					.balance (nano::dev::constants.genesis_amount - node.config->receive_minimum.number ())
					.link (nano::dev::genesis_key.pub)
					.sign (nano::dev::genesis_key.prv, nano::dev::genesis_key.pub)
					.work (*system.work.generate (nano::dev::genesis->hash ()))
					.build ();
		ASSERT_EQ (nano::block_status::progress, node.process (send));

		// Pending search should start an election
		ASSERT_TRUE (node.active.empty ());
		if (search_all)
		{
			node.wallets.search_receivable_all ();
		}
		else
		{
			(void)node.wallets.search_receivable (wallet_id);
		}
		std::shared_ptr<nano::election> election;
		ASSERT_TIMELY (5s, election = node.active.election (send->qualified_root ()));

		// Erase the key so the confirmation does not trigger an automatic receive
		ASSERT_EQ (nano::wallets_error::none, node.wallets.remove_account (wallet_id, nano::dev::genesis_key.pub));

		// Now confirm the election
		node.active.force_confirm (*election);

		ASSERT_TIMELY (5s, node.block_confirmed (send->hash ()) && node.active.empty ());

		// Re-insert the key
		(void)node.wallets.insert_adhoc (wallet_id, nano::dev::genesis_key.prv);

		// Pending search should create the receive block
		ASSERT_EQ (2, node.ledger.block_count ());
		if (search_all)
		{
			node.wallets.search_receivable_all ();
		}
		else
		{
			(void)node.wallets.search_receivable (wallet_id);
		}
		ASSERT_TIMELY_EQ (3s, node.balance (nano::dev::genesis_key.pub), nano::dev::constants.genesis_amount);
<<<<<<< HEAD
		auto receive_hash = node.ledger.latest (*node.store.tx_begin_read (), nano::dev::genesis_key.pub);
=======
		auto receive_hash = node.ledger.any.account_head (node.ledger.tx_begin_read (), nano::dev::genesis_key.pub);
>>>>>>> cafaadfe
		auto receive = node.block (receive_hash);
		ASSERT_NE (nullptr, receive);
		ASSERT_EQ (receive->sideband ().height (), 3);
		ASSERT_EQ (send->hash (), receive->source ());
	}
}<|MERGE_RESOLUTION|>--- conflicted
+++ resolved
@@ -228,11 +228,7 @@
 			(void)node.wallets.search_receivable (wallet_id);
 		}
 		ASSERT_TIMELY_EQ (3s, node.balance (nano::dev::genesis_key.pub), nano::dev::constants.genesis_amount);
-<<<<<<< HEAD
-		auto receive_hash = node.ledger.latest (*node.store.tx_begin_read (), nano::dev::genesis_key.pub);
-=======
-		auto receive_hash = node.ledger.any.account_head (node.ledger.tx_begin_read (), nano::dev::genesis_key.pub);
->>>>>>> cafaadfe
+		auto receive_hash = node.ledger.any ().account_head (*node.store.tx_begin_read (), nano::dev::genesis_key.pub);
 		auto receive = node.block (receive_hash);
 		ASSERT_NE (nullptr, receive);
 		ASSERT_EQ (receive->sideband ().height (), 3);
