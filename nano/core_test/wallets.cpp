#include <nano/lib/blocks.hpp>
#include <nano/test_common/system.hpp>
#include <nano/test_common/testutil.hpp>

#include <gtest/gtest.h>

#include <thread>

using namespace std::chrono_literals;

TEST (wallets, open_create)
{
	nano::test::system system (1);
	bool error (false);
	nano::wallets wallets (error, *system.nodes[0]);
	ASSERT_FALSE (error);
	ASSERT_EQ (1, wallets.wallet_count ()); // it starts out with a default wallet
	auto id = nano::random_wallet_id ();
	ASSERT_FALSE (wallets.wallet_exists (id));
	wallets.create (id);
	ASSERT_TRUE (wallets.wallet_exists (id));
}

TEST (wallets, open_existing)
{
	nano::test::system system (1);
	auto id (nano::random_wallet_id ());
	{
		bool error (false);
		nano::wallets wallets (error, *system.nodes[0]);
		ASSERT_FALSE (error);
		ASSERT_EQ (1, wallets.wallet_count ());
		wallets.create (id);
		ASSERT_TRUE (wallets.wallet_exists (id));
		nano::raw_key password;
		password.clear ();
		system.deadline_set (10s);
		while (password == 0)
		{
			ASSERT_NO_ERROR (system.poll ());
			wallets.password (id, password);
		}
	}
	{
		bool error (false);
		nano::wallets wallets (error, *system.nodes[0]);
		ASSERT_FALSE (error);
		ASSERT_EQ (2, wallets.wallet_count ());
		ASSERT_TRUE (wallets.wallet_exists (id));
		// give it some time so that the receivable blocks search can run
		std::this_thread::sleep_for (1000ms);
	}
}

TEST (wallets, remove)
{
	nano::test::system system (1);
	nano::wallet_id one (1);
	{
		bool error (false);
		nano::wallets wallets (error, *system.nodes[0]);
		ASSERT_FALSE (error);
		ASSERT_EQ (1, wallets.wallet_count ());
		wallets.create (one);
		ASSERT_EQ (2, wallets.wallet_count ());
		wallets.destroy (one);
		ASSERT_EQ (1, wallets.wallet_count ());
		// give it some time so that the receivable blocks search can run
		std::this_thread::sleep_for (1000ms);
	}
	{
		bool error (false);
		nano::wallets wallets (error, *system.nodes[0]);
		ASSERT_FALSE (error);
		ASSERT_EQ (1, wallets.wallet_count ());
		// give it some time so that the receivable blocks search can run
		std::this_thread::sleep_for (1000ms);
	}
}

// Opening multiple environments using the same file within the same process is not supported.
// http://www.lmdb.tech/doc/starting.html
TEST (wallets, DISABLED_reload)
{
	nano::test::system system (1);
	auto & node1 (*system.nodes[0]);
	nano::wallet_id one (1);
	bool error (false);
	ASSERT_FALSE (error);
	ASSERT_EQ (1, node1.wallets.wallet_count ());
	{
		auto lock_wallet (node1.wallets.mutex.lock ());
		nano::node_flags flags{ nano::inactive_node_flag_defaults () };
		nano::inactive_node node (node1.application_path, flags);
		node.node->wallets.create (one);
	}
	ASSERT_TIMELY (5s, node1.wallets.wallet_exists (one));
	ASSERT_EQ (2, node1.wallets.wallet_count ());
}

TEST (wallets, vote_minimum)
{
	nano::test::system system (1);
	auto & node1 (*system.nodes[0]);
	nano::keypair key1;
	nano::keypair key2;
	nano::block_builder builder;
	auto send1 = builder
				 .state ()
				 .account (nano::dev::genesis_key.pub)
				 .previous (nano::dev::genesis->hash ())
				 .representative (nano::dev::genesis_key.pub)
				 .balance (std::numeric_limits<nano::uint128_t>::max () - node1.config->vote_minimum.number ())
				 .link (key1.pub)
				 .sign (nano::dev::genesis_key.prv, nano::dev::genesis_key.pub)
				 .work (*system.work.generate (nano::dev::genesis->hash ()))
				 .build ();
	ASSERT_EQ (nano::block_status::progress, node1.process (send1));
	auto open1 = builder
				 .state ()
				 .account (key1.pub)
				 .previous (0)
				 .representative (key1.pub)
				 .balance (node1.config->vote_minimum.number ())
				 .link (send1->hash ())
				 .sign (key1.prv, key1.pub)
				 .work (*system.work.generate (key1.pub))
				 .build ();
	ASSERT_EQ (nano::block_status::progress, node1.process (open1));
	// send2 with amount vote_minimum - 1 (not voting representative)
	auto send2 = builder
				 .state ()
				 .account (nano::dev::genesis_key.pub)
				 .previous (send1->hash ())
				 .representative (nano::dev::genesis_key.pub)
				 .balance (std::numeric_limits<nano::uint128_t>::max () - 2 * node1.config->vote_minimum.number () + 1)
				 .link (key2.pub)
				 .sign (nano::dev::genesis_key.prv, nano::dev::genesis_key.pub)
				 .work (*system.work.generate (send1->hash ()))
				 .build ();
	ASSERT_EQ (nano::block_status::progress, node1.process (send2));
	auto open2 = builder
				 .state ()
				 .account (key2.pub)
				 .previous (0)
				 .representative (key2.pub)
				 .balance (node1.config->vote_minimum.number () - 1)
				 .link (send2->hash ())
				 .sign (key2.prv, key2.pub)
				 .work (*system.work.generate (key2.pub))
				 .build ();
	ASSERT_EQ (nano::block_status::progress, node1.process (open2));
	auto wallet_id{ node1.wallets.first_wallet_id () };
	ASSERT_EQ (0, node1.wallets.representatives_count (wallet_id));
	(void)node1.wallets.insert_adhoc (wallet_id, nano::dev::genesis_key.prv);
	(void)node1.wallets.insert_adhoc (wallet_id, key1.prv);
	(void)node1.wallets.insert_adhoc (wallet_id, key2.prv);
	node1.wallets.compute_reps ();
	ASSERT_EQ (2, node1.wallets.representatives_count (wallet_id));
}

TEST (wallets, exists)
{
	nano::test::system system (1);
	auto & node (*system.nodes[0]);
	nano::keypair key1;
	nano::keypair key2;
	ASSERT_FALSE (node.wallets.exists (key1.pub));
	ASSERT_FALSE (node.wallets.exists (key2.pub));
	(void)node.wallets.insert_adhoc (node.wallets.first_wallet_id (), key1.prv);
	ASSERT_TRUE (node.wallets.exists (key1.pub));
	ASSERT_FALSE (node.wallets.exists (key2.pub));
	(void)node.wallets.insert_adhoc (node.wallets.first_wallet_id (), key2.prv);
	ASSERT_TRUE (node.wallets.exists (key1.pub));
	ASSERT_TRUE (node.wallets.exists (key2.pub));
}

TEST (wallets, search_receivable)
{
	for (auto search_all : { false, true })
	{
		nano::test::system system;
		nano::node_config config = system.default_config ();
		config.enable_voting = false;
		config.frontiers_confirmation = nano::frontiers_confirmation_mode::disabled;
		nano::node_flags flags;
		flags.set_disable_search_pending (true);
		auto & node (*system.add_node (config, flags));
		auto wallet_id = node.wallets.first_wallet_id ();

		(void)node.wallets.insert_adhoc (wallet_id, nano::dev::genesis_key.prv);
		nano::block_builder builder;
		auto send = builder.state ()
					.account (nano::dev::genesis_key.pub)
					.previous (nano::dev::genesis->hash ())
<<<<<<< HEAD
					.representative (nano::dev::genesis->account ())
					.balance (nano::dev::constants.genesis_amount - node.config->receive_minimum.number ())
					.link (nano::dev::genesis->account ())
=======
					.representative (nano::dev::genesis_key.pub)
					.balance (nano::dev::constants.genesis_amount - node.config.receive_minimum.number ())
					.link (nano::dev::genesis_key.pub)
>>>>>>> 5678e8cc
					.sign (nano::dev::genesis_key.prv, nano::dev::genesis_key.pub)
					.work (*system.work.generate (nano::dev::genesis->hash ()))
					.build ();
		ASSERT_EQ (nano::block_status::progress, node.process (send));

		// Pending search should start an election
		ASSERT_TRUE (node.active.empty ());
		if (search_all)
		{
			node.wallets.search_receivable_all ();
		}
		else
		{
			(void)node.wallets.search_receivable (wallet_id);
		}
		std::shared_ptr<nano::election> election;
		ASSERT_TIMELY (5s, election = node.active.election (send->qualified_root ()));

		// Erase the key so the confirmation does not trigger an automatic receive
<<<<<<< HEAD
		ASSERT_EQ (nano::wallets_error::none, node.wallets.remove_account (wallet_id, nano::dev::genesis->account ()));
=======
		wallet->store.erase (node.wallets.tx_begin_write (), nano::dev::genesis_key.pub);
>>>>>>> 5678e8cc

		// Now confirm the election
		node.active.force_confirm (*election);

		ASSERT_TIMELY (5s, node.block_confirmed (send->hash ()) && node.active.empty ());

		// Re-insert the key
		(void)node.wallets.insert_adhoc (wallet_id, nano::dev::genesis_key.prv);

		// Pending search should create the receive block
		ASSERT_EQ (2, node.ledger.cache.block_count ());
		if (search_all)
		{
			node.wallets.search_receivable_all ();
		}
		else
		{
			(void)node.wallets.search_receivable (wallet_id);
		}
<<<<<<< HEAD
		ASSERT_TIMELY_EQ (3s, node.balance (nano::dev::genesis->account ()), nano::dev::constants.genesis_amount);
		auto receive_hash = node.ledger.latest (*node.store.tx_begin_read (), nano::dev::genesis->account ());
=======
		ASSERT_TIMELY_EQ (3s, node.balance (nano::dev::genesis_key.pub), nano::dev::constants.genesis_amount);
		auto receive_hash = node.ledger.latest (node.store.tx_begin_read (), nano::dev::genesis_key.pub);
>>>>>>> 5678e8cc
		auto receive = node.block (receive_hash);
		ASSERT_NE (nullptr, receive);
		ASSERT_EQ (receive->sideband ().height (), 3);
		ASSERT_EQ (send->hash (), receive->link ().as_block_hash ());
	}
}<|MERGE_RESOLUTION|>--- conflicted
+++ resolved
@@ -193,15 +193,9 @@
 		auto send = builder.state ()
 					.account (nano::dev::genesis_key.pub)
 					.previous (nano::dev::genesis->hash ())
-<<<<<<< HEAD
-					.representative (nano::dev::genesis->account ())
+					.representative (nano::dev::genesis_key.pub)
 					.balance (nano::dev::constants.genesis_amount - node.config->receive_minimum.number ())
-					.link (nano::dev::genesis->account ())
-=======
-					.representative (nano::dev::genesis_key.pub)
-					.balance (nano::dev::constants.genesis_amount - node.config.receive_minimum.number ())
 					.link (nano::dev::genesis_key.pub)
->>>>>>> 5678e8cc
 					.sign (nano::dev::genesis_key.prv, nano::dev::genesis_key.pub)
 					.work (*system.work.generate (nano::dev::genesis->hash ()))
 					.build ();
@@ -221,11 +215,7 @@
 		ASSERT_TIMELY (5s, election = node.active.election (send->qualified_root ()));
 
 		// Erase the key so the confirmation does not trigger an automatic receive
-<<<<<<< HEAD
-		ASSERT_EQ (nano::wallets_error::none, node.wallets.remove_account (wallet_id, nano::dev::genesis->account ()));
-=======
-		wallet->store.erase (node.wallets.tx_begin_write (), nano::dev::genesis_key.pub);
->>>>>>> 5678e8cc
+		ASSERT_EQ (nano::wallets_error::none, node.wallets.remove_account (wallet_id, nano::dev::genesis_key.pub));
 
 		// Now confirm the election
 		node.active.force_confirm (*election);
@@ -245,13 +235,8 @@
 		{
 			(void)node.wallets.search_receivable (wallet_id);
 		}
-<<<<<<< HEAD
-		ASSERT_TIMELY_EQ (3s, node.balance (nano::dev::genesis->account ()), nano::dev::constants.genesis_amount);
-		auto receive_hash = node.ledger.latest (*node.store.tx_begin_read (), nano::dev::genesis->account ());
-=======
 		ASSERT_TIMELY_EQ (3s, node.balance (nano::dev::genesis_key.pub), nano::dev::constants.genesis_amount);
-		auto receive_hash = node.ledger.latest (node.store.tx_begin_read (), nano::dev::genesis_key.pub);
->>>>>>> 5678e8cc
+		auto receive_hash = node.ledger.latest (*node.store.tx_begin_read (), nano::dev::genesis_key.pub);
 		auto receive = node.block (receive_hash);
 		ASSERT_NE (nullptr, receive);
 		ASSERT_EQ (receive->sideband ().height (), 3);
