--- conflicted
+++ resolved
@@ -122,7 +122,6 @@
 				 .work (*system.work.generate (send2->hash ()))
 				 .build ();
 
-<<<<<<< HEAD
 	// Open all accounts
 	auto open1 = builder
 				 .open ()
@@ -194,55 +193,20 @@
 
 	{
 		auto transaction = node->store.tx_begin_write ();
-		ASSERT_EQ (nano::process_result::progress, node->ledger.process (*transaction, *send1).code);
-		ASSERT_EQ (nano::process_result::progress, node->ledger.process (*transaction, *send2).code);
-		ASSERT_EQ (nano::process_result::progress, node->ledger.process (*transaction, *send3).code);
-
-		ASSERT_EQ (nano::process_result::progress, node->ledger.process (*transaction, *open1).code);
-		ASSERT_EQ (nano::process_result::progress, node->ledger.process (*transaction, *open2).code);
-		ASSERT_EQ (nano::process_result::progress, node->ledger.process (*transaction, *open3).code);
-=======
-		{
-			auto transaction = node->store.tx_begin_write ();
-			ASSERT_EQ (nano::block_status::progress, node->ledger.process (transaction, *send1));
-			ASSERT_EQ (nano::block_status::progress, node->ledger.process (transaction, *send2));
-			ASSERT_EQ (nano::block_status::progress, node->ledger.process (transaction, *send3));
-
-			ASSERT_EQ (nano::block_status::progress, node->ledger.process (transaction, *open1));
-			ASSERT_EQ (nano::block_status::progress, node->ledger.process (transaction, *open2));
-			ASSERT_EQ (nano::block_status::progress, node->ledger.process (transaction, *open3));
-
-			ASSERT_EQ (nano::block_status::progress, node->ledger.process (transaction, *send4));
-			ASSERT_EQ (nano::block_status::progress, node->ledger.process (transaction, *send5));
-
-			ASSERT_EQ (nano::block_status::progress, node->ledger.process (transaction, *receive1));
-			ASSERT_EQ (nano::block_status::progress, node->ledger.process (transaction, *send6));
-			ASSERT_EQ (nano::block_status::progress, node->ledger.process (transaction, *receive2));
-
-			// Check confirmation heights of all the accounts (except genesis) are uninitialized (0),
-			// as we have any just added them to the ledger and not processed any live transactions yet.
-			nano::confirmation_height_info confirmation_height_info;
-			ASSERT_FALSE (node->store.confirmation_height.get (transaction, nano::dev::genesis_key.pub, confirmation_height_info));
-			ASSERT_EQ (1, confirmation_height_info.height);
-			ASSERT_EQ (nano::dev::genesis->hash (), confirmation_height_info.frontier);
-			ASSERT_TRUE (node->store.confirmation_height.get (transaction, key1.pub, confirmation_height_info));
-			ASSERT_EQ (0, confirmation_height_info.height);
-			ASSERT_EQ (nano::block_hash (0), confirmation_height_info.frontier);
-			ASSERT_TRUE (node->store.confirmation_height.get (transaction, key2.pub, confirmation_height_info));
-			ASSERT_EQ (0, confirmation_height_info.height);
-			ASSERT_EQ (nano::block_hash (0), confirmation_height_info.frontier);
-			ASSERT_TRUE (node->store.confirmation_height.get (transaction, key3.pub, confirmation_height_info));
-			ASSERT_EQ (0, confirmation_height_info.height);
-			ASSERT_EQ (nano::block_hash (0), confirmation_height_info.frontier);
-		}
->>>>>>> 40306635
-
-		ASSERT_EQ (nano::process_result::progress, node->ledger.process (*transaction, *send4).code);
-		ASSERT_EQ (nano::process_result::progress, node->ledger.process (*transaction, *send5).code);
-
-		ASSERT_EQ (nano::process_result::progress, node->ledger.process (*transaction, *receive1).code);
-		ASSERT_EQ (nano::process_result::progress, node->ledger.process (*transaction, *send6).code);
-		ASSERT_EQ (nano::process_result::progress, node->ledger.process (*transaction, *receive2).code);
+		ASSERT_EQ (nano::block_status::progress, node->ledger.process (*transaction, *send1));
+		ASSERT_EQ (nano::block_status::progress, node->ledger.process (*transaction, *send2));
+		ASSERT_EQ (nano::block_status::progress, node->ledger.process (*transaction, *send3));
+
+		ASSERT_EQ (nano::block_status::progress, node->ledger.process (*transaction, *open1));
+		ASSERT_EQ (nano::block_status::progress, node->ledger.process (*transaction, *open2));
+		ASSERT_EQ (nano::block_status::progress, node->ledger.process (*transaction, *open3));
+
+		ASSERT_EQ (nano::block_status::progress, node->ledger.process (*transaction, *send4));
+		ASSERT_EQ (nano::block_status::progress, node->ledger.process (*transaction, *send5));
+
+		ASSERT_EQ (nano::block_status::progress, node->ledger.process (*transaction, *receive1));
+		ASSERT_EQ (nano::block_status::progress, node->ledger.process (*transaction, *send6));
+		ASSERT_EQ (nano::block_status::progress, node->ledger.process (*transaction, *receive2));
 
 		// Check confirmation heights of all the accounts (except genesis) are uninitialized (0),
 		// as we have any just added them to the ledger and not processed any live transactions yet.
@@ -453,7 +417,6 @@
 
 TEST (confirmation_height, gap_live)
 {
-<<<<<<< HEAD
 	nano::test::system system{};
 	nano::node_flags node_flags{};
 	nano::node_config node_config = system.default_config ();
@@ -529,122 +492,6 @@
 					.work (0)
 					.build_shared ();
 	node->work_generate_blocking (*receive2);
-=======
-	auto test_mode = [] (nano::confirmation_height_mode mode_a) {
-		nano::test::system system;
-		nano::node_flags node_flags;
-		node_flags.confirmation_height_processor_mode = mode_a;
-		nano::node_config node_config = system.default_config ();
-		node_config.frontiers_confirmation = nano::frontiers_confirmation_mode::disabled;
-		auto node = system.add_node (node_config, node_flags);
-		nano::keypair key1;
-		nano::block_hash latest (node->latest (nano::dev::genesis_key.pub));
-
-		nano::block_builder builder;
-		auto send1 = builder
-					 .send ()
-					 .previous (latest)
-					 .destination (key1.pub)
-					 .balance (node->online_reps.delta () + 2)
-					 .sign (nano::dev::genesis_key.prv, nano::dev::genesis_key.pub)
-					 .work (*system.work.generate (latest))
-					 .build ();
-		auto open1 = builder
-					 .open ()
-					 .source (send1->hash ())
-					 .representative (nano::dev::genesis->account ())
-					 .account (key1.pub)
-					 .sign (key1.prv, key1.pub)
-					 .work (*system.work.generate (key1.pub))
-					 .build ();
-		auto send2 = builder
-					 .send ()
-					 .previous (open1->hash ())
-					 .destination (nano::dev::genesis->account ())
-					 .balance (1000)
-					 .sign (key1.prv, key1.pub)
-					 .work (*system.work.generate (open1->hash ()))
-					 .build ();
-		auto send3 = builder
-					 .send ()
-					 .previous (send2->hash ())
-					 .destination (nano::dev::genesis->account ())
-					 .balance (900)
-					 .sign (key1.prv, key1.pub)
-					 .work (*system.work.generate (send2->hash ()))
-					 .build ();
-		auto send4 = builder
-					 .send ()
-					 .previous (send3->hash ())
-					 .destination (nano::dev::genesis->account ())
-					 .balance (500)
-					 .sign (key1.prv, key1.pub)
-					 .work (*system.work.generate (send3->hash ()))
-					 .build ();
-		auto receive1 = builder
-						.receive ()
-						.previous (send1->hash ())
-						.source (send2->hash ())
-						.sign (nano::dev::genesis_key.prv, nano::dev::genesis_key.pub)
-						.work (*system.work.generate (send1->hash ()))
-						.build ();
-		auto receive2 = builder
-						.receive ()
-						.previous (receive1->hash ())
-						.source (send3->hash ())
-						.sign (nano::dev::genesis_key.prv, nano::dev::genesis_key.pub)
-						.work (*system.work.generate (receive1->hash ()))
-						.build ();
-		auto receive3 = builder
-						.receive ()
-						.previous (receive2->hash ())
-						.source (send4->hash ())
-						.sign (nano::dev::genesis_key.prv, nano::dev::genesis_key.pub)
-						.work (*system.work.generate (receive2->hash ()))
-						.build ();
-		auto send5 = builder
-					 .send ()
-					 .previous (receive3->hash ())
-					 .destination (key1.pub)
-					 .balance (node->online_reps.delta () + 1)
-					 .sign (nano::dev::genesis_key.prv, nano::dev::genesis_key.pub)
-					 .work (*system.work.generate (receive3->hash ()))
-					 .build ();
-		auto receive4 = builder
-						.receive ()
-						.previous (send4->hash ())
-						.source (send5->hash ())
-						.sign (key1.prv, key1.pub)
-						.work (*system.work.generate (send4->hash ()))
-						.build_shared ();
-		nano::keypair key2;
-		auto send6 = builder
-					 .send ()
-					 .previous (send5->hash ())
-					 .destination (key2.pub)
-					 .balance (node->online_reps.delta () + 1)
-					 .sign (nano::dev::genesis_key.prv, nano::dev::genesis_key.pub)
-					 .work (*system.work.generate (send5->hash ()))
-					 .build ();
-		// Unpocketed send
-		{
-			auto transaction = node->store.tx_begin_write ();
-			ASSERT_EQ (nano::block_status::progress, node->ledger.process (transaction, *send1));
-			ASSERT_EQ (nano::block_status::progress, node->ledger.process (transaction, *open1));
-
-			ASSERT_EQ (nano::block_status::progress, node->ledger.process (transaction, *send2));
-			ASSERT_EQ (nano::block_status::progress, node->ledger.process (transaction, *receive1));
-
-			ASSERT_EQ (nano::block_status::progress, node->ledger.process (transaction, *send3));
-			ASSERT_EQ (nano::block_status::progress, node->ledger.process (transaction, *send4));
-
-			ASSERT_EQ (nano::block_status::progress, node->ledger.process (transaction, *receive2));
-			ASSERT_EQ (nano::block_status::progress, node->ledger.process (transaction, *receive3));
-
-			ASSERT_EQ (nano::block_status::progress, node->ledger.process (transaction, *send5));
-			ASSERT_EQ (nano::block_status::progress, node->ledger.process (transaction, *send6));
-		}
->>>>>>> 40306635
 
 	node->block_processor.add (send1);
 	node->block_processor.add (send2);
@@ -673,90 +520,8 @@
 	nano::test::start_election (system, *node, send1->hash ());
 	ASSERT_TIMELY_EQ (10s, node->stats->count (nano::stat::type::http_callback, nano::stat::detail::http_callback, nano::stat::dir::out), 3);
 
-<<<<<<< HEAD
 	// Now complete the chain where the block comes in on the live network
 	node->process_active (open1);
-=======
-TEST (confirmation_height, send_receive_self)
-{
-	auto test_mode = [] (nano::confirmation_height_mode mode_a) {
-		nano::test::system system;
-		nano::node_flags node_flags;
-		node_flags.confirmation_height_processor_mode = mode_a;
-		nano::node_config node_config = system.default_config ();
-		node_config.frontiers_confirmation = nano::frontiers_confirmation_mode::disabled;
-		auto node = system.add_node (node_config, node_flags);
-		nano::block_hash latest (node->latest (nano::dev::genesis_key.pub));
-
-		nano::block_builder builder;
-		auto send1 = builder
-					 .send ()
-					 .previous (latest)
-					 .destination (nano::dev::genesis_key.pub)
-					 .balance (nano::dev::constants.genesis_amount - 2)
-					 .sign (nano::dev::genesis_key.prv, nano::dev::genesis_key.pub)
-					 .work (*system.work.generate (latest))
-					 .build ();
-		auto receive1 = builder
-						.receive ()
-						.previous (send1->hash ())
-						.source (send1->hash ())
-						.sign (nano::dev::genesis_key.prv, nano::dev::genesis_key.pub)
-						.work (*system.work.generate (send1->hash ()))
-						.build_shared ();
-		auto send2 = builder
-					 .send ()
-					 .previous (receive1->hash ())
-					 .destination (nano::dev::genesis_key.pub)
-					 .balance (nano::dev::constants.genesis_amount - 2)
-					 .sign (nano::dev::genesis_key.prv, nano::dev::genesis_key.pub)
-					 .work (*system.work.generate (receive1->hash ()))
-					 .build ();
-		auto send3 = builder
-					 .send ()
-					 .previous (send2->hash ())
-					 .destination (nano::dev::genesis_key.pub)
-					 .balance (nano::dev::constants.genesis_amount - 3)
-					 .sign (nano::dev::genesis_key.prv, nano::dev::genesis_key.pub)
-					 .work (*system.work.generate (send2->hash ()))
-					 .build ();
-		auto receive2 = builder
-						.receive ()
-						.previous (send3->hash ())
-						.source (send2->hash ())
-						.sign (nano::dev::genesis_key.prv, nano::dev::genesis_key.pub)
-						.work (*system.work.generate (send3->hash ()))
-						.build ();
-		auto receive3 = builder
-						.receive ()
-						.previous (receive2->hash ())
-						.source (send3->hash ())
-						.sign (nano::dev::genesis_key.prv, nano::dev::genesis_key.pub)
-						.work (*system.work.generate (receive2->hash ()))
-						.build_shared ();
-
-		// Send to another account to prevent automatic receiving on the genesis account
-		nano::keypair key1;
-		auto send4 = builder
-					 .send ()
-					 .previous (receive3->hash ())
-					 .destination (key1.pub)
-					 .balance (node->online_reps.delta ())
-					 .sign (nano::dev::genesis_key.prv, nano::dev::genesis_key.pub)
-					 .work (*system.work.generate (receive3->hash ()))
-					 .build ();
-		{
-			auto transaction = node->store.tx_begin_write ();
-			ASSERT_EQ (nano::block_status::progress, node->ledger.process (transaction, *send1));
-			ASSERT_EQ (nano::block_status::progress, node->ledger.process (transaction, *receive1));
-			ASSERT_EQ (nano::block_status::progress, node->ledger.process (transaction, *send2));
-			ASSERT_EQ (nano::block_status::progress, node->ledger.process (transaction, *send3));
-
-			ASSERT_EQ (nano::block_status::progress, node->ledger.process (transaction, *receive2));
-			ASSERT_EQ (nano::block_status::progress, node->ledger.process (transaction, *receive3));
-			ASSERT_EQ (nano::block_status::progress, node->ledger.process (transaction, *send4));
-		}
->>>>>>> 40306635
 
 	ASSERT_TIMELY_EQ (10s, node->stats->count (nano::stat::type::http_callback, nano::stat::detail::http_callback, nano::stat::dir::out), 6);
 
@@ -846,7 +611,6 @@
 					.sign (nano::dev::genesis_key.prv, nano::dev::genesis_key.pub)
 					.work (*system.work.generate (receive1->hash ()))
 					.build ();
-<<<<<<< HEAD
 	auto receive3 = builder
 					.receive ()
 					.previous (receive2->hash ())
@@ -881,201 +645,21 @@
 	// Unpocketed send
 	{
 		auto transaction = node->store.tx_begin_write ();
-		ASSERT_EQ (nano::process_result::progress, node->ledger.process (*transaction, *send1).code);
-		ASSERT_EQ (nano::process_result::progress, node->ledger.process (*transaction, *open1).code);
-
-		ASSERT_EQ (nano::process_result::progress, node->ledger.process (*transaction, *send2).code);
-		ASSERT_EQ (nano::process_result::progress, node->ledger.process (*transaction, *receive1).code);
-
-		ASSERT_EQ (nano::process_result::progress, node->ledger.process (*transaction, *send3).code);
-		ASSERT_EQ (nano::process_result::progress, node->ledger.process (*transaction, *send4).code);
-
-		ASSERT_EQ (nano::process_result::progress, node->ledger.process (*transaction, *receive2).code);
-		ASSERT_EQ (nano::process_result::progress, node->ledger.process (*transaction, *receive3).code);
-
-		ASSERT_EQ (nano::process_result::progress, node->ledger.process (*transaction, *send5).code);
-		ASSERT_EQ (nano::process_result::progress, node->ledger.process (*transaction, *send6).code);
-	}
-=======
-		auto state_open = builder
-						  .state ()
-						  .account (key2.pub)
-						  .previous (0)
-						  .representative (0)
-						  .balance (nano::Gxrb_ratio)
-						  .link (send1->hash ())
-						  .sign (key2.prv, key2.pub)
-						  .work (*system.work.generate (key2.pub))
-						  .build ();
-
-		auto send2 = builder
-					 .send ()
-					 .previous (open->hash ())
-					 .destination (key2.pub)
-					 .balance (0)
-					 .sign (key1.prv, key1.pub)
-					 .work (*system.work.generate (open->hash ()))
-					 .build ();
-		auto state_receive = builder
-							 .state ()
-							 .account (key2.pub)
-							 .previous (state_open->hash ())
-							 .representative (0)
-							 .balance (nano::Gxrb_ratio * 2)
-							 .link (send2->hash ())
-							 .sign (key2.prv, key2.pub)
-							 .work (*system.work.generate (state_open->hash ()))
-							 .build ();
-
-		auto state_send = builder
-						  .state ()
-						  .account (key2.pub)
-						  .previous (state_receive->hash ())
-						  .representative (0)
-						  .balance (nano::Gxrb_ratio)
-						  .link (key1.pub)
-						  .sign (key2.prv, key2.pub)
-						  .work (*system.work.generate (state_receive->hash ()))
-						  .build ();
-		auto receive = builder
-					   .receive ()
-					   .previous (send2->hash ())
-					   .source (state_send->hash ())
-					   .sign (key1.prv, key1.pub)
-					   .work (*system.work.generate (send2->hash ()))
-					   .build ();
-
-		auto change = builder
-					  .change ()
-					  .previous (receive->hash ())
-					  .representative (key2.pub)
-					  .sign (key1.prv, key1.pub)
-					  .work (*system.work.generate (receive->hash ()))
-					  .build ();
-
-		auto state_change = builder
-							.state ()
-							.account (key2.pub)
-							.previous (state_send->hash ())
-							.representative (nano::dev::genesis_key.pub)
-							.balance (nano::Gxrb_ratio)
-							.link (0)
-							.sign (key2.prv, key2.pub)
-							.work (*system.work.generate (state_send->hash ()))
-							.build ();
-
-		auto epoch = builder
-					 .state ()
-					 .account (key2.pub)
-					 .previous (state_change->hash ())
-					 .representative (nano::dev::genesis_key.pub)
-					 .balance (nano::Gxrb_ratio)
-					 .link (node->ledger.epoch_link (nano::epoch::epoch_1))
-					 .sign (nano::dev::genesis_key.prv, nano::dev::genesis_key.pub)
-					 .work (*system.work.generate (state_change->hash ()))
-					 .build ();
-
-		auto epoch1 = builder
-					  .state ()
-					  .account (key1.pub)
-					  .previous (change->hash ())
-					  .representative (key2.pub)
-					  .balance (nano::Gxrb_ratio)
-					  .link (node->ledger.epoch_link (nano::epoch::epoch_1))
-					  .sign (nano::dev::genesis_key.prv, nano::dev::genesis_key.pub)
-					  .work (*system.work.generate (change->hash ()))
-					  .build ();
-		auto state_send1 = builder
-						   .state ()
-						   .account (key1.pub)
-						   .previous (epoch1->hash ())
-						   .representative (0)
-						   .balance (nano::Gxrb_ratio - 1)
-						   .link (key2.pub)
-						   .sign (key1.prv, key1.pub)
-						   .work (*system.work.generate (epoch1->hash ()))
-						   .build ();
-		auto state_receive2 = builder
-							  .state ()
-							  .account (key2.pub)
-							  .previous (epoch->hash ())
-							  .representative (0)
-							  .balance (nano::Gxrb_ratio + 1)
-							  .link (state_send1->hash ())
-							  .sign (key2.prv, key2.pub)
-							  .work (*system.work.generate (epoch->hash ()))
-							  .build ();
-
-		auto state_send2 = builder
-						   .state ()
-						   .account (key2.pub)
-						   .previous (state_receive2->hash ())
-						   .representative (0)
-						   .balance (nano::Gxrb_ratio)
-						   .link (key1.pub)
-						   .sign (key2.prv, key2.pub)
-						   .work (*system.work.generate (state_receive2->hash ()))
-						   .build_shared ();
-		auto state_send3 = builder
-						   .state ()
-						   .account (key2.pub)
-						   .previous (state_send2->hash ())
-						   .representative (0)
-						   .balance (nano::Gxrb_ratio - 1)
-						   .link (key1.pub)
-						   .sign (key2.prv, key2.pub)
-						   .work (*system.work.generate (state_send2->hash ()))
-						   .build ();
-
-		auto state_send4 = builder
-						   .state ()
-						   .account (key1.pub)
-						   .previous (state_send1->hash ())
-						   .representative (0)
-						   .balance (nano::Gxrb_ratio - 2)
-						   .link (nano::dev::genesis_key.pub)
-						   .sign (key1.prv, key1.pub)
-						   .work (*system.work.generate (state_send1->hash ()))
-						   .build ();
-		auto state_receive3 = builder
-							  .state ()
-							  .account (nano::dev::genesis->account ())
-							  .previous (send1->hash ())
-							  .representative (nano::dev::genesis->account ())
-							  .balance (nano::dev::constants.genesis_amount - nano::Gxrb_ratio * 2 + 1)
-							  .link (state_send4->hash ())
-							  .sign (nano::dev::genesis_key.prv, nano::dev::genesis_key.pub)
-							  .work (*system.work.generate (send1->hash ()))
-							  .build ();
-
-		{
-			auto transaction (store.tx_begin_write ());
-			ASSERT_EQ (nano::block_status::progress, node->ledger.process (transaction, *send));
-			ASSERT_EQ (nano::block_status::progress, node->ledger.process (transaction, *send1));
-			ASSERT_EQ (nano::block_status::progress, node->ledger.process (transaction, *open));
-			ASSERT_EQ (nano::block_status::progress, node->ledger.process (transaction, *state_open));
-
-			ASSERT_EQ (nano::block_status::progress, node->ledger.process (transaction, *send2));
-			ASSERT_EQ (nano::block_status::progress, node->ledger.process (transaction, *state_receive));
-
-			ASSERT_EQ (nano::block_status::progress, node->ledger.process (transaction, *state_send));
-			ASSERT_EQ (nano::block_status::progress, node->ledger.process (transaction, *receive));
-			ASSERT_EQ (nano::block_status::progress, node->ledger.process (transaction, *change));
-			ASSERT_EQ (nano::block_status::progress, node->ledger.process (transaction, *state_change));
-
-			ASSERT_EQ (nano::block_status::progress, node->ledger.process (transaction, *epoch));
-			ASSERT_EQ (nano::block_status::progress, node->ledger.process (transaction, *epoch1));
-
-			ASSERT_EQ (nano::block_status::progress, node->ledger.process (transaction, *state_send1));
-			ASSERT_EQ (nano::block_status::progress, node->ledger.process (transaction, *state_receive2));
-
-			ASSERT_EQ (nano::block_status::progress, node->ledger.process (transaction, *state_send2));
-			ASSERT_EQ (nano::block_status::progress, node->ledger.process (transaction, *state_send3));
-
-			ASSERT_EQ (nano::block_status::progress, node->ledger.process (transaction, *state_send4));
-			ASSERT_EQ (nano::block_status::progress, node->ledger.process (transaction, *state_receive3));
-		}
->>>>>>> 40306635
+		ASSERT_EQ (nano::block_status::progress, node->ledger.process (*transaction, *send1));
+		ASSERT_EQ (nano::block_status::progress, node->ledger.process (*transaction, *open1));
+
+		ASSERT_EQ (nano::block_status::progress, node->ledger.process (*transaction, *send2));
+		ASSERT_EQ (nano::block_status::progress, node->ledger.process (*transaction, *receive1));
+
+		ASSERT_EQ (nano::block_status::progress, node->ledger.process (*transaction, *send3));
+		ASSERT_EQ (nano::block_status::progress, node->ledger.process (*transaction, *send4));
+
+		ASSERT_EQ (nano::block_status::progress, node->ledger.process (*transaction, *receive2));
+		ASSERT_EQ (nano::block_status::progress, node->ledger.process (*transaction, *receive3));
+
+		ASSERT_EQ (nano::block_status::progress, node->ledger.process (*transaction, *send5));
+		ASSERT_EQ (nano::block_status::progress, node->ledger.process (*transaction, *send6));
+	}
 
 	add_callback_stats (*node);
 
@@ -1103,60 +687,9 @@
 	ASSERT_EQ (receive4->hash (), confirmation_height_info.frontier ());
 	ASSERT_EQ (5, account_info->block_count ());
 
-<<<<<<< HEAD
 	ASSERT_EQ (10, node->stats->count (nano::stat::type::confirmation_height, nano::stat::detail::blocks_confirmed, nano::stat::dir::in));
 	ASSERT_EQ (10, node->stats->count (nano::stat::type::http_callback, nano::stat::detail::http_callback, nano::stat::dir::out));
 	ASSERT_EQ (11, node->ledger.cache.cemented_count ());
-=======
-// This test ensures a block that's cemented cannot be rolled back by the node
-// A block is inserted and confirmed then later a different block is force inserted with a rollback attempt
-TEST (confirmation_height, conflict_rollback_cemented)
-{
-	// functor to perform the conflict_rollback_cemented test using a certain mode
-	auto test_mode = [] (nano::confirmation_height_mode mode_a) {
-		nano::state_block_builder builder;
-		auto const genesis_hash = nano::dev::genesis->hash ();
-
-		nano::test::system system;
-		nano::node_flags node_flags;
-		node_flags.confirmation_height_processor_mode = mode_a;
-		auto node1 = system.add_node (node_flags);
-
-		nano::keypair key1;
-		// create one side of a forked transaction on node1
-		auto fork1a = builder.make_block ()
-					  .previous (genesis_hash)
-					  .account (nano::dev::genesis_key.pub)
-					  .representative (nano::dev::genesis_key.pub)
-					  .link (key1.pub)
-					  .balance (nano::dev::constants.genesis_amount - 100)
-					  .sign (nano::dev::genesis_key.prv, nano::dev::genesis_key.pub)
-					  .work (*system.work.generate (genesis_hash))
-					  .build_shared ();
-		ASSERT_EQ (nano::block_status::progress, node1->process (*fork1a));
-		ASSERT_TRUE (nano::test::start_elections (system, *node1, { fork1a }, true));
-		ASSERT_TIMELY (5s, nano::test::confirmed (*node1, { fork1a }));
-
-		// create the other side of the fork on node2
-		nano::keypair key2;
-		auto fork1b = builder.make_block ()
-					  .previous (genesis_hash)
-					  .account (nano::dev::genesis_key.pub)
-					  .representative (nano::dev::genesis_key.pub)
-					  .link (key2.pub) // Different destination same 'previous'
-					  .balance (nano::dev::constants.genesis_amount - 100)
-					  .sign (nano::dev::genesis_key.prv, nano::dev::genesis_key.pub)
-					  .work (*system.work.generate (genesis_hash))
-					  .build_shared ();
-
-		node1->block_processor.force (fork1b);
-		// node2 already has send2 forced confirmed whilst node1 should have confirmed send1 and therefore we have a cemented fork on node2
-		// and node2 should print an error message on the log that it cannot rollback send2 because it is already cemented
-		[[maybe_unused]] size_t count = 0;
-		ASSERT_TIMELY_EQ (5s, 1, (count = node1->stats.count (nano::stat::type::ledger, nano::stat::detail::rollback_failed)));
-		ASSERT_TRUE (nano::test::confirmed (*node1, { fork1a->hash () })); // fork1a should still remain after the rollback failed event
-	};
->>>>>>> 40306635
 
 	ASSERT_EQ (0, node->active.election_winner_details_size ());
 }
@@ -1229,14 +762,14 @@
 				 .build ();
 	{
 		auto transaction = node->store.tx_begin_write ();
-		ASSERT_EQ (nano::process_result::progress, node->ledger.process (*transaction, *send1).code);
-		ASSERT_EQ (nano::process_result::progress, node->ledger.process (*transaction, *receive1).code);
-		ASSERT_EQ (nano::process_result::progress, node->ledger.process (*transaction, *send2).code);
-		ASSERT_EQ (nano::process_result::progress, node->ledger.process (*transaction, *send3).code);
-
-		ASSERT_EQ (nano::process_result::progress, node->ledger.process (*transaction, *receive2).code);
-		ASSERT_EQ (nano::process_result::progress, node->ledger.process (*transaction, *receive3).code);
-		ASSERT_EQ (nano::process_result::progress, node->ledger.process (*transaction, *send4).code);
+		ASSERT_EQ (nano::block_status::progress, node->ledger.process (*transaction, *send1));
+		ASSERT_EQ (nano::block_status::progress, node->ledger.process (*transaction, *receive1));
+		ASSERT_EQ (nano::block_status::progress, node->ledger.process (*transaction, *send2));
+		ASSERT_EQ (nano::block_status::progress, node->ledger.process (*transaction, *send3));
+
+		ASSERT_EQ (nano::block_status::progress, node->ledger.process (*transaction, *receive2));
+		ASSERT_EQ (nano::block_status::progress, node->ledger.process (*transaction, *receive3));
+		ASSERT_EQ (nano::block_status::progress, node->ledger.process (*transaction, *send4));
 	}
 
 	add_callback_stats (*node);
@@ -1408,7 +941,6 @@
 						  .work (*system.work.generate (epoch->hash ()))
 						  .build ();
 
-<<<<<<< HEAD
 	auto state_send2 = builder
 					   .state ()
 					   .account (key2.pub)
@@ -1429,34 +961,6 @@
 					   .sign (key2.prv, key2.pub)
 					   .work (*system.work.generate (state_send2->hash ()))
 					   .build ();
-=======
-	// valgrind can be noisy with death tests
-	if (!nano::running_within_valgrind ())
-	{
-		nano::logger logger;
-		auto path (nano::unique_path ());
-		auto store = nano::make_store (logger, path, nano::dev::constants);
-		ASSERT_TRUE (!store->init_error ());
-		nano::stats stats;
-		nano::ledger ledger (*store, stats, nano::dev::constants);
-		nano::write_database_queue write_database_queue (false);
-		nano::work_pool pool{ nano::dev::network_params.network, std::numeric_limits<unsigned>::max () };
-		nano::keypair key1;
-		nano::block_builder builder;
-		auto send = builder
-					.send ()
-					.previous (nano::dev::genesis->hash ())
-					.destination (key1.pub)
-					.balance (nano::dev::constants.genesis_amount - nano::Gxrb_ratio)
-					.sign (nano::dev::genesis_key.prv, nano::dev::genesis_key.pub)
-					.work (*pool.generate (nano::dev::genesis->hash ()))
-					.build_shared ();
-		{
-			auto transaction (store->tx_begin_write ());
-			store->initialize (transaction, ledger.cache, ledger.constants);
-			ASSERT_EQ (nano::block_status::progress, ledger.process (transaction, *send));
-		}
->>>>>>> 40306635
 
 	auto state_send4 = builder
 					   .state ()
@@ -1481,79 +985,31 @@
 
 	{
 		auto transaction (store.tx_begin_write ());
-		ASSERT_EQ (nano::process_result::progress, node->ledger.process (*transaction, *send).code);
-		ASSERT_EQ (nano::process_result::progress, node->ledger.process (*transaction, *send1).code);
-		ASSERT_EQ (nano::process_result::progress, node->ledger.process (*transaction, *open).code);
-		ASSERT_EQ (nano::process_result::progress, node->ledger.process (*transaction, *state_open).code);
-
-		ASSERT_EQ (nano::process_result::progress, node->ledger.process (*transaction, *send2).code);
-		ASSERT_EQ (nano::process_result::progress, node->ledger.process (*transaction, *state_receive).code);
-
-<<<<<<< HEAD
-		ASSERT_EQ (nano::process_result::progress, node->ledger.process (*transaction, *state_send).code);
-		ASSERT_EQ (nano::process_result::progress, node->ledger.process (*transaction, *receive).code);
-		ASSERT_EQ (nano::process_result::progress, node->ledger.process (*transaction, *change).code);
-		ASSERT_EQ (nano::process_result::progress, node->ledger.process (*transaction, *state_change).code);
-=======
-		ASSERT_EQ (nano::block_status::progress, ledger.process (store->tx_begin_write (), *send));
-		store->confirmation_height.put (store->tx_begin_write (), nano::dev::genesis->account (), { 1, nano::dev::genesis->hash () });
->>>>>>> 40306635
-
-		ASSERT_EQ (nano::process_result::progress, node->ledger.process (*transaction, *epoch).code);
-		ASSERT_EQ (nano::process_result::progress, node->ledger.process (*transaction, *epoch1).code);
-
-		ASSERT_EQ (nano::process_result::progress, node->ledger.process (*transaction, *state_send1).code);
-		ASSERT_EQ (nano::process_result::progress, node->ledger.process (*transaction, *state_receive2).code);
-
-		ASSERT_EQ (nano::process_result::progress, node->ledger.process (*transaction, *state_send2).code);
-		ASSERT_EQ (nano::process_result::progress, node->ledger.process (*transaction, *state_send3).code);
-
-		ASSERT_EQ (nano::process_result::progress, node->ledger.process (*transaction, *state_send4).code);
-		ASSERT_EQ (nano::process_result::progress, node->ledger.process (*transaction, *state_receive3).code);
-	}
-<<<<<<< HEAD
-=======
-	// For ASSERT_DEATH_IF_SUPPORTED
-	testing::FLAGS_gtest_death_test_style = "threadsafe";
-
-	// valgrind can be noisy with death tests
-	if (!nano::running_within_valgrind ())
-	{
-		nano::logger logger;
-		auto path (nano::unique_path ());
-		auto store = nano::make_store (logger, path, nano::dev::constants);
-		ASSERT_TRUE (!store->init_error ());
-		nano::stats stats;
-		nano::ledger ledger (*store, stats, nano::dev::constants);
-		nano::write_database_queue write_database_queue (false);
-		nano::work_pool pool{ nano::dev::network_params.network, std::numeric_limits<unsigned>::max () };
-		nano::keypair key1;
-		nano::block_builder builder;
-		auto send = builder
-					.send ()
-					.previous (nano::dev::genesis->hash ())
-					.destination (key1.pub)
-					.balance (nano::dev::constants.genesis_amount - nano::Gxrb_ratio)
-					.sign (nano::dev::genesis_key.prv, nano::dev::genesis_key.pub)
-					.work (*pool.generate (nano::dev::genesis->hash ()))
-					.build_shared ();
-		auto open = builder
-					.state ()
-					.account (key1.pub)
-					.previous (0)
-					.representative (0)
-					.balance (nano::Gxrb_ratio)
-					.link (send->hash ())
-					.sign (key1.prv, key1.pub)
-					.work (*pool.generate (key1.pub))
-					.build_shared ();
-		{
-			auto transaction (store->tx_begin_write ());
-			store->initialize (transaction, ledger.cache, ledger.constants);
-			ASSERT_EQ (nano::block_status::progress, ledger.process (transaction, *send));
-			ASSERT_EQ (nano::block_status::progress, ledger.process (transaction, *open));
-		}
->>>>>>> 40306635
+		ASSERT_EQ (nano::block_status::progress, node->ledger.process (*transaction, *send));
+		ASSERT_EQ (nano::block_status::progress, node->ledger.process (*transaction, *send1));
+		ASSERT_EQ (nano::block_status::progress, node->ledger.process (*transaction, *open));
+		ASSERT_EQ (nano::block_status::progress, node->ledger.process (*transaction, *state_open));
+
+		ASSERT_EQ (nano::block_status::progress, node->ledger.process (*transaction, *send2));
+		ASSERT_EQ (nano::block_status::progress, node->ledger.process (*transaction, *state_receive));
+
+		ASSERT_EQ (nano::block_status::progress, node->ledger.process (*transaction, *state_send));
+		ASSERT_EQ (nano::block_status::progress, node->ledger.process (*transaction, *receive));
+		ASSERT_EQ (nano::block_status::progress, node->ledger.process (*transaction, *change));
+		ASSERT_EQ (nano::block_status::progress, node->ledger.process (*transaction, *state_change));
+
+		ASSERT_EQ (nano::block_status::progress, node->ledger.process (*transaction, *epoch));
+		ASSERT_EQ (nano::block_status::progress, node->ledger.process (*transaction, *epoch1));
+
+		ASSERT_EQ (nano::block_status::progress, node->ledger.process (*transaction, *state_send1));
+		ASSERT_EQ (nano::block_status::progress, node->ledger.process (*transaction, *state_receive2));
+
+		ASSERT_EQ (nano::block_status::progress, node->ledger.process (*transaction, *state_send2));
+		ASSERT_EQ (nano::block_status::progress, node->ledger.process (*transaction, *state_send3));
+
+		ASSERT_EQ (nano::block_status::progress, node->ledger.process (*transaction, *state_send4));
+		ASSERT_EQ (nano::block_status::progress, node->ledger.process (*transaction, *state_receive3));
+	}
 
 	add_callback_stats (*node);
 	auto election = nano::test::start_election (system, *node, state_send2->hash ());
@@ -1601,15 +1057,9 @@
 	nano::state_block_builder builder;
 	auto const genesis_hash = nano::dev::genesis->hash ();
 
-<<<<<<< HEAD
 	nano::test::system system;
 	nano::node_flags node_flags;
 	auto node1 = system.add_node (node_flags);
-=======
-		// Reset conditions and test with the bounded processor
-		ASSERT_EQ (nano::block_status::progress, ledger.process (store->tx_begin_write (), *open));
-		store->confirmation_height.put (store->tx_begin_write (), nano::dev::genesis->account (), { 1, nano::dev::genesis->hash () });
->>>>>>> 40306635
 
 	nano::keypair key1;
 	// create one side of a forked transaction on node1
@@ -1622,7 +1072,7 @@
 				  .sign (nano::dev::genesis_key.prv, nano::dev::genesis_key.pub)
 				  .work (*system.work.generate (genesis_hash))
 				  .build_shared ();
-	ASSERT_EQ (nano::process_result::progress, node1->process (*fork1a).code);
+	ASSERT_EQ (nano::block_status::progress, node1->process (*fork1a));
 	ASSERT_TRUE (nano::test::start_elections (system, *node1, { fork1a }, true));
 	ASSERT_TIMELY (5s, nano::test::confirmed (*node1, { fork1a }));
 
@@ -1677,6 +1127,7 @@
 	ASSERT_EQ (2, node1->ledger.cache.cemented_count ());
 	ASSERT_EQ (0, node1->active.election_winner_details_size ());
 }
+
 namespace nano
 {
 TEST (confirmation_height, pending_observer_callbacks)
@@ -1688,7 +1139,6 @@
 	auto node = system.add_node (node_config, node_flags);
 	auto wallet_id = node->wallets.first_wallet_id ();
 
-<<<<<<< HEAD
 	(void)node->wallets.insert_adhoc (wallet_id, nano::dev::genesis_key.prv);
 	nano::block_hash latest (node->latest (nano::dev::genesis_key.pub));
 
@@ -1710,18 +1160,11 @@
 				 .sign (nano::dev::genesis_key.prv, nano::dev::genesis_key.pub)
 				 .work (*system.work.generate (send->hash ()))
 				 .build_shared ();
-=======
-		{
-			auto transaction = node->store.tx_begin_write ();
-			ASSERT_EQ (nano::block_status::progress, node->ledger.process (transaction, *send));
-			ASSERT_EQ (nano::block_status::progress, node->ledger.process (transaction, *send1));
-		}
->>>>>>> 40306635
 
 	{
 		auto transaction = node->store.tx_begin_write ();
-		ASSERT_EQ (nano::process_result::progress, node->ledger.process (*transaction, *send).code);
-		ASSERT_EQ (nano::process_result::progress, node->ledger.process (*transaction, *send1).code);
+		ASSERT_EQ (nano::block_status::progress, node->ledger.process (*transaction, *send));
+		ASSERT_EQ (nano::block_status::progress, node->ledger.process (*transaction, *send1));
 	}
 
 	add_callback_stats (*node);
@@ -1740,40 +1183,12 @@
 // The callback and confirmation history should only be updated after confirmation height is set (and not just after voting)
 TEST (confirmation_height, callback_confirmed_history)
 {
-<<<<<<< HEAD
 	nano::test::system system;
 	nano::node_flags node_flags;
 	node_flags.set_force_use_write_database_queue (true);
 	nano::node_config node_config = system.default_config ();
 	node_config.frontiers_confirmation = nano::frontiers_confirmation_mode::disabled;
 	auto node = system.add_node (node_config, node_flags);
-=======
-	auto test_mode = [] (nano::confirmation_height_mode mode_a) {
-		nano::test::system system;
-		nano::node_flags node_flags;
-		node_flags.force_use_write_database_queue = true;
-		node_flags.confirmation_height_processor_mode = mode_a;
-		nano::node_config node_config = system.default_config ();
-		node_config.frontiers_confirmation = nano::frontiers_confirmation_mode::disabled;
-		auto node = system.add_node (node_config, node_flags);
-
-		nano::block_hash latest (node->latest (nano::dev::genesis_key.pub));
-
-		nano::keypair key1;
-		nano::block_builder builder;
-		auto send = builder
-					.send ()
-					.previous (latest)
-					.destination (key1.pub)
-					.balance (nano::dev::constants.genesis_amount - nano::Gxrb_ratio)
-					.sign (nano::dev::genesis_key.prv, nano::dev::genesis_key.pub)
-					.work (*system.work.generate (latest))
-					.build_shared ();
-		{
-			auto transaction = node->store.tx_begin_write ();
-			ASSERT_EQ (nano::block_status::progress, node->ledger.process (transaction, *send));
-		}
->>>>>>> 40306635
 
 	nano::block_hash latest (node->latest (nano::dev::genesis_key.pub));
 
@@ -1789,7 +1204,7 @@
 				.build_shared ();
 	{
 		auto transaction = node->store.tx_begin_write ();
-		ASSERT_EQ (nano::process_result::progress, node->ledger.process (*transaction, *send).code);
+		ASSERT_EQ (nano::block_status::progress, node->ledger.process (*transaction, *send));
 	}
 
 	auto send1 = builder
@@ -1849,7 +1264,6 @@
 {
 TEST (confirmation_height, dependent_election)
 {
-<<<<<<< HEAD
 	nano::test::system system;
 	nano::node_flags node_flags;
 	node_flags.set_force_use_write_database_queue (true);
@@ -1858,51 +1272,6 @@
 	auto node = system.add_node (node_config, node_flags);
 
 	nano::block_hash latest (node->latest (nano::dev::genesis_key.pub));
-=======
-	auto test_mode = [] (nano::confirmation_height_mode mode_a) {
-		nano::test::system system;
-		nano::node_flags node_flags;
-		node_flags.confirmation_height_processor_mode = mode_a;
-		node_flags.force_use_write_database_queue = true;
-		nano::node_config node_config = system.default_config ();
-		node_config.frontiers_confirmation = nano::frontiers_confirmation_mode::disabled;
-		auto node = system.add_node (node_config, node_flags);
-
-		nano::block_hash latest (node->latest (nano::dev::genesis_key.pub));
-
-		nano::keypair key1;
-		nano::block_builder builder;
-		auto send = builder
-					.send ()
-					.previous (latest)
-					.destination (key1.pub)
-					.balance (nano::dev::constants.genesis_amount - nano::Gxrb_ratio)
-					.sign (nano::dev::genesis_key.prv, nano::dev::genesis_key.pub)
-					.work (*system.work.generate (latest))
-					.build_shared ();
-		auto send1 = builder
-					 .send ()
-					 .previous (send->hash ())
-					 .destination (key1.pub)
-					 .balance (nano::dev::constants.genesis_amount - nano::Gxrb_ratio * 2)
-					 .sign (nano::dev::genesis_key.prv, nano::dev::genesis_key.pub)
-					 .work (*system.work.generate (send->hash ()))
-					 .build_shared ();
-		auto send2 = builder
-					 .send ()
-					 .previous (send1->hash ())
-					 .destination (key1.pub)
-					 .balance (nano::dev::constants.genesis_amount - nano::Gxrb_ratio * 3)
-					 .sign (nano::dev::genesis_key.prv, nano::dev::genesis_key.pub)
-					 .work (*system.work.generate (send1->hash ()))
-					 .build_shared ();
-		{
-			auto transaction = node->store.tx_begin_write ();
-			ASSERT_EQ (nano::block_status::progress, node->ledger.process (transaction, *send));
-			ASSERT_EQ (nano::block_status::progress, node->ledger.process (transaction, *send1));
-			ASSERT_EQ (nano::block_status::progress, node->ledger.process (transaction, *send2));
-		}
->>>>>>> 40306635
 
 	nano::keypair key1;
 	nano::block_builder builder;
@@ -1932,9 +1301,9 @@
 				 .build_shared ();
 	{
 		auto transaction = node->store.tx_begin_write ();
-		ASSERT_EQ (nano::process_result::progress, node->ledger.process (*transaction, *send).code);
-		ASSERT_EQ (nano::process_result::progress, node->ledger.process (*transaction, *send1).code);
-		ASSERT_EQ (nano::process_result::progress, node->ledger.process (*transaction, *send2).code);
+		ASSERT_EQ (nano::block_status::progress, node->ledger.process (*transaction, *send));
+		ASSERT_EQ (nano::block_status::progress, node->ledger.process (*transaction, *send1));
+		ASSERT_EQ (nano::block_status::progress, node->ledger.process (*transaction, *send2));
 	}
 
 	add_callback_stats (*node);
@@ -2024,7 +1393,6 @@
 				 .work (*system.work.generate (receive1->hash ()))
 				 .build ();
 
-<<<<<<< HEAD
 	auto receive2 = builder
 					.receive ()
 					.previous (dummy_send->hash ())
@@ -2071,41 +1439,21 @@
 
 	{
 		auto transaction = node->store.tx_begin_write ();
-		ASSERT_EQ (nano::process_result::progress, node->ledger.process (*transaction, *send).code);
-		ASSERT_EQ (nano::process_result::progress, node->ledger.process (*transaction, *send1).code);
-		ASSERT_EQ (nano::process_result::progress, node->ledger.process (*transaction, *dummy_send).code);
-
-		ASSERT_EQ (nano::process_result::progress, node->ledger.process (*transaction, *open).code);
-		ASSERT_EQ (nano::process_result::progress, node->ledger.process (*transaction, *receive1).code);
-		ASSERT_EQ (nano::process_result::progress, node->ledger.process (*transaction, *send2).code);
-=======
-		{
-			auto transaction = node->store.tx_begin_write ();
-			ASSERT_EQ (nano::block_status::progress, node->ledger.process (transaction, *send));
-			ASSERT_EQ (nano::block_status::progress, node->ledger.process (transaction, *send1));
-			ASSERT_EQ (nano::block_status::progress, node->ledger.process (transaction, *dummy_send));
-
-			ASSERT_EQ (nano::block_status::progress, node->ledger.process (transaction, *open));
-			ASSERT_EQ (nano::block_status::progress, node->ledger.process (transaction, *receive1));
-			ASSERT_EQ (nano::block_status::progress, node->ledger.process (transaction, *send2));
-
-			ASSERT_EQ (nano::block_status::progress, node->ledger.process (transaction, *receive2));
-			ASSERT_EQ (nano::block_status::progress, node->ledger.process (transaction, *dummy_send1));
-
-			ASSERT_EQ (nano::block_status::progress, node->ledger.process (transaction, *send3));
-			ASSERT_EQ (nano::block_status::progress, node->ledger.process (transaction, *dummy_send2));
-
-			ASSERT_EQ (nano::block_status::progress, node->ledger.process (transaction, *open1));
-		}
->>>>>>> 40306635
-
-		ASSERT_EQ (nano::process_result::progress, node->ledger.process (*transaction, *receive2).code);
-		ASSERT_EQ (nano::process_result::progress, node->ledger.process (*transaction, *dummy_send1).code);
-
-		ASSERT_EQ (nano::process_result::progress, node->ledger.process (*transaction, *send3).code);
-		ASSERT_EQ (nano::process_result::progress, node->ledger.process (*transaction, *dummy_send2).code);
-
-		ASSERT_EQ (nano::process_result::progress, node->ledger.process (*transaction, *open1).code);
+		ASSERT_EQ (nano::block_status::progress, node->ledger.process (*transaction, *send));
+		ASSERT_EQ (nano::block_status::progress, node->ledger.process (*transaction, *send1));
+		ASSERT_EQ (nano::block_status::progress, node->ledger.process (*transaction, *dummy_send));
+
+		ASSERT_EQ (nano::block_status::progress, node->ledger.process (*transaction, *open));
+		ASSERT_EQ (nano::block_status::progress, node->ledger.process (*transaction, *receive1));
+		ASSERT_EQ (nano::block_status::progress, node->ledger.process (*transaction, *send2));
+
+		ASSERT_EQ (nano::block_status::progress, node->ledger.process (*transaction, *receive2));
+		ASSERT_EQ (nano::block_status::progress, node->ledger.process (*transaction, *dummy_send1));
+
+		ASSERT_EQ (nano::block_status::progress, node->ledger.process (*transaction, *send3));
+		ASSERT_EQ (nano::block_status::progress, node->ledger.process (*transaction, *dummy_send2));
+
+		ASSERT_EQ (nano::block_status::progress, node->ledger.process (*transaction, *open1));
 	}
 
 	std::vector<nano::block_hash> observer_order;
@@ -2199,7 +1547,6 @@
 				 .work (*system.work.generate (receive1->hash ()))
 				 .build ();
 
-<<<<<<< HEAD
 	auto receive2 = builder
 					.receive ()
 					.previous (dummy_send->hash ())
@@ -2246,41 +1593,21 @@
 
 	{
 		auto transaction = node->store.tx_begin_write ();
-		ASSERT_EQ (nano::process_result::progress, node->ledger.process (*transaction, *send).code);
-		ASSERT_EQ (nano::process_result::progress, node->ledger.process (*transaction, *send1).code);
-		ASSERT_EQ (nano::process_result::progress, node->ledger.process (*transaction, *dummy_send).code);
-
-		ASSERT_EQ (nano::process_result::progress, node->ledger.process (*transaction, *open).code);
-		ASSERT_EQ (nano::process_result::progress, node->ledger.process (*transaction, *receive1).code);
-		ASSERT_EQ (nano::process_result::progress, node->ledger.process (*transaction, *send2).code);
-=======
-		{
-			auto transaction = node->store.tx_begin_write ();
-			ASSERT_EQ (nano::block_status::progress, node->ledger.process (transaction, *send));
-			ASSERT_EQ (nano::block_status::progress, node->ledger.process (transaction, *send1));
-			ASSERT_EQ (nano::block_status::progress, node->ledger.process (transaction, *dummy_send));
-
-			ASSERT_EQ (nano::block_status::progress, node->ledger.process (transaction, *open));
-			ASSERT_EQ (nano::block_status::progress, node->ledger.process (transaction, *receive1));
-			ASSERT_EQ (nano::block_status::progress, node->ledger.process (transaction, *send2));
-
-			ASSERT_EQ (nano::block_status::progress, node->ledger.process (transaction, *receive2));
-			ASSERT_EQ (nano::block_status::progress, node->ledger.process (transaction, *dummy_send1));
-
-			ASSERT_EQ (nano::block_status::progress, node->ledger.process (transaction, *send3));
-			ASSERT_EQ (nano::block_status::progress, node->ledger.process (transaction, *dummy_send2));
-
-			ASSERT_EQ (nano::block_status::progress, node->ledger.process (transaction, *open1));
-		}
->>>>>>> 40306635
-
-		ASSERT_EQ (nano::process_result::progress, node->ledger.process (*transaction, *receive2).code);
-		ASSERT_EQ (nano::process_result::progress, node->ledger.process (*transaction, *dummy_send1).code);
-
-		ASSERT_EQ (nano::process_result::progress, node->ledger.process (*transaction, *send3).code);
-		ASSERT_EQ (nano::process_result::progress, node->ledger.process (*transaction, *dummy_send2).code);
-
-		ASSERT_EQ (nano::process_result::progress, node->ledger.process (*transaction, *open1).code);
+		ASSERT_EQ (nano::block_status::progress, node->ledger.process (*transaction, *send));
+		ASSERT_EQ (nano::block_status::progress, node->ledger.process (*transaction, *send1));
+		ASSERT_EQ (nano::block_status::progress, node->ledger.process (*transaction, *dummy_send));
+
+		ASSERT_EQ (nano::block_status::progress, node->ledger.process (*transaction, *open));
+		ASSERT_EQ (nano::block_status::progress, node->ledger.process (*transaction, *receive1));
+		ASSERT_EQ (nano::block_status::progress, node->ledger.process (*transaction, *send2));
+
+		ASSERT_EQ (nano::block_status::progress, node->ledger.process (*transaction, *receive2));
+		ASSERT_EQ (nano::block_status::progress, node->ledger.process (*transaction, *dummy_send1));
+
+		ASSERT_EQ (nano::block_status::progress, node->ledger.process (*transaction, *send3));
+		ASSERT_EQ (nano::block_status::progress, node->ledger.process (*transaction, *dummy_send2));
+
+		ASSERT_EQ (nano::block_status::progress, node->ledger.process (*transaction, *open1));
 	}
 
 	// Force some blocks to be cemented so that the cached confirmed info variable is empty
@@ -2309,7 +1636,6 @@
 
 TEST (confirmation_height, election_winner_details_clearing)
 {
-<<<<<<< HEAD
 	nano::test::system system{};
 
 	nano::node_flags node_flags{};
@@ -2330,7 +1656,7 @@
 					   .sign (nano::dev::genesis_key.prv, nano::dev::genesis_key.pub)
 					   .work (*system.work.generate (latest))
 					   .build_shared ();
-	ASSERT_EQ (nano::process_result::progress, node->process (*send1).code);
+	ASSERT_EQ (nano::block_status::progress, node->process (*send1));
 
 	auto const send2 = builder.make_block ()
 					   .previous (send1->hash ())
@@ -2339,7 +1665,7 @@
 					   .sign (nano::dev::genesis_key.prv, nano::dev::genesis_key.pub)
 					   .work (*system.work.generate (send1->hash ()))
 					   .build_shared ();
-	ASSERT_EQ (nano::process_result::progress, node->process (*send2).code);
+	ASSERT_EQ (nano::block_status::progress, node->process (*send2));
 
 	auto const send3 = builder.make_block ()
 					   .previous (send2->hash ())
@@ -2348,7 +1674,7 @@
 					   .sign (nano::dev::genesis_key.prv, nano::dev::genesis_key.pub)
 					   .work (*system.work.generate (send2->hash ()))
 					   .build_shared ();
-	ASSERT_EQ (nano::process_result::progress, node->process (*send3).code);
+	ASSERT_EQ (nano::block_status::progress, node->process (*send3));
 
 	node->process_confirmed (nano::election_status{ send2 });
 	ASSERT_TIMELY (5s, node->block_confirmed (send2->hash ()));
@@ -2356,67 +1682,6 @@
 
 	node->process_confirmed (nano::election_status{ send3 });
 	ASSERT_TIMELY (5s, node->block_confirmed (send3->hash ()));
-=======
-	auto test_mode = [] (nano::confirmation_height_mode mode_a) {
-		nano::test::system system{};
-
-		nano::node_flags node_flags{};
-		node_flags.confirmation_height_processor_mode = mode_a;
-
-		nano::node_config node_config = system.default_config ();
-		node_config.frontiers_confirmation = nano::frontiers_confirmation_mode::disabled;
-
-		auto node = system.add_node (node_config, node_flags);
-		auto const latest = node->latest (nano::dev::genesis_key.pub);
-
-		nano::keypair key1{};
-		nano::send_block_builder builder{};
-
-		auto const send1 = builder.make_block ()
-						   .previous (latest)
-						   .destination (key1.pub)
-						   .balance (nano::dev::constants.genesis_amount - nano::Gxrb_ratio)
-						   .sign (nano::dev::genesis_key.prv, nano::dev::genesis_key.pub)
-						   .work (*system.work.generate (latest))
-						   .build_shared ();
-		ASSERT_EQ (nano::block_status::progress, node->process (*send1));
-
-		auto const send2 = builder.make_block ()
-						   .previous (send1->hash ())
-						   .destination (key1.pub)
-						   .balance (nano::dev::constants.genesis_amount - nano::Gxrb_ratio * 2)
-						   .sign (nano::dev::genesis_key.prv, nano::dev::genesis_key.pub)
-						   .work (*system.work.generate (send1->hash ()))
-						   .build_shared ();
-		ASSERT_EQ (nano::block_status::progress, node->process (*send2));
-
-		auto const send3 = builder.make_block ()
-						   .previous (send2->hash ())
-						   .destination (key1.pub)
-						   .balance (nano::dev::constants.genesis_amount - nano::Gxrb_ratio * 3)
-						   .sign (nano::dev::genesis_key.prv, nano::dev::genesis_key.pub)
-						   .work (*system.work.generate (send2->hash ()))
-						   .build_shared ();
-		ASSERT_EQ (nano::block_status::progress, node->process (*send3));
-
-		node->process_confirmed (nano::election_status{ send2 });
-		ASSERT_TIMELY (5s, node->block_confirmed (send2->hash ()));
-		ASSERT_TIMELY_EQ (5s, 1, node->stats.count (nano::stat::type::confirmation_observer, nano::stat::detail::inactive_conf_height, nano::stat::dir::out));
-
-		node->process_confirmed (nano::election_status{ send3 });
-		ASSERT_TIMELY (5s, node->block_confirmed (send3->hash ()));
-
-		// Add an already cemented block with fake election details. It should get removed
-		node->active.add_election_winner_details (send3->hash (), nullptr);
-		node->confirmation_height_processor.add (send3);
-		ASSERT_TIMELY_EQ (10s, node->active.election_winner_details_size (), 0);
-		ASSERT_EQ (4, node->ledger.cache.cemented_count);
-
-		EXPECT_EQ (1, node->stats.count (nano::stat::type::confirmation_observer, nano::stat::detail::inactive_conf_height, nano::stat::dir::out));
-		EXPECT_EQ (3, node->stats.count (nano::stat::type::confirmation_height, nano::stat::detail::blocks_confirmed, nano::stat::dir::in));
-		EXPECT_EQ (3, node->stats.count (nano::stat::type::confirmation_height, get_stats_detail (mode_a), nano::stat::dir::in));
-	};
->>>>>>> 40306635
 
 	// Give the cemented callback time to do its thing
 	std::this_thread::sleep_for (1000ms);
@@ -2485,14 +1750,8 @@
 				 .build_shared ();
 	{
 		auto transaction (store->tx_begin_write ());
-<<<<<<< HEAD
-		ASSERT_EQ (nano::process_result::progress, ledger.process (*transaction, *send).code);
-		ASSERT_EQ (nano::process_result::progress, ledger.process (*transaction, *send1).code);
-=======
-		store->initialize (transaction, ledger.cache, nano::dev::constants);
-		ASSERT_EQ (nano::block_status::progress, ledger.process (transaction, *send));
-		ASSERT_EQ (nano::block_status::progress, ledger.process (transaction, *send1));
->>>>>>> 40306635
+		ASSERT_EQ (nano::block_status::progress, ledger.process (*transaction, *send));
+		ASSERT_EQ (nano::block_status::progress, ledger.process (*transaction, *send1));
 	}
 
 	nano::confirmation_height_processor confirmation_height_processor (ledger, stats, write_database_queue, 10ms, initialized_latch);
@@ -2523,93 +1782,6 @@
 
 TEST (confirmation_height, pruned_source)
 {
-<<<<<<< HEAD
 	// Test removed because it could not be ported.
 	// The test should be rewritten in Rust
-=======
-	nano::logger logger;
-	auto path (nano::unique_path ());
-	auto store = nano::make_store (logger, path, nano::dev::constants);
-	ASSERT_TRUE (!store->init_error ());
-	nano::stats stats;
-	nano::ledger ledger (*store, stats, nano::dev::constants);
-	ledger.pruning = true;
-	nano::write_database_queue write_database_queue (false);
-	nano::work_pool pool{ nano::dev::network_params.network, std::numeric_limits<unsigned>::max () };
-	nano::keypair key1, key2;
-	nano::block_builder builder;
-	auto send1 = builder
-				 .state ()
-				 .account (nano::dev::genesis_key.pub)
-				 .previous (nano::dev::genesis->hash ())
-				 .representative (nano::dev::genesis_key.pub)
-				 .balance (nano::dev::constants.genesis_amount - 100)
-				 .link (key1.pub)
-				 .sign (nano::dev::genesis_key.prv, nano::dev::genesis_key.pub)
-				 .work (*pool.generate (nano::dev::genesis->hash ()))
-				 .build_shared ();
-	auto open1 = builder
-				 .state ()
-				 .account (key1.pub)
-				 .previous (0)
-				 .representative (key1.pub)
-				 .balance (100)
-				 .link (send1->hash ())
-				 .sign (key1.prv, key1.pub)
-				 .work (*pool.generate (key1.pub))
-				 .build_shared ();
-	auto send2 = builder
-				 .state ()
-				 .account (key1.pub)
-				 .previous (open1->hash ())
-				 .representative (key1.pub)
-				 .balance (50)
-				 .link (key2.pub)
-				 .sign (key1.prv, key1.pub)
-				 .work (*pool.generate (open1->hash ()))
-				 .build_shared ();
-	auto send3 = builder
-				 .state ()
-				 .account (key1.pub)
-				 .previous (send2->hash ())
-				 .representative (key1.pub)
-				 .balance (25)
-				 .link (key2.pub)
-				 .sign (key1.prv, key1.pub)
-				 .work (*pool.generate (send2->hash ()))
-				 .build_shared ();
-	auto open2 = builder
-				 .state ()
-				 .account (key2.pub)
-				 .previous (0)
-				 .representative (key1.pub)
-				 .balance (50)
-				 .link (send2->hash ())
-				 .sign (key2.prv, key2.pub)
-				 .work (*pool.generate (key2.pub))
-				 .build_shared ();
-	{
-		auto transaction (store->tx_begin_write ());
-		store->initialize (transaction, ledger.cache, nano::dev::constants);
-		ASSERT_EQ (nano::block_status::progress, ledger.process (transaction, *send1));
-		ASSERT_EQ (nano::block_status::progress, ledger.process (transaction, *open1));
-		ASSERT_EQ (nano::block_status::progress, ledger.process (transaction, *send2));
-		ASSERT_EQ (nano::block_status::progress, ledger.process (transaction, *send3));
-		ASSERT_EQ (nano::block_status::progress, ledger.process (transaction, *open2));
-	}
-	uint64_t batch_write_size = 2;
-	std::atomic<bool> stopped{ false };
-	bool first_time{ true };
-	nano::confirmation_height_bounded bounded_processor (
-	ledger, write_database_queue, 10ms, logger, stopped, batch_write_size, [&] (auto const & cemented_blocks_a) {
-		if (first_time)
-		{
-			// Prune the send
-			auto transaction (store->tx_begin_write ());
-			ASSERT_EQ (2, ledger.pruning_action (transaction, send2->hash (), 2));
-		}
-		first_time = false; },
-	[] (auto const &) {}, [] () { return 0; });
-	bounded_processor.process (open2);
->>>>>>> 40306635
 }