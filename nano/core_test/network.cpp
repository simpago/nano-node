#include "nano/lib/config.hpp"
#include "nano/store/component.hpp"

#include <nano/node/network.hpp>
#include <nano/node/nodeconfig.hpp>
#include <nano/node/scheduler/component.hpp>
#include <nano/node/scheduler/priority.hpp>
#include <nano/node/transport/inproc.hpp>
#include <nano/node/transport/socket.hpp>
#include <nano/test_common/network.hpp>
#include <nano/test_common/system.hpp>
#include <nano/test_common/testutil.hpp>

#include <gtest/gtest.h>

#include <boost/iostreams/stream_buffer.hpp>
#include <boost/range/join.hpp>
#include <boost/thread.hpp>

using namespace std::chrono_literals;

TEST (network, tcp_connection)
{
	nano::test::system system;
	boost::asio::ip::tcp::acceptor acceptor (system.async_rt.io_ctx);
	auto port = system.get_available_port ();
	boost::asio::ip::tcp::endpoint endpoint (boost::asio::ip::address_v4::any (), port);
	acceptor.open (endpoint.protocol ());
	acceptor.set_option (boost::asio::ip::tcp::acceptor::reuse_address (true));
	acceptor.bind (endpoint);
	acceptor.listen ();
	boost::asio::ip::tcp::socket incoming (system.async_rt.io_ctx);
	std::atomic<bool> done1 (false);
	std::string message1;
	acceptor.async_accept (incoming, [&done1, &message1] (boost::system::error_code const & ec_a) {
		if (ec_a)
		{
			message1 = ec_a.message ();
			std::cerr << message1;
		}
		done1 = true;
	});
	boost::asio::ip::tcp::socket connector (system.async_rt.io_ctx);
	std::atomic<bool> done2 (false);
	std::string message2;
	connector.async_connect (boost::asio::ip::tcp::endpoint (boost::asio::ip::address_v4::loopback (), acceptor.local_endpoint ().port ()),
	[&done2, &message2] (boost::system::error_code const & ec_a) {
		if (ec_a)
		{
			message2 = ec_a.message ();
			std::cerr << message2;
		}
		done2 = true;
	});
	ASSERT_TIMELY (5s, done1 && done2);
	ASSERT_EQ (0, message1.size ());
	ASSERT_EQ (0, message2.size ());
}

TEST (network, construction_with_specified_port)
{
	nano::test::system system{};
	auto const port = system.get_available_port (/* do not allow 0 port */ false);
	auto const node = system.add_node (nano::node_config{ port, system.logging });
	EXPECT_EQ (port, node->network->port);
	EXPECT_EQ (port, node->network->endpoint ().port ());
	EXPECT_EQ (port, node->tcp_listener->endpoint ().port ());
}

TEST (network, construction_without_specified_port)
{
	nano::test::system system{};
	auto const node = system.add_node ();
	auto const port = node->network->port.load ();
	EXPECT_NE (0, port);
	EXPECT_EQ (port, node->network->endpoint ().port ());
	EXPECT_EQ (port, node->tcp_listener->endpoint ().port ());
}

// Disabled, because it is flakey with Tokio
TEST (DISABLED_network, send_node_id_handshake_tcp)
{
	nano::test::system system (1);
	auto node0 (system.nodes[0]);
	ASSERT_EQ (0, node0->network->size ());
	auto node1 (std::make_shared<nano::node> (system.async_rt, system.get_available_port (), nano::unique_path (), system.logging, system.work));
	node1->start ();
	system.nodes.push_back (node1);
	auto initial (node0->stats->count (nano::stat::type::message, nano::stat::detail::node_id_handshake, nano::stat::dir::in));
	auto initial_node1 (node1->stats->count (nano::stat::type::message, nano::stat::detail::node_id_handshake, nano::stat::dir::in));
	auto initial_keepalive (node0->stats->count (nano::stat::type::message, nano::stat::detail::keepalive, nano::stat::dir::in));
	std::weak_ptr<nano::node> node_w (node0);
	node0->network->tcp_channels->start_tcp (node1->network->endpoint ());
	ASSERT_EQ (0, node0->network->size ());
	ASSERT_EQ (0, node1->network->size ());
	ASSERT_TIMELY (10s, node0->stats->count (nano::stat::type::message, nano::stat::detail::node_id_handshake, nano::stat::dir::in) >= initial + 2);
	ASSERT_TIMELY (5s, node1->stats->count (nano::stat::type::message, nano::stat::detail::node_id_handshake, nano::stat::dir::in) >= initial_node1 + 2);
	ASSERT_TIMELY (5s, node0->stats->count (nano::stat::type::message, nano::stat::detail::keepalive, nano::stat::dir::in) >= initial_keepalive + 2);
	ASSERT_TIMELY (5s, node1->stats->count (nano::stat::type::message, nano::stat::detail::keepalive, nano::stat::dir::in) >= initial_keepalive + 2);
	ASSERT_EQ (1, node0->network->size ());
	ASSERT_EQ (1, node1->network->size ());
	auto list1 (node0->network->tcp_channels->list (1));
	ASSERT_EQ (nano::transport::transport_type::tcp, list1[0]->get_type ());
	ASSERT_EQ (node1->get_node_id (), list1[0]->get_node_id ());
	auto list2 (node1->network->tcp_channels->list (1));
	ASSERT_EQ (nano::transport::transport_type::tcp, list2[0]->get_type ());
	ASSERT_EQ (node0->get_node_id (), list2[0]->get_node_id ());
	node1->stop ();
}

TEST (network, last_contacted)
{
	nano::test::system system (1);

	auto node0 = system.nodes[0];
	ASSERT_EQ (0, node0->network->size ());

	nano::node_config node1_config = system.default_config ();
	node1_config.tcp_incoming_connections_max = 0; // Prevent ephemeral node1->node0 channel repacement with incoming connection
	auto node1 (std::make_shared<nano::node> (system.async_rt, nano::unique_path (), node1_config, system.work));
	node1->start ();
	system.nodes.push_back (node1);

	auto channel1 = nano::test::establish_tcp (system, *node1, node0->network->endpoint ());
	ASSERT_NE (nullptr, channel1);
<<<<<<< HEAD
	ASSERT_TIMELY (3s, node0->network->size () == 1);
=======
	ASSERT_TIMELY_EQ (3s, node0->network.size (), 1);
>>>>>>> ef10ef7a

	// channel0 is the other side of channel1, same connection different endpoint
	auto channel0 = node0->network->tcp_channels->find_node_id (node1->node_id.pub);
	ASSERT_NE (nullptr, channel0);

	{
		// check that the endpoints are part of the same connection
<<<<<<< HEAD
		ASSERT_TRUE (channel0->get_local_endpoint () == channel1->get_tcp_remote_endpoint ());
		ASSERT_TRUE (channel1->get_local_endpoint () == channel0->get_tcp_remote_endpoint ());
=======
		std::shared_ptr<nano::transport::socket> sock0 = channel0->socket.lock ();
		std::shared_ptr<nano::transport::socket> sock1 = channel1->socket.lock ();
		ASSERT_EQ (sock0->local_endpoint (), sock1->remote_endpoint ());
		ASSERT_EQ (sock1->local_endpoint (), sock0->remote_endpoint ());
>>>>>>> ef10ef7a
	}

	// capture the state before and ensure the clock ticks at least once
	auto timestamp_before_keepalive = channel0->get_last_packet_received ();
	auto keepalive_count = node0->stats->count (nano::stat::type::message, nano::stat::detail::keepalive, nano::stat::dir::in);
	ASSERT_TIMELY (3s, std::chrono::system_clock::now () > timestamp_before_keepalive);

	// send 3 keepalives
	// we need an extra keepalive to handle the race condition between the timestamp set and the counter increment
	// and we need one more keepalive to handle the possibility that there is a keepalive already in flight when we start the crucial part of the test
	// it is possible that there could be multiple keepalives in flight but we assume here that there will be no more than one in flight for the purposes of this test
	node1->network->send_keepalive (channel1);
	node1->network->send_keepalive (channel1);
	node1->network->send_keepalive (channel1);

	ASSERT_TIMELY (3s, node0->stats->count (nano::stat::type::message, nano::stat::detail::keepalive, nano::stat::dir::in) >= keepalive_count + 3);
	ASSERT_EQ (node0->network->size (), 1);
	auto timestamp_after_keepalive = channel0->get_last_packet_received ();
	ASSERT_GT (timestamp_after_keepalive, timestamp_before_keepalive);
}

TEST (network, multi_keepalive)
{
	nano::test::system system (1);
	auto node0 = system.nodes[0];
	ASSERT_EQ (0, node0->network->size ());
	auto node1 (std::make_shared<nano::node> (system.async_rt, system.get_available_port (), nano::unique_path (), system.logging, system.work));
	ASSERT_FALSE (node1->init_error ());
	node1->start ();
	system.nodes.push_back (node1);
	ASSERT_EQ (0, node1->network->size ());
	ASSERT_EQ (0, node0->network->size ());
	node1->network->tcp_channels->start_tcp (node0->network->endpoint ());
	ASSERT_TIMELY (10s, node0->network->size () == 1 && node0->stats->count (nano::stat::type::message, nano::stat::detail::keepalive) >= 1);
	auto node2 (std::make_shared<nano::node> (system.async_rt, system.get_available_port (), nano::unique_path (), system.logging, system.work));
	ASSERT_FALSE (node2->init_error ());
	node2->start ();
	system.nodes.push_back (node2);
	node2->network->tcp_channels->start_tcp (node0->network->endpoint ());
	ASSERT_TIMELY (10s, node1->network->size () == 2 && node0->network->size () == 2 && node2->network->size () == 2 && node0->stats->count (nano::stat::type::message, nano::stat::detail::keepalive) >= 2);
}

TEST (network, send_discarded_publish)
{
	nano::test::system system (2);
	auto & node1 (*system.nodes[0]);
	auto & node2 (*system.nodes[1]);
	nano::keypair key1;
	nano::block_builder builder;
	auto block = builder
				 .send ()
				 .previous (1)
				 .destination (1)
				 .balance (2)
				 .sign (key1.prv, key1.pub)
				 .work (*system.work.generate (nano::root (1)))
				 .build_shared ();
	{
		auto transaction (node1.store.tx_begin_read ());
		node1.network->flood_block (block);
		ASSERT_EQ (nano::dev::genesis->hash (), node1.ledger.latest (*transaction, nano::dev::genesis_key.pub));
		ASSERT_EQ (nano::dev::genesis->hash (), node2.latest (nano::dev::genesis_key.pub));
	}
	ASSERT_TIMELY (10s, node2.stats->count (nano::stat::type::message, nano::stat::detail::publish, nano::stat::dir::in) != 0);
	auto transaction (node1.store.tx_begin_read ());
	ASSERT_EQ (nano::dev::genesis->hash (), node1.ledger.latest (*transaction, nano::dev::genesis_key.pub));
	ASSERT_EQ (nano::dev::genesis->hash (), node2.latest (nano::dev::genesis_key.pub));
}

TEST (network, send_invalid_publish)
{
	nano::test::system system (2);
	auto & node1 (*system.nodes[0]);
	auto & node2 (*system.nodes[1]);
	nano::block_builder builder;
	auto block = builder
				 .send ()
				 .previous (1)
				 .destination (1)
				 .balance (20)
				 .sign (nano::dev::genesis_key.prv, nano::dev::genesis_key.pub)
				 .work (*system.work.generate (nano::root (1)))
				 .build_shared ();
	{
		auto transaction (node1.store.tx_begin_read ());
		node1.network->flood_block (block);
		ASSERT_EQ (nano::dev::genesis->hash (), node1.ledger.latest (*transaction, nano::dev::genesis_key.pub));
		ASSERT_EQ (nano::dev::genesis->hash (), node2.latest (nano::dev::genesis_key.pub));
	}
	ASSERT_TIMELY (10s, node2.stats->count (nano::stat::type::message, nano::stat::detail::publish, nano::stat::dir::in) != 0);
	auto transaction (node1.store.tx_begin_read ());
	ASSERT_EQ (nano::dev::genesis->hash (), node1.ledger.latest (*transaction, nano::dev::genesis_key.pub));
	ASSERT_EQ (nano::dev::genesis->hash (), node2.latest (nano::dev::genesis_key.pub));
}

TEST (network, send_valid_confirm_ack)
{
	auto type = nano::transport::transport_type::tcp;
	nano::node_flags node_flags;
	nano::test::system system (2, type, node_flags);
	auto & node1 (*system.nodes[0]);
	auto & node2 (*system.nodes[1]);
	auto wallet_id1 = node1.wallets.first_wallet_id ();
	auto wallet_id2 = node2.wallets.first_wallet_id ();
	nano::keypair key2;
	(void)node1.wallets.insert_adhoc (wallet_id1, nano::dev::genesis_key.prv);
	(void)node2.wallets.insert_adhoc (wallet_id2, key2.prv);
	nano::block_hash latest1 (node1.latest (nano::dev::genesis_key.pub));
	nano::block_builder builder;
	auto block2 = builder
				  .send ()
				  .previous (latest1)
				  .destination (key2.pub)
				  .balance (50)
				  .sign (nano::dev::genesis_key.prv, nano::dev::genesis_key.pub)
				  .work (*system.work.generate (latest1))
				  .build ();
	nano::block_hash latest2 (node2.latest (nano::dev::genesis_key.pub));
	node1.process_active (std::make_shared<nano::send_block> (*block2));
	// Keep polling until latest block changes
	ASSERT_TIMELY (10s, node2.latest (nano::dev::genesis_key.pub) != latest2);
	// Make sure the balance has decreased after processing the block.
	ASSERT_EQ (50, node2.balance (nano::dev::genesis_key.pub));
}

TEST (network, send_valid_publish)
{
	auto type = nano::transport::transport_type::tcp;
	nano::node_flags node_flags;
	nano::test::system system (2, type, node_flags);
	auto & node1 (*system.nodes[0]);
	auto & node2 (*system.nodes[1]);
	auto wallet_id1 = node1.wallets.first_wallet_id ();
	auto wallet_id2 = node2.wallets.first_wallet_id ();
	node1.bootstrap_initiator.stop ();
	node2.bootstrap_initiator.stop ();
	(void)node1.wallets.insert_adhoc (wallet_id1, nano::dev::genesis_key.prv);
	nano::keypair key2;
	(void)node2.wallets.insert_adhoc (wallet_id2, key2.prv);
	nano::block_hash latest1 (node1.latest (nano::dev::genesis_key.pub));
	nano::block_builder builder;
	auto block2 = builder
				  .send ()
				  .previous (latest1)
				  .destination (key2.pub)
				  .balance (50)
				  .sign (nano::dev::genesis_key.prv, nano::dev::genesis_key.pub)
				  .work (*system.work.generate (latest1))
				  .build ();
	auto hash2 (block2->hash ());
	nano::block_hash latest2 (node2.latest (nano::dev::genesis_key.pub));
	node2.process_active (std::make_shared<nano::send_block> (*block2));
	ASSERT_TIMELY (10s, node1.stats->count (nano::stat::type::message, nano::stat::detail::publish, nano::stat::dir::in) != 0);
	ASSERT_NE (hash2, latest2);
	ASSERT_TIMELY (10s, node2.latest (nano::dev::genesis_key.pub) != latest2);
	ASSERT_EQ (50, node2.balance (nano::dev::genesis_key.pub));
}

TEST (network, send_insufficient_work)
{
	nano::test::system system (2);
	auto & node1 = *system.nodes[0];
	auto & node2 = *system.nodes[1];
	// Block zero work
	nano::block_builder builder;
	auto block1 = builder
				  .send ()
				  .previous (0)
				  .destination (1)
				  .balance (20)
				  .sign (nano::dev::genesis_key.prv, nano::dev::genesis_key.pub)
				  .work (0)
				  .build_shared ();
	nano::publish publish1{ nano::dev::network_params.network, block1 };
	auto tcp_channel (node1.network->tcp_channels->find_node_id (node2.get_node_id ()));
	ASSERT_NE (nullptr, tcp_channel);
	tcp_channel->send (publish1, [] (boost::system::error_code const & ec, size_t size) {});
	ASSERT_EQ (0, node1.stats->count (nano::stat::type::error, nano::stat::detail::insufficient_work));
	ASSERT_TIMELY (10s, node2.stats->count (nano::stat::type::error, nano::stat::detail::insufficient_work) != 0);
	ASSERT_EQ (1, node2.stats->count (nano::stat::type::error, nano::stat::detail::insufficient_work));
	// Legacy block work between epoch_2_recieve & epoch_1
	auto block2 = builder
				  .send ()
				  .previous (block1->hash ())
				  .destination (1)
				  .balance (20)
				  .sign (nano::dev::genesis_key.prv, nano::dev::genesis_key.pub)
				  .work (system.work_generate_limited (block1->hash (), node1.network_params.work.get_epoch_2_receive (), node1.network_params.work.get_epoch_1 () - 1))
				  .build_shared ();
	nano::publish publish2{ nano::dev::network_params.network, block2 };
	tcp_channel->send (publish2, [] (boost::system::error_code const & ec, size_t size) {});
	ASSERT_TIMELY (10s, node2.stats->count (nano::stat::type::error, nano::stat::detail::insufficient_work) != 1);
	ASSERT_EQ (2, node2.stats->count (nano::stat::type::error, nano::stat::detail::insufficient_work));
	// Legacy block work epoch_1
	auto block3 = builder
				  .send ()
				  .previous (block2->hash ())
				  .destination (1)
				  .balance (20)
				  .sign (nano::dev::genesis_key.prv, nano::dev::genesis_key.pub)
				  .work (*system.work.generate (block2->hash (), node1.network_params.work.get_epoch_2 ()))
				  .build_shared ();
	nano::publish publish3{ nano::dev::network_params.network, block3 };
	tcp_channel->send (publish3, [] (boost::system::error_code const & ec, size_t size) {});
	ASSERT_EQ (0, node2.stats->count (nano::stat::type::message, nano::stat::detail::publish, nano::stat::dir::in));
	ASSERT_TIMELY (10s, node2.stats->count (nano::stat::type::message, nano::stat::detail::publish, nano::stat::dir::in) != 0);
	ASSERT_EQ (1, node2.stats->count (nano::stat::type::message, nano::stat::detail::publish, nano::stat::dir::in));
	// State block work epoch_2_recieve
	auto block4 = builder
				  .state ()
				  .account (nano::dev::genesis_key.pub)
				  .previous (block1->hash ())
				  .representative (nano::dev::genesis_key.pub)
				  .balance (20)
				  .link (1)
				  .sign (nano::dev::genesis_key.prv, nano::dev::genesis_key.pub)
				  .work (system.work_generate_limited (block1->hash (), node1.network_params.work.get_epoch_2_receive (), node1.network_params.work.get_epoch_1 () - 1))
				  .build_shared ();
	nano::publish publish4{ nano::dev::network_params.network, block4 };
	tcp_channel->send (publish4, [] (boost::system::error_code const & ec, size_t size) {});
	ASSERT_TIMELY (10s, node2.stats->count (nano::stat::type::message, nano::stat::detail::publish, nano::stat::dir::in) != 0);
	ASSERT_EQ (1, node2.stats->count (nano::stat::type::message, nano::stat::detail::publish, nano::stat::dir::in));
	ASSERT_EQ (2, node2.stats->count (nano::stat::type::error, nano::stat::detail::insufficient_work));
}

TEST (receivable_processor, confirm_insufficient_pos)
{
	nano::test::system system (1);
	auto & node1 (*system.nodes[0]);
	nano::block_builder builder;
	auto block1 = builder
				  .send ()
				  .previous (nano::dev::genesis->hash ())
				  .destination (0)
				  .balance (0)
				  .sign (nano::dev::genesis_key.prv, nano::dev::genesis_key.pub)
				  .work (0)
				  .build_shared ();
	node1.work_generate_blocking (*block1);
	ASSERT_EQ (nano::process_result::progress, node1.process (*block1).code);
	{
		auto tx{ node1.store.tx_begin_read () };
		node1.scheduler.priority.activate (nano::dev::genesis_key.pub, *tx);
	}
	nano::keypair key1;
	auto vote (std::make_shared<nano::vote> (key1.pub, key1.prv, 0, 0, std::vector<nano::block_hash>{ block1->hash () }));
	nano::confirm_ack con1{ nano::dev::network_params.network, vote };
	auto channel1 = std::make_shared<nano::transport::inproc::channel> (node1, node1);
	node1.network->inbound (con1, channel1);
}

TEST (receivable_processor, confirm_sufficient_pos)
{
	nano::test::system system (1);
	auto & node1 (*system.nodes[0]);
	nano::block_builder builder;
	auto block1 = builder
				  .send ()
				  .previous (nano::dev::genesis->hash ())
				  .destination (0)
				  .balance (0)
				  .sign (nano::dev::genesis_key.prv, nano::dev::genesis_key.pub)
				  .work (0)
				  .build_shared ();
	node1.work_generate_blocking (*block1);
	ASSERT_EQ (nano::process_result::progress, node1.process (*block1).code);
	{
		auto tx{ node1.store.tx_begin_read () };
		node1.scheduler.priority.activate (nano::dev::genesis_key.pub, *tx);
	}
	auto vote (std::make_shared<nano::vote> (nano::dev::genesis_key.pub, nano::dev::genesis_key.prv, 0, 0, std::vector<nano::block_hash>{ block1->hash () }));
	nano::confirm_ack con1{ nano::dev::network_params.network, vote };
	auto channel1 = std::make_shared<nano::transport::inproc::channel> (node1, node1);
	node1.network->inbound (con1, channel1);
}

TEST (receivable_processor, send_with_receive)
{
	auto type = nano::transport::transport_type::tcp;
	nano::node_flags node_flags;
	nano::test::system system (2, type, node_flags);
	auto & node1 (*system.nodes[0]);
	auto & node2 (*system.nodes[1]);
	auto wallet_id1 = node1.wallets.first_wallet_id ();
	auto wallet_id2 = node2.wallets.first_wallet_id ();
	auto amount (std::numeric_limits<nano::uint128_t>::max ());
	nano::keypair key2;
	(void)node1.wallets.insert_adhoc (wallet_id1, nano::dev::genesis_key.prv);
	nano::block_hash latest1 (node1.latest (nano::dev::genesis_key.pub));
	(void)node2.wallets.insert_adhoc (wallet_id2, key2.prv);
	nano::block_builder builder;
	auto block1 = builder
				  .send ()
				  .previous (latest1)
				  .destination (key2.pub)
				  .balance (amount - node1.config->receive_minimum.number ())
				  .sign (nano::dev::genesis_key.prv, nano::dev::genesis_key.pub)
				  .work (*system.work.generate (latest1))
				  .build_shared ();
	ASSERT_EQ (amount, node1.balance (nano::dev::genesis_key.pub));
	ASSERT_EQ (0, node1.balance (key2.pub));
	ASSERT_EQ (amount, node2.balance (nano::dev::genesis_key.pub));
	ASSERT_EQ (0, node2.balance (key2.pub));
	node1.process_active (block1);
	node1.block_processor.flush ();
	node2.process_active (block1);
	node2.block_processor.flush ();
	ASSERT_EQ (amount - node1.config->receive_minimum.number (), node1.balance (nano::dev::genesis_key.pub));
	ASSERT_EQ (0, node1.balance (key2.pub));
	ASSERT_EQ (amount - node1.config->receive_minimum.number (), node2.balance (nano::dev::genesis_key.pub));
	ASSERT_EQ (0, node2.balance (key2.pub));
	ASSERT_TIMELY (10s, node1.balance (key2.pub) == node1.config->receive_minimum.number () && node2.balance (key2.pub) == node1.config->receive_minimum.number ());
	ASSERT_EQ (amount - node1.config->receive_minimum.number (), node1.balance (nano::dev::genesis_key.pub));
	ASSERT_EQ (node1.config->receive_minimum.number (), node1.balance (key2.pub));
	ASSERT_EQ (amount - node1.config->receive_minimum.number (), node2.balance (nano::dev::genesis_key.pub));
	ASSERT_EQ (node1.config->receive_minimum.number (), node2.balance (key2.pub));
}

TEST (network, receive_weight_change)
{
	nano::test::system system (2);
	auto node1 = system.nodes[0];
	auto node2 = system.nodes[1];
	auto wallet_id1 = node1->wallets.first_wallet_id ();
	auto wallet_id2 = node2->wallets.first_wallet_id ();
	(void)node1->wallets.insert_adhoc (wallet_id1, nano::dev::genesis_key.prv);
	nano::keypair key2;
	(void)node2->wallets.insert_adhoc (wallet_id2, key2.prv);
	(void)node2->wallets.set_representative (wallet_id2, key2.pub);
	ASSERT_NE (nullptr, node1->wallets.send_action (wallet_id1, nano::dev::genesis_key.pub, key2.pub, system.nodes[0]->config->receive_minimum.number ()));
	ASSERT_TIMELY (10s, std::all_of (system.nodes.begin (), system.nodes.end (), [&] (std::shared_ptr<nano::node> const & node_a) { return node_a->weight (key2.pub) == system.nodes[0]->config->receive_minimum.number (); }));
}

TEST (parse_endpoint, valid)
{
	std::string string ("::1:24000");
	nano::endpoint endpoint;
	ASSERT_FALSE (nano::parse_endpoint (string, endpoint));
	ASSERT_EQ (boost::asio::ip::address_v6::loopback (), endpoint.address ());
	ASSERT_EQ (24000, endpoint.port ());
}

TEST (parse_endpoint, invalid_port)
{
	std::string string ("::1:24a00");
	nano::endpoint endpoint;
	ASSERT_TRUE (nano::parse_endpoint (string, endpoint));
}

TEST (parse_endpoint, invalid_address)
{
	std::string string ("::q:24000");
	nano::endpoint endpoint;
	ASSERT_TRUE (nano::parse_endpoint (string, endpoint));
}

TEST (parse_endpoint, no_address)
{
	std::string string (":24000");
	nano::endpoint endpoint;
	ASSERT_TRUE (nano::parse_endpoint (string, endpoint));
}

TEST (parse_endpoint, no_port)
{
	std::string string ("::1:");
	nano::endpoint endpoint;
	ASSERT_TRUE (nano::parse_endpoint (string, endpoint));
}

TEST (parse_endpoint, no_colon)
{
	std::string string ("::1");
	nano::endpoint endpoint;
	ASSERT_TRUE (nano::parse_endpoint (string, endpoint));
}

TEST (network, ipv6)
{
	boost::asio::ip::address_v6 address (boost::asio::ip::make_address_v6 ("::ffff:127.0.0.1"));
	ASSERT_TRUE (address.is_v4_mapped ());
	nano::endpoint endpoint1 (address, 16384);
	std::vector<uint8_t> bytes1;
	{
		nano::vectorstream stream (bytes1);
		nano::write (stream, address.to_bytes ());
	}
	ASSERT_EQ (16, bytes1.size ());
	for (auto i (bytes1.begin ()), n (bytes1.begin () + 10); i != n; ++i)
	{
		ASSERT_EQ (0, *i);
	}
	ASSERT_EQ (0xff, bytes1[10]);
	ASSERT_EQ (0xff, bytes1[11]);
	std::array<uint8_t, 16> bytes2;
	nano::bufferstream stream (bytes1.data (), bytes1.size ());
	auto error (nano::try_read (stream, bytes2));
	ASSERT_FALSE (error);
	nano::endpoint endpoint2 (boost::asio::ip::address_v6 (bytes2), 16384);
	ASSERT_EQ (endpoint1, endpoint2);
}

TEST (network, ipv6_from_ipv4)
{
	nano::endpoint endpoint1 (boost::asio::ip::address_v4::loopback (), 16000);
	ASSERT_TRUE (endpoint1.address ().is_v4 ());
	nano::endpoint endpoint2 (boost::asio::ip::address_v6::v4_mapped (endpoint1.address ().to_v4 ()), 16000);
	ASSERT_TRUE (endpoint2.address ().is_v6 ());
}

TEST (network, ipv6_bind_send_ipv4)
{
	nano::test::system system;
	nano::endpoint endpoint1 (boost::asio::ip::address_v6::any (), 0);
	nano::endpoint endpoint2 (boost::asio::ip::address_v4::any (), 0);
	std::array<uint8_t, 16> bytes1{};
	std::atomic<bool> finish1{ false };
	nano::endpoint endpoint3;
	boost::asio::ip::udp::socket socket1 (system.async_rt.io_ctx, endpoint1);
	socket1.async_receive_from (boost::asio::buffer (bytes1.data (), bytes1.size ()), endpoint3, [&finish1] (boost::system::error_code const & error, size_t size_a) {
		ASSERT_FALSE (error);
		ASSERT_EQ (16, size_a);
		finish1 = true;
	});
	boost::asio::ip::udp::socket socket2 (system.async_rt.io_ctx, endpoint2);
	nano::endpoint endpoint5 (boost::asio::ip::address_v4::loopback (), socket1.local_endpoint ().port ());
	nano::endpoint endpoint6 (boost::asio::ip::address_v6::v4_mapped (boost::asio::ip::address_v4::loopback ()), socket2.local_endpoint ().port ());
	socket2.async_send_to (boost::asio::buffer (std::array<uint8_t, 16>{}, 16), endpoint5, [] (boost::system::error_code const & error, size_t size_a) {
		ASSERT_FALSE (error);
		ASSERT_EQ (16, size_a);
	});
	auto iterations (0);
	ASSERT_TIMELY (5s, finish1);
	ASSERT_EQ (endpoint6, endpoint3);
	std::array<uint8_t, 16> bytes2;
	nano::endpoint endpoint4;
	socket2.async_receive_from (boost::asio::buffer (bytes2.data (), bytes2.size ()), endpoint4, [] (boost::system::error_code const & error, size_t size_a) {
		ASSERT_FALSE (!error);
		ASSERT_EQ (16, size_a);
	});
	socket1.async_send_to (boost::asio::buffer (std::array<uint8_t, 16>{}, 16), endpoint6, [] (boost::system::error_code const & error, size_t size_a) {
		ASSERT_FALSE (error);
		ASSERT_EQ (16, size_a);
	});
}

TEST (network, endpoint_bad_fd)
{
	nano::test::system system (1);
	system.nodes[0]->stop ();
	auto endpoint (system.nodes[0]->network->endpoint ());
	ASSERT_TRUE (endpoint.address ().is_loopback ());
	// The endpoint is invalidated asynchronously
<<<<<<< HEAD
	ASSERT_TIMELY (10s, system.nodes[0]->network->endpoint ().port () == 0);
=======
	ASSERT_TIMELY_EQ (10s, system.nodes[0]->network.endpoint ().port (), 0);
>>>>>>> ef10ef7a
}

TEST (network, reserved_address)
{
	nano::test::system system (1);
	// 0 port test
	ASSERT_TRUE (nano::transport::reserved_address (nano::endpoint (boost::asio::ip::make_address_v6 ("2001::"), 0)));
	// Valid address test
	ASSERT_FALSE (nano::transport::reserved_address (nano::endpoint (boost::asio::ip::make_address_v6 ("2001::"), 1)));
	nano::endpoint loopback (boost::asio::ip::make_address_v6 ("::1"), 1);
	ASSERT_FALSE (nano::transport::reserved_address (loopback));
	nano::endpoint private_network_peer (boost::asio::ip::make_address_v6 ("::ffff:10.0.0.0"), 1);
	ASSERT_TRUE (nano::transport::reserved_address (private_network_peer, false));
	ASSERT_FALSE (nano::transport::reserved_address (private_network_peer, true));
}

TEST (network, ipv6_bind_subnetwork)
{
	auto address1 (boost::asio::ip::make_address_v6 ("a41d:b7b2:8298:cf45:672e:bd1a:e7fb:f713"));
	auto subnet1 (boost::asio::ip::make_network_v6 (address1, 48));
	ASSERT_EQ (boost::asio::ip::make_address_v6 ("a41d:b7b2:8298::"), subnet1.network ());
	auto address1_subnet (nano::transport::ipv4_address_or_ipv6_subnet (address1));
	ASSERT_EQ (subnet1.network (), address1_subnet);
	// Ipv4 should return initial address
	auto address2 (boost::asio::ip::make_address_v6 ("::ffff:192.168.1.1"));
	auto address2_subnet (nano::transport::ipv4_address_or_ipv6_subnet (address2));
	ASSERT_EQ (address2, address2_subnet);
}

TEST (network, network_range_ipv6)
{
	auto address1 (boost::asio::ip::make_address_v6 ("a41d:b7b2:8298:cf45:672e:bd1a:e7fb:f713"));
	auto subnet1 (boost::asio::ip::make_network_v6 (address1, 58));
	ASSERT_EQ (boost::asio::ip::make_address_v6 ("a41d:b7b2:8298:cf40::"), subnet1.network ());
	auto address2 (boost::asio::ip::make_address_v6 ("520d:2402:3d:5e65:11:f8:7c54:3f"));
	auto subnet2 (boost::asio::ip::make_network_v6 (address2, 33));
	ASSERT_EQ (boost::asio::ip::make_address_v6 ("520d:2402:0::"), subnet2.network ());
	// Default settings test
	auto address3 (boost::asio::ip::make_address_v6 ("a719:0f12:536e:d88a:1331:ba53:4598:04e5"));
	auto subnet3 (boost::asio::ip::make_network_v6 (address3, 32));
	ASSERT_EQ (boost::asio::ip::make_address_v6 ("a719:0f12::"), subnet3.network ());
	auto address3_subnet (nano::transport::map_address_to_subnetwork (address3));
	ASSERT_EQ (subnet3.network (), address3_subnet);
}

TEST (network, network_range_ipv4)
{
	auto address1 (boost::asio::ip::make_address_v6 ("::ffff:192.168.1.1"));
	auto subnet1 (boost::asio::ip::make_network_v6 (address1, 96 + 16));
	ASSERT_EQ (boost::asio::ip::make_address_v6 ("::ffff:192.168.0.0"), subnet1.network ());
	// Default settings test
	auto address2 (boost::asio::ip::make_address_v6 ("::ffff:80.67.148.225"));
	auto subnet2 (boost::asio::ip::make_network_v6 (address2, 96 + 24));
	ASSERT_EQ (boost::asio::ip::make_address_v6 ("::ffff:80.67.148.0"), subnet2.network ());
	auto address2_subnet (nano::transport::map_address_to_subnetwork (address2));
	ASSERT_EQ (subnet2.network (), address2_subnet);
}

TEST (node, port_mapping)
{
	nano::test::system system (1);
	auto node0 (system.nodes[0]);
	node0->port_mapping.refresh_devices ();
	node0->port_mapping.start ();
	auto end (std::chrono::steady_clock::now () + std::chrono::seconds (500));
	(void)end;
	// while (std::chrono::steady_clock::now () < end)
	{
		ASSERT_NO_ERROR (system.poll ());
	}
}

// Test disabled because it's failing intermittently.
// PR in which it got disabled: https://github.com/nanocurrency/nano-node/pull/3611
// Issue for investigating it: https://github.com/nanocurrency/nano-node/issues/3615
TEST (tcp_listener, DISABLED_tcp_listener_timeout_empty)
{
	nano::test::system system (1);
	auto node0 (system.nodes[0]);
	auto socket (nano::transport::create_client_socket (*node0));
	std::atomic<bool> connected (false);
	socket->async_connect (node0->tcp_listener->endpoint (), [&connected] (boost::system::error_code const & ec) {
		ASSERT_FALSE (ec);
		connected = true;
	});
	ASSERT_TIMELY (5s, connected);
	bool disconnected (false);
	system.deadline_set (std::chrono::seconds (6));
	while (!disconnected)
	{
		disconnected = node0->tcp_listener->connections_count () == 0;
		ASSERT_NO_ERROR (system.poll ());
	}
}

TEST (tcp_listener, tcp_listener_timeout_node_id_handshake)
{
	nano::test::system system (1);
	auto node0 (system.nodes[0]);
	auto socket (nano::transport::create_client_socket (*node0));
	auto cookie (node0->network->syn_cookies->assign (nano::transport::map_tcp_to_endpoint (node0->tcp_listener->endpoint ())));
	ASSERT_TRUE (cookie);
	nano::node_id_handshake::query_payload query{ *cookie };
	nano::node_id_handshake node_id_handshake{ nano::dev::network_params.network, query };
	auto channel = std::make_shared<nano::transport::channel_tcp> (node0->async_rt, node0->outbound_limiter, node0->config->network_params.network, socket, node0->network->tcp_channels, 1);
	socket->async_connect (node0->tcp_listener->endpoint (), [&node_id_handshake, channel] (boost::system::error_code const & ec) {
		ASSERT_FALSE (ec);
		channel->send (node_id_handshake, [] (boost::system::error_code const & ec, size_t size_a) {
			ASSERT_FALSE (ec);
		});
	});
	ASSERT_TIMELY (5s, node0->stats->count (nano::stat::type::message, nano::stat::detail::node_id_handshake) != 0);
	ASSERT_EQ (node0->tcp_listener->connections_count (), 1);
	bool disconnected (false);
	system.deadline_set (std::chrono::seconds (20));
	while (!disconnected)
	{
		disconnected = node0->tcp_listener->connections_count () == 0;
		ASSERT_NO_ERROR (system.poll ());
	}
}

// Test disabled because it's failing repeatedly for Windows + LMDB.
// PR in which it got disabled: https://github.com/nanocurrency/nano-node/pull/3622
// Issue for investigating it: https://github.com/nanocurrency/nano-node/issues/3621
#ifndef _WIN32
// Disabled, because it does not work with Tokio, because Tokio executes the async requests
// and this test assumes that the async runtime doesn't poll. Test must be rewritten!
TEST (DISABLED_network, peer_max_tcp_attempts)
{
	// Add nodes that can accept TCP connection, but not node ID handshake
	nano::node_flags node_flags;
	node_flags.set_disable_connection_cleanup (true);
	nano::test::system system;
	auto node = system.add_node (node_flags);
	for (auto i (0); i < node->network_params.network.max_peers_per_ip; ++i)
	{
		auto node2 (std::make_shared<nano::node> (system.async_rt, system.get_available_port (), nano::unique_path (), system.logging, system.work, node_flags));
		node2->start ();
		system.nodes.push_back (node2);
		// Start TCP attempt
		node->network->merge_peer (node2->network->endpoint ());
	}
	ASSERT_EQ (0, node->network->size ());
	ASSERT_TRUE (node->network->tcp_channels->reachout (nano::endpoint (node->network->endpoint ().address (), system.get_available_port ())));
	ASSERT_EQ (1, node->stats->count (nano::stat::type::tcp, nano::stat::detail::tcp_max_per_ip, nano::stat::dir::out));
}
#endif

namespace nano
{
namespace transport
{
	TEST (network, peer_max_tcp_attempts_subnetwork)
	{
		nano::node_flags node_flags;
		node_flags.set_disable_max_peers_per_ip (true);
		nano::test::system system;
		system.add_node (node_flags);
		auto node (system.nodes[0]);
		for (auto i (0); i < node->network_params.network.max_peers_per_subnetwork; ++i)
		{
			auto address (boost::asio::ip::address_v6::v4_mapped (boost::asio::ip::address_v4 (0x7f000001 + i))); // 127.0.0.1 hex
			nano::endpoint endpoint (address, system.get_available_port ());
			ASSERT_FALSE (node->network->tcp_channels->reachout (endpoint));
		}
		ASSERT_EQ (0, node->network->size ());
		ASSERT_EQ (0, node->stats->count (nano::stat::type::tcp, nano::stat::detail::tcp_max_per_subnetwork, nano::stat::dir::out));
		ASSERT_TRUE (node->network->tcp_channels->reachout (nano::endpoint (boost::asio::ip::make_address_v6 ("::ffff:127.0.0.1"), system.get_available_port ())));
		ASSERT_EQ (1, node->stats->count (nano::stat::type::tcp, nano::stat::detail::tcp_max_per_subnetwork, nano::stat::dir::out));
	}
}
}

// Send two publish messages and asserts that the duplication is detected.
TEST (network, duplicate_detection)
{
	nano::test::system system;
	nano::node_flags node_flags;
	auto & node0 = *system.add_node (node_flags);
	auto & node1 = *system.add_node (node_flags);
	nano::publish publish{ nano::dev::network_params.network, nano::dev::genesis };

	ASSERT_EQ (0, node1.stats->count (nano::stat::type::filter, nano::stat::detail::duplicate_publish));

	// Publish duplicate detection through TCP
	auto tcp_channel = node0.network->tcp_channels->find_node_id (node1.get_node_id ());
	ASSERT_NE (nullptr, tcp_channel);
	ASSERT_EQ (0, node1.stats->count (nano::stat::type::filter, nano::stat::detail::duplicate_publish));
	tcp_channel->send (publish);
<<<<<<< HEAD
	ASSERT_TIMELY (2s, node1.stats->count (nano::stat::type::filter, nano::stat::detail::duplicate_publish) == 0);
	tcp_channel->send (publish);
	ASSERT_TIMELY (2s, node1.stats->count (nano::stat::type::filter, nano::stat::detail::duplicate_publish) == 1);
=======
	ASSERT_TIMELY_EQ (2s, node1.stats.count (nano::stat::type::filter, nano::stat::detail::duplicate_publish), 0);
	tcp_channel->send (publish);
	ASSERT_TIMELY_EQ (2s, node1.stats.count (nano::stat::type::filter, nano::stat::detail::duplicate_publish), 1);
>>>>>>> ef10ef7a
}

TEST (network, duplicate_revert_publish)
{
	nano::test::system system;
	nano::node_flags node_flags;
	node_flags.set_block_processor_full_size (0);
	auto & node (*system.add_node (node_flags));
	ASSERT_TRUE (node.block_processor.full ());
	nano::publish publish{ nano::dev::network_params.network, nano::dev::genesis };
	std::vector<uint8_t> bytes;
	{
		nano::vectorstream stream (bytes);
		publish.get_block ()->serialize (stream);
	}
	// Add to the blocks filter
	// Should be cleared when dropping due to a full block processor, as long as the message has the optional digest attached
	// Test network.duplicate_detection ensures that the digest is attached when deserializing messages
	nano::uint128_t digest;
	ASSERT_FALSE (node.network->tcp_channels->publish_filter->apply (bytes.data (), bytes.size (), &digest));
	ASSERT_TRUE (node.network->tcp_channels->publish_filter->apply (bytes.data (), bytes.size ()));
	auto other_node (std::make_shared<nano::node> (system.async_rt, system.get_available_port (), nano::unique_path (), system.logging, system.work));
	other_node->start ();
	system.nodes.push_back (other_node);
	auto channel = nano::test::establish_tcp (system, *other_node, node.network->endpoint ());
	ASSERT_NE (nullptr, channel);
<<<<<<< HEAD
	ASSERT_EQ (0, publish.get_digest ());
	node.network->inbound (publish, channel);
	ASSERT_TRUE (node.network->tcp_channels->publish_filter->apply (bytes.data (), bytes.size ()));
	publish.set_digest (digest);
	node.network->inbound (publish, channel);
	ASSERT_FALSE (node.network->tcp_channels->publish_filter->apply (bytes.data (), bytes.size ()));
=======
	ASSERT_EQ (0, publish.digest);
	node.network.inbound (publish, channel);
	ASSERT_TRUE (node.network.publish_filter.apply (bytes.data (), bytes.size ()));
	publish.digest = digest;
	node.network.inbound (publish, channel);
	ASSERT_FALSE (node.network.publish_filter.apply (bytes.data (), bytes.size ()));
}

// The test must be completed in less than 1 second
TEST (network, bandwidth_limiter_4_messages)
{
	nano::test::system system;
	nano::publish message{ nano::dev::network_params.network, nano::dev::genesis };
	auto message_size = message.to_bytes ()->size ();
	auto message_limit = 4; // must be multiple of the number of channels
	nano::node_config node_config = system.default_config ();
	node_config.bandwidth_limit = message_limit * message_size;
	node_config.bandwidth_limit_burst_ratio = 1.0;
	auto & node = *system.add_node (node_config);
	nano::transport::inproc::channel channel1{ node, node };
	nano::transport::inproc::channel channel2{ node, node };
	// Send droppable messages
	for (auto i = 0; i < message_limit; i += 2) // number of channels
	{
		channel1.send (message);
		channel2.send (message);
	}
	// Only sent messages below limit, so we don't expect any drops
	ASSERT_TIMELY_EQ (1s, 0, node.stats.count (nano::stat::type::drop, nano::stat::detail::publish, nano::stat::dir::out));

	// Send droppable message; drop stats should increase by one now
	channel1.send (message);
	ASSERT_TIMELY_EQ (1s, 1, node.stats.count (nano::stat::type::drop, nano::stat::detail::publish, nano::stat::dir::out));

	// Send non-droppable message, i.e. drop stats should not increase
	channel2.send (message, nullptr, nano::transport::buffer_drop_policy::no_limiter_drop);
	ASSERT_TIMELY_EQ (1s, 1, node.stats.count (nano::stat::type::drop, nano::stat::detail::publish, nano::stat::dir::out));
}

TEST (network, bandwidth_limiter_2_messages)
{
	nano::test::system system;
	nano::publish message{ nano::dev::network_params.network, nano::dev::genesis };
	auto message_size = message.to_bytes ()->size ();
	auto message_limit = 2; // must be multiple of the number of channels
	nano::node_config node_config = system.default_config ();
	node_config.bandwidth_limit = message_limit * message_size;
	node_config.bandwidth_limit_burst_ratio = 1.0;
	auto & node = *system.add_node (node_config);
	nano::transport::inproc::channel channel1{ node, node };
	nano::transport::inproc::channel channel2{ node, node };
	// change the bandwidth settings, 2 packets will be dropped
	channel1.send (message);
	channel2.send (message);
	channel1.send (message);
	channel2.send (message);
	ASSERT_TIMELY_EQ (1s, 2, node.stats.count (nano::stat::type::drop, nano::stat::detail::publish, nano::stat::dir::out));
}

TEST (network, bandwidth_limiter_with_burst)
{
	nano::test::system system;
	nano::publish message{ nano::dev::network_params.network, nano::dev::genesis };
	auto message_size = message.to_bytes ()->size ();
	auto message_limit = 2; // must be multiple of the number of channels
	nano::node_config node_config = system.default_config ();
	node_config.bandwidth_limit = message_limit * message_size;
	node_config.bandwidth_limit_burst_ratio = 4.0; // High burst
	auto & node = *system.add_node (node_config);
	nano::transport::inproc::channel channel1{ node, node };
	nano::transport::inproc::channel channel2{ node, node };
	// change the bandwidth settings, no packet will be dropped
	channel1.send (message);
	channel2.send (message);
	channel1.send (message);
	channel2.send (message);
	ASSERT_TIMELY_EQ (1s, 0, node.stats.count (nano::stat::type::drop, nano::stat::detail::publish, nano::stat::dir::out));
>>>>>>> ef10ef7a
}

namespace nano
{
TEST (peer_exclusion, container_info)
{
	nano::peer_exclusion excluded_peers;
	nano::tcp_endpoint endpoint (boost::asio::ip::address_v6::v4_mapped (boost::asio::ip::address_v4 (0x1)), 0);
	ASSERT_EQ (1, excluded_peers.add (endpoint));
	auto component{ excluded_peers.collect_container_info ("") };
	auto composite (dynamic_cast<nano::container_info_composite *> (component.get ()));
	ASSERT_NE (nullptr, component);
	auto children (composite->get_children ());
	ASSERT_EQ (1, children.size ());
	auto child_leaf (dynamic_cast<nano::container_info_leaf *> (children.front ().get ()));
	ASSERT_NE (nullptr, child_leaf);
	auto child_info (child_leaf->get_info ());
	ASSERT_EQ ("peers", child_info.name);
	ASSERT_EQ (1, child_info.count);
	ASSERT_EQ (rsnano::rsn_peer_exclusion_element_size (), child_info.sizeof_element);
}
}

TEST (network, tcp_no_connect_excluded_peers)
{
	nano::test::system system (1);
	auto node0 (system.nodes[0]);
	ASSERT_EQ (0, node0->network->size ());
	auto node1 (std::make_shared<nano::node> (system.async_rt, system.get_available_port (), nano::unique_path (), system.logging, system.work));
	node1->start ();
	system.nodes.push_back (node1);
	auto endpoint1_tcp (nano::transport::map_endpoint_to_tcp (node1->network->endpoint ()));
	while (!node0->network->tcp_channels->excluded_peers ().check (endpoint1_tcp))
	{
		node0->network->tcp_channels->excluded_peers ().add (endpoint1_tcp);
	}
	ASSERT_EQ (0, node0->stats->count (nano::stat::type::tcp, nano::stat::detail::tcp_excluded));
	node1->network->merge_peer (node0->network->endpoint ());
	ASSERT_TIMELY (5s, node0->stats->count (nano::stat::type::tcp, nano::stat::detail::tcp_excluded) >= 1);
	ASSERT_EQ (nullptr, node0->network->find_node_id (node1->get_node_id ()));

	// Should not actively reachout to excluded peers
	ASSERT_TRUE (node0->network->reachout (node1->network->endpoint (), true));

	// Erasing from excluded peers should allow a connection
	node0->network->tcp_channels->excluded_peers ().remove (endpoint1_tcp);
	ASSERT_FALSE (node0->network->tcp_channels->excluded_peers ().check (endpoint1_tcp));

	// Wait until there is a syn_cookie
	ASSERT_TIMELY (5s, node1->network->syn_cookies->cookies_size () != 0);

	// Manually cleanup previous attempt
	node1->network->cleanup (std::chrono::system_clock::now ());
	node1->network->syn_cookies->purge (std::chrono::seconds{ 0 });

	// Ensure a successful connection
<<<<<<< HEAD
	ASSERT_EQ (0, node0->network->size ());
	node1->network->merge_peer (node0->network->endpoint ());
	ASSERT_TIMELY (5s, node0->network->size () == 1);
=======
	ASSERT_EQ (0, node0->network.size ());
	node1->network.merge_peer (node0->network.endpoint ());
	ASSERT_TIMELY_EQ (5s, node0->network.size (), 1);
}

namespace nano
{
TEST (network, tcp_message_manager)
{
	nano::tcp_message_manager manager (1);
	nano::tcp_message_item item;
	item.node_id = nano::account (100);
	ASSERT_EQ (0, manager.entries.size ());
	manager.put_message (item);
	ASSERT_EQ (1, manager.entries.size ());
	ASSERT_EQ (manager.get_message ().node_id, item.node_id);
	ASSERT_EQ (0, manager.entries.size ());

	// Fill the queue
	manager.entries = decltype (manager.entries) (manager.max_entries, item);
	ASSERT_EQ (manager.entries.size (), manager.max_entries);

	// This task will wait until a message is consumed
	auto future = std::async (std::launch::async, [&] {
		manager.put_message (item);
	});

	// This should give sufficient time to execute put_message
	// and prove that it waits on condition variable
	std::this_thread::sleep_for (200ms);

	ASSERT_EQ (manager.entries.size (), manager.max_entries);
	ASSERT_EQ (manager.get_message ().node_id, item.node_id);
	ASSERT_NE (std::future_status::timeout, future.wait_for (1s));
	ASSERT_EQ (manager.entries.size (), manager.max_entries);

	nano::tcp_message_manager manager2 (2);
	size_t message_count = 10'000;
	std::vector<std::thread> consumers;
	for (auto i = 0; i < 4; ++i)
	{
		consumers.emplace_back ([&] {
			for (auto i = 0; i < message_count; ++i)
			{
				ASSERT_EQ (manager.get_message ().node_id, item.node_id);
			}
		});
	}
	std::vector<std::thread> producers;
	for (auto i = 0; i < 4; ++i)
	{
		producers.emplace_back ([&] {
			for (auto i = 0; i < message_count; ++i)
			{
				manager.put_message (item);
			}
		});
	}

	for (auto & t : boost::range::join (producers, consumers))
	{
		t.join ();
	}
}
>>>>>>> ef10ef7a
}

TEST (network, cleanup_purge)
{
	auto test_start = std::chrono::system_clock::now ();

	nano::test::system system (1);
	auto & node1 (*system.nodes[0]);

	auto node2 (std::make_shared<nano::node> (system.async_rt, system.get_available_port (), nano::unique_path (), system.logging, system.work));
	node2->start ();
	system.nodes.push_back (node2);

	ASSERT_EQ (0, node1.network->size ());
	node1.network->cleanup (test_start);
	ASSERT_EQ (0, node1.network->size ());

	node1.network->cleanup (std::chrono::system_clock::now ());
	ASSERT_EQ (0, node1.network->size ());

	std::weak_ptr<nano::node> node_w = node1.shared ();
	node1.network->tcp_channels->start_tcp (node2->network->endpoint ());

<<<<<<< HEAD
	ASSERT_TIMELY (3s, node1.network->size () == 1);
	node1.network->cleanup (test_start);
	ASSERT_EQ (1, node1.network->size ());
=======
	ASSERT_TIMELY_EQ (3s, node1.network.size (), 1);
	node1.network.cleanup (test_start);
	ASSERT_EQ (1, node1.network.size ());
>>>>>>> ef10ef7a

	node1.network->cleanup (std::chrono::system_clock::now ());
	ASSERT_EQ (0, node1.network->size ());
}

TEST (network, loopback_channel)
{
	nano::test::system system (2);
	auto & node1 = *system.nodes[0];
	auto & node2 = *system.nodes[1];
	nano::transport::inproc::channel channel1 (node1, node1);
	ASSERT_EQ (channel1.get_type (), nano::transport::transport_type::loopback);
	ASSERT_EQ (channel1.get_remote_endpoint (), node1.network->endpoint ());
	ASSERT_EQ (channel1.get_tcp_remote_endpoint (), nano::transport::map_endpoint_to_tcp (node1.network->endpoint ()));
	ASSERT_EQ (channel1.get_network_version (), node1.network_params.network.protocol_version);
	ASSERT_EQ (channel1.get_node_id (), node1.node_id.pub);
	ASSERT_EQ (channel1.get_node_id_optional ().value_or (0), node1.node_id.pub);
	nano::transport::inproc::channel channel2 (node2, node2);
	ASSERT_EQ (channel1, channel1);
	ASSERT_FALSE (channel1 == channel2);
	++node1.network->port;
	ASSERT_NE (channel1.get_remote_endpoint (), node1.network->endpoint ());
}

// Ensure the network filters messages with the incorrect magic number
// Disabled, because there is currently no way to send messages with a given network id
TEST (DISABLED_network, filter_invalid_network_bytes)
{
	nano::test::system system{ 2 };
	auto & node1 = *system.nodes[0];
	auto & node2 = *system.nodes[1];

	// find the comms channel that goes from node2 to node1
	auto channel = node2.network->find_node_id (node1.get_node_id ());
	ASSERT_NE (nullptr, channel);

	// send a keepalive, from node2 to node1, with the wrong network bytes
	auto network{ nano::dev::network_params.network };
	network.current_network = nano::networks::invalid;
	nano::keepalive keepalive{ network };
	channel->send (keepalive);

<<<<<<< HEAD
	ASSERT_TIMELY (5s, 1 == node1.stats->count (nano::stat::type::error, nano::stat::detail::invalid_network));
=======
	ASSERT_TIMELY_EQ (5s, 1, node1.stats.count (nano::stat::type::error, nano::stat::detail::invalid_network));
>>>>>>> ef10ef7a
}

// Ensure the network filters messages with the incorrect minimum version
// Disabled, because there is currently no way to send messages with a given version
TEST (DISABLED_network, filter_invalid_version_using)
{
	nano::test::system system{ 2 };
	auto & node1 = *system.nodes[0];
	auto & node2 = *system.nodes[1];

	// find the comms channel that goes from node2 to node1
	auto channel = node2.network->find_node_id (node1.get_node_id ());
	ASSERT_NE (nullptr, channel);

	// send a keepalive, from node2 to node1, with the wrong version_using
	auto network{ nano::dev::network_params.network };
	network.protocol_version = network.protocol_version_min - 1;
	nano::keepalive keepalive{ network };
	channel->send (keepalive);

<<<<<<< HEAD
	ASSERT_TIMELY (5s, 1 == node1.stats->count (nano::stat::type::error, nano::stat::detail::outdated_version));
=======
	ASSERT_TIMELY_EQ (5s, 1, node1.stats.count (nano::stat::type::error, nano::stat::detail::outdated_version));
>>>>>>> ef10ef7a
}

TEST (network, fill_keepalive_self)
{
	nano::test::system system{ 2 };
	std::array<nano::endpoint, 8> target;
<<<<<<< HEAD
	system.nodes[0]->network->fill_keepalive_self (target);
	ASSERT_TRUE (target[2].port () == system.nodes[1]->network->port);
=======
	system.nodes[0]->network.fill_keepalive_self (target);
	ASSERT_EQ (target[2].port (), system.nodes[1]->network.port);
>>>>>>> ef10ef7a
}

/*
 * Tests that channel and channel container removes channels with dead local sockets
 */
TEST (network, purge_dead_channel_outgoing)
{
	nano::test::system system{};

	nano::node_flags flags;
	// Disable non realtime sockets
	flags.set_disable_bootstrap_bulk_push_client (true);
	flags.set_disable_bootstrap_bulk_pull_server (true);
	flags.set_disable_bootstrap_listener (true);
	flags.set_disable_lazy_bootstrap (true);
	flags.set_disable_legacy_bootstrap (true);
	flags.set_disable_wallet_bootstrap (true);

	auto & node1 = *system.add_node (flags);

	// We expect one incoming and one outgoing connection
	std::shared_ptr<nano::transport::socket> outgoing;
	std::shared_ptr<nano::transport::socket> incoming;

	std::atomic<int> connected_count{ 0 };
	node1.observers->socket_connected.add ([&] (std::shared_ptr<nano::transport::socket> socket) {
		connected_count++;
		outgoing = socket;

		std::cout << "connected: " << outgoing->remote_endpoint () << std::endl;
	});

	std::atomic<int> accepted_count{ 0 };
	node1.observers->socket_accepted.add ([&] (nano::transport::socket & socket) {
		accepted_count++;
		incoming = socket.shared_from_this ();

		std::cout << "accepted: " << socket.remote_endpoint () << std::endl;
	});

	auto & node2 = *system.add_node (flags);

	ASSERT_TIMELY_EQ (5s, connected_count, 1);
	ASSERT_ALWAYS_EQ (1s, connected_count, 1);

	ASSERT_TIMELY_EQ (5s, accepted_count, 1);
	ASSERT_ALWAYS_EQ (1s, accepted_count, 1);

	ASSERT_EQ (node1.network->size (), 1);
	ASSERT_ALWAYS_EQ (1s, node1.network->size (), 1);

	// Store reference to the only channel
	auto channels = node1.network->tcp_channels->list ();
	ASSERT_EQ (channels.size (), 1);
	auto channel = channels.front ();
	ASSERT_TRUE (channel);

	// When socket is dead ensure channel knows about that
	ASSERT_TRUE (channel->alive ());
	outgoing->close ();
	ASSERT_TIMELY (5s, !channel->alive ());

	// Shortly after that a new channel should be established
	ASSERT_TIMELY_EQ (5s, connected_count, 2);
	ASSERT_ALWAYS_EQ (1s, connected_count, 2);

	// Check that a new channel is healthy
	auto channels2 = node1.network->tcp_channels->list ();
	ASSERT_EQ (channels2.size (), 1);
	auto channel2 = channels2.front ();
	ASSERT_TRUE (channel2);
	ASSERT_TRUE (channel2->alive ());
}

/*
 * Tests that channel and channel container removes channels with dead remote sockets
 */
TEST (network, purge_dead_channel_incoming)
{
	nano::test::system system{};

	nano::node_flags flags;
	// Disable non realtime sockets
	flags.set_disable_bootstrap_bulk_push_client (true);
	flags.set_disable_bootstrap_bulk_pull_server (true);
	flags.set_disable_bootstrap_listener (true);
	flags.set_disable_lazy_bootstrap (true);
	flags.set_disable_legacy_bootstrap (true);
	flags.set_disable_wallet_bootstrap (true);

	auto & node1 = *system.add_node (flags);

	// We expect one incoming and one outgoing connection
	std::shared_ptr<nano::transport::socket> outgoing;
	std::shared_ptr<nano::transport::socket> incoming;

	std::atomic<int> connected_count{ 0 };
	node1.observers->socket_connected.add ([&] (std::shared_ptr<nano::transport::socket> socket) {
		connected_count++;
		outgoing = socket;

		std::cout << "connected: " << outgoing->remote_endpoint () << std::endl;
	});

	std::atomic<int> accepted_count{ 0 };
	node1.observers->socket_accepted.add ([&] (nano::transport::socket & socket) {
		accepted_count++;
		incoming = socket.shared_from_this ();

		std::cout << "accepted: " << socket.remote_endpoint () << std::endl;
	});

	auto & node2 = *system.add_node (flags);

	ASSERT_TIMELY_EQ (5s, connected_count, 1);
	ASSERT_ALWAYS_EQ (1s, connected_count, 1);

	ASSERT_TIMELY_EQ (5s, accepted_count, 1);
	ASSERT_ALWAYS_EQ (1s, accepted_count, 1);

	ASSERT_EQ (node2.network->size (), 1);
	ASSERT_ALWAYS_EQ (1s, node2.network->size (), 1);

	// Store reference to the only channel
	auto channels = node2.network->tcp_channels->list ();
	ASSERT_EQ (channels.size (), 1);
	auto channel = channels.front ();
	ASSERT_TRUE (channel);

	// When remote socket is dead ensure channel knows about that
	ASSERT_TRUE (channel->alive ());
	incoming->close ();
	ASSERT_TIMELY (5s, !channel->alive ());

	// Shortly after that a new channel should be established
	ASSERT_TIMELY_EQ (5s, accepted_count, 2);
	ASSERT_ALWAYS_EQ (1s, accepted_count, 2);

	// Check that a new channel is healthy
	auto channels2 = node2.network->tcp_channels->list ();
	ASSERT_EQ (channels2.size (), 1);
	auto channel2 = channels2.front ();
	ASSERT_TRUE (channel2);
	ASSERT_TRUE (channel2->alive ());
}<|MERGE_RESOLUTION|>--- conflicted
+++ resolved
@@ -123,11 +123,7 @@
 
 	auto channel1 = nano::test::establish_tcp (system, *node1, node0->network->endpoint ());
 	ASSERT_NE (nullptr, channel1);
-<<<<<<< HEAD
-	ASSERT_TIMELY (3s, node0->network->size () == 1);
-=======
-	ASSERT_TIMELY_EQ (3s, node0->network.size (), 1);
->>>>>>> ef10ef7a
+	ASSERT_TIMELY_EQ (3s, node0->network->size (), 1);
 
 	// channel0 is the other side of channel1, same connection different endpoint
 	auto channel0 = node0->network->tcp_channels->find_node_id (node1->node_id.pub);
@@ -135,15 +131,8 @@
 
 	{
 		// check that the endpoints are part of the same connection
-<<<<<<< HEAD
-		ASSERT_TRUE (channel0->get_local_endpoint () == channel1->get_tcp_remote_endpoint ());
-		ASSERT_TRUE (channel1->get_local_endpoint () == channel0->get_tcp_remote_endpoint ());
-=======
-		std::shared_ptr<nano::transport::socket> sock0 = channel0->socket.lock ();
-		std::shared_ptr<nano::transport::socket> sock1 = channel1->socket.lock ();
-		ASSERT_EQ (sock0->local_endpoint (), sock1->remote_endpoint ());
-		ASSERT_EQ (sock1->local_endpoint (), sock0->remote_endpoint ());
->>>>>>> ef10ef7a
+		ASSERT_EQ (channel0->get_local_endpoint (), channel1->get_tcp_remote_endpoint ());
+		ASSERT_EQ (channel1->get_local_endpoint (), channel0->get_tcp_remote_endpoint ());
 	}
 
 	// capture the state before and ensure the clock ticks at least once
@@ -597,11 +586,7 @@
 	auto endpoint (system.nodes[0]->network->endpoint ());
 	ASSERT_TRUE (endpoint.address ().is_loopback ());
 	// The endpoint is invalidated asynchronously
-<<<<<<< HEAD
-	ASSERT_TIMELY (10s, system.nodes[0]->network->endpoint ().port () == 0);
-=======
-	ASSERT_TIMELY_EQ (10s, system.nodes[0]->network.endpoint ().port (), 0);
->>>>>>> ef10ef7a
+	ASSERT_TIMELY_EQ (10s, system.nodes[0]->network->endpoint ().port (), 0);
 }
 
 TEST (network, reserved_address)
@@ -792,15 +777,9 @@
 	ASSERT_NE (nullptr, tcp_channel);
 	ASSERT_EQ (0, node1.stats->count (nano::stat::type::filter, nano::stat::detail::duplicate_publish));
 	tcp_channel->send (publish);
-<<<<<<< HEAD
-	ASSERT_TIMELY (2s, node1.stats->count (nano::stat::type::filter, nano::stat::detail::duplicate_publish) == 0);
+	ASSERT_TIMELY_EQ (2s, node1.stats->count (nano::stat::type::filter, nano::stat::detail::duplicate_publish), 0);
 	tcp_channel->send (publish);
-	ASSERT_TIMELY (2s, node1.stats->count (nano::stat::type::filter, nano::stat::detail::duplicate_publish) == 1);
-=======
-	ASSERT_TIMELY_EQ (2s, node1.stats.count (nano::stat::type::filter, nano::stat::detail::duplicate_publish), 0);
-	tcp_channel->send (publish);
-	ASSERT_TIMELY_EQ (2s, node1.stats.count (nano::stat::type::filter, nano::stat::detail::duplicate_publish), 1);
->>>>>>> ef10ef7a
+	ASSERT_TIMELY_EQ (2s, node1.stats->count (nano::stat::type::filter, nano::stat::detail::duplicate_publish), 1);
 }
 
 TEST (network, duplicate_revert_publish)
@@ -827,92 +806,12 @@
 	system.nodes.push_back (other_node);
 	auto channel = nano::test::establish_tcp (system, *other_node, node.network->endpoint ());
 	ASSERT_NE (nullptr, channel);
-<<<<<<< HEAD
 	ASSERT_EQ (0, publish.get_digest ());
 	node.network->inbound (publish, channel);
 	ASSERT_TRUE (node.network->tcp_channels->publish_filter->apply (bytes.data (), bytes.size ()));
 	publish.set_digest (digest);
 	node.network->inbound (publish, channel);
 	ASSERT_FALSE (node.network->tcp_channels->publish_filter->apply (bytes.data (), bytes.size ()));
-=======
-	ASSERT_EQ (0, publish.digest);
-	node.network.inbound (publish, channel);
-	ASSERT_TRUE (node.network.publish_filter.apply (bytes.data (), bytes.size ()));
-	publish.digest = digest;
-	node.network.inbound (publish, channel);
-	ASSERT_FALSE (node.network.publish_filter.apply (bytes.data (), bytes.size ()));
-}
-
-// The test must be completed in less than 1 second
-TEST (network, bandwidth_limiter_4_messages)
-{
-	nano::test::system system;
-	nano::publish message{ nano::dev::network_params.network, nano::dev::genesis };
-	auto message_size = message.to_bytes ()->size ();
-	auto message_limit = 4; // must be multiple of the number of channels
-	nano::node_config node_config = system.default_config ();
-	node_config.bandwidth_limit = message_limit * message_size;
-	node_config.bandwidth_limit_burst_ratio = 1.0;
-	auto & node = *system.add_node (node_config);
-	nano::transport::inproc::channel channel1{ node, node };
-	nano::transport::inproc::channel channel2{ node, node };
-	// Send droppable messages
-	for (auto i = 0; i < message_limit; i += 2) // number of channels
-	{
-		channel1.send (message);
-		channel2.send (message);
-	}
-	// Only sent messages below limit, so we don't expect any drops
-	ASSERT_TIMELY_EQ (1s, 0, node.stats.count (nano::stat::type::drop, nano::stat::detail::publish, nano::stat::dir::out));
-
-	// Send droppable message; drop stats should increase by one now
-	channel1.send (message);
-	ASSERT_TIMELY_EQ (1s, 1, node.stats.count (nano::stat::type::drop, nano::stat::detail::publish, nano::stat::dir::out));
-
-	// Send non-droppable message, i.e. drop stats should not increase
-	channel2.send (message, nullptr, nano::transport::buffer_drop_policy::no_limiter_drop);
-	ASSERT_TIMELY_EQ (1s, 1, node.stats.count (nano::stat::type::drop, nano::stat::detail::publish, nano::stat::dir::out));
-}
-
-TEST (network, bandwidth_limiter_2_messages)
-{
-	nano::test::system system;
-	nano::publish message{ nano::dev::network_params.network, nano::dev::genesis };
-	auto message_size = message.to_bytes ()->size ();
-	auto message_limit = 2; // must be multiple of the number of channels
-	nano::node_config node_config = system.default_config ();
-	node_config.bandwidth_limit = message_limit * message_size;
-	node_config.bandwidth_limit_burst_ratio = 1.0;
-	auto & node = *system.add_node (node_config);
-	nano::transport::inproc::channel channel1{ node, node };
-	nano::transport::inproc::channel channel2{ node, node };
-	// change the bandwidth settings, 2 packets will be dropped
-	channel1.send (message);
-	channel2.send (message);
-	channel1.send (message);
-	channel2.send (message);
-	ASSERT_TIMELY_EQ (1s, 2, node.stats.count (nano::stat::type::drop, nano::stat::detail::publish, nano::stat::dir::out));
-}
-
-TEST (network, bandwidth_limiter_with_burst)
-{
-	nano::test::system system;
-	nano::publish message{ nano::dev::network_params.network, nano::dev::genesis };
-	auto message_size = message.to_bytes ()->size ();
-	auto message_limit = 2; // must be multiple of the number of channels
-	nano::node_config node_config = system.default_config ();
-	node_config.bandwidth_limit = message_limit * message_size;
-	node_config.bandwidth_limit_burst_ratio = 4.0; // High burst
-	auto & node = *system.add_node (node_config);
-	nano::transport::inproc::channel channel1{ node, node };
-	nano::transport::inproc::channel channel2{ node, node };
-	// change the bandwidth settings, no packet will be dropped
-	channel1.send (message);
-	channel2.send (message);
-	channel1.send (message);
-	channel2.send (message);
-	ASSERT_TIMELY_EQ (1s, 0, node.stats.count (nano::stat::type::drop, nano::stat::detail::publish, nano::stat::dir::out));
->>>>>>> ef10ef7a
 }
 
 namespace nano
@@ -969,76 +868,9 @@
 	node1->network->syn_cookies->purge (std::chrono::seconds{ 0 });
 
 	// Ensure a successful connection
-<<<<<<< HEAD
 	ASSERT_EQ (0, node0->network->size ());
 	node1->network->merge_peer (node0->network->endpoint ());
-	ASSERT_TIMELY (5s, node0->network->size () == 1);
-=======
-	ASSERT_EQ (0, node0->network.size ());
-	node1->network.merge_peer (node0->network.endpoint ());
-	ASSERT_TIMELY_EQ (5s, node0->network.size (), 1);
-}
-
-namespace nano
-{
-TEST (network, tcp_message_manager)
-{
-	nano::tcp_message_manager manager (1);
-	nano::tcp_message_item item;
-	item.node_id = nano::account (100);
-	ASSERT_EQ (0, manager.entries.size ());
-	manager.put_message (item);
-	ASSERT_EQ (1, manager.entries.size ());
-	ASSERT_EQ (manager.get_message ().node_id, item.node_id);
-	ASSERT_EQ (0, manager.entries.size ());
-
-	// Fill the queue
-	manager.entries = decltype (manager.entries) (manager.max_entries, item);
-	ASSERT_EQ (manager.entries.size (), manager.max_entries);
-
-	// This task will wait until a message is consumed
-	auto future = std::async (std::launch::async, [&] {
-		manager.put_message (item);
-	});
-
-	// This should give sufficient time to execute put_message
-	// and prove that it waits on condition variable
-	std::this_thread::sleep_for (200ms);
-
-	ASSERT_EQ (manager.entries.size (), manager.max_entries);
-	ASSERT_EQ (manager.get_message ().node_id, item.node_id);
-	ASSERT_NE (std::future_status::timeout, future.wait_for (1s));
-	ASSERT_EQ (manager.entries.size (), manager.max_entries);
-
-	nano::tcp_message_manager manager2 (2);
-	size_t message_count = 10'000;
-	std::vector<std::thread> consumers;
-	for (auto i = 0; i < 4; ++i)
-	{
-		consumers.emplace_back ([&] {
-			for (auto i = 0; i < message_count; ++i)
-			{
-				ASSERT_EQ (manager.get_message ().node_id, item.node_id);
-			}
-		});
-	}
-	std::vector<std::thread> producers;
-	for (auto i = 0; i < 4; ++i)
-	{
-		producers.emplace_back ([&] {
-			for (auto i = 0; i < message_count; ++i)
-			{
-				manager.put_message (item);
-			}
-		});
-	}
-
-	for (auto & t : boost::range::join (producers, consumers))
-	{
-		t.join ();
-	}
-}
->>>>>>> ef10ef7a
+	ASSERT_TIMELY_EQ (5s, node0->network->size (), 1);
 }
 
 TEST (network, cleanup_purge)
@@ -1062,15 +894,9 @@
 	std::weak_ptr<nano::node> node_w = node1.shared ();
 	node1.network->tcp_channels->start_tcp (node2->network->endpoint ());
 
-<<<<<<< HEAD
-	ASSERT_TIMELY (3s, node1.network->size () == 1);
+	ASSERT_TIMELY_EQ (3s, node1.network->size (), 1);
 	node1.network->cleanup (test_start);
 	ASSERT_EQ (1, node1.network->size ());
-=======
-	ASSERT_TIMELY_EQ (3s, node1.network.size (), 1);
-	node1.network.cleanup (test_start);
-	ASSERT_EQ (1, node1.network.size ());
->>>>>>> ef10ef7a
 
 	node1.network->cleanup (std::chrono::system_clock::now ());
 	ASSERT_EQ (0, node1.network->size ());
@@ -1113,11 +939,7 @@
 	nano::keepalive keepalive{ network };
 	channel->send (keepalive);
 
-<<<<<<< HEAD
-	ASSERT_TIMELY (5s, 1 == node1.stats->count (nano::stat::type::error, nano::stat::detail::invalid_network));
-=======
-	ASSERT_TIMELY_EQ (5s, 1, node1.stats.count (nano::stat::type::error, nano::stat::detail::invalid_network));
->>>>>>> ef10ef7a
+	ASSERT_TIMELY_EQ (5s, 1, node1.stats->count (nano::stat::type::error, nano::stat::detail::invalid_network));
 }
 
 // Ensure the network filters messages with the incorrect minimum version
@@ -1138,24 +960,15 @@
 	nano::keepalive keepalive{ network };
 	channel->send (keepalive);
 
-<<<<<<< HEAD
-	ASSERT_TIMELY (5s, 1 == node1.stats->count (nano::stat::type::error, nano::stat::detail::outdated_version));
-=======
-	ASSERT_TIMELY_EQ (5s, 1, node1.stats.count (nano::stat::type::error, nano::stat::detail::outdated_version));
->>>>>>> ef10ef7a
+	ASSERT_TIMELY_EQ (5s, 1, node1.stats->count (nano::stat::type::error, nano::stat::detail::outdated_version));
 }
 
 TEST (network, fill_keepalive_self)
 {
 	nano::test::system system{ 2 };
 	std::array<nano::endpoint, 8> target;
-<<<<<<< HEAD
 	system.nodes[0]->network->fill_keepalive_self (target);
-	ASSERT_TRUE (target[2].port () == system.nodes[1]->network->port);
-=======
-	system.nodes[0]->network.fill_keepalive_self (target);
-	ASSERT_EQ (target[2].port (), system.nodes[1]->network.port);
->>>>>>> ef10ef7a
+	ASSERT_EQ (target[2].port (), system.nodes[1]->network->port);
 }
 
 /*
