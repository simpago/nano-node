--- conflicted
+++ resolved
@@ -136,39 +136,6 @@
 	ASSERT_EQ (1, system.nodes[0]->stats->count (nano::stat::type::error, nano::stat::detail::bad_sender));
 }
 
-<<<<<<< HEAD
-// Test disabled because it's failing intermittently.
-// PR in which it got disabled: https://github.com/nanocurrency/nano-node/pull/3611
-// Issue for investigating it: https://github.com/nanocurrency/nano-node/issues/3612
-TEST (network, DISABLED_send_node_id_handshake)
-{
-	nano::node_flags node_flags;
-	node_flags.set_disable_udp (false);
-	nano::test::system system;
-	auto node0 = system.add_node (node_flags);
-	ASSERT_EQ (0, node0->network->size ());
-	auto node1 (std::make_shared<nano::node> (system.io_ctx, nano::test::get_available_port (), nano::unique_path (), system.logging, system.work, node_flags));
-	node1->start ();
-	system.nodes.push_back (node1);
-	auto initial (node0->stats->count (nano::stat::type::message, nano::stat::detail::node_id_handshake, nano::stat::dir::in));
-	auto initial_node1 (node1->stats->count (nano::stat::type::message, nano::stat::detail::node_id_handshake, nano::stat::dir::in));
-	auto channel (std::make_shared<nano::transport::channel_udp> (node0->network->udp_channels, node1->network->endpoint (), node1->network_params.network.protocol_version));
-	node0->network->send_keepalive (channel);
-	ASSERT_EQ (0, node0->network->size ());
-	ASSERT_EQ (0, node1->network->size ());
-	ASSERT_TIMELY (10s, node1->stats->count (nano::stat::type::message, nano::stat::detail::node_id_handshake, nano::stat::dir::in) != initial_node1);
-	ASSERT_TIMELY (10s, node0->network->size () == 0 || node1->network->size () == 1);
-	ASSERT_TIMELY (10s, node0->stats->count (nano::stat::type::message, nano::stat::detail::node_id_handshake, nano::stat::dir::in) == initial + 2);
-	ASSERT_TIMELY (10s, node0->network->size () == 1 || node1->network->size () == 1);
-	auto list1 (node0->network->list (1));
-	ASSERT_EQ (node1->network->endpoint (), list1[0]->get_endpoint ());
-	auto list2 (node1->network->list (1));
-	ASSERT_EQ (node0->network->endpoint (), list2[0]->get_endpoint ());
-	node1->stop ();
-}
-
-=======
->>>>>>> d6ba8282
 TEST (network, send_node_id_handshake_tcp)
 {
 	nano::test::system system (1);
@@ -323,41 +290,6 @@
 
 TEST (network, send_valid_confirm_ack)
 {
-<<<<<<< HEAD
-	std::vector<nano::transport::transport_type> types{ nano::transport::transport_type::tcp, nano::transport::transport_type::udp };
-	for (auto & type : types)
-	{
-		nano::node_flags node_flags;
-		if (type == nano::transport::transport_type::udp)
-		{
-			node_flags.set_disable_tcp_realtime (true);
-			node_flags.set_disable_bootstrap_listener (true);
-			node_flags.set_disable_udp (false);
-		}
-		nano::test::system system (2, type, node_flags);
-		auto & node1 (*system.nodes[0]);
-		auto & node2 (*system.nodes[1]);
-		nano::keypair key2;
-		system.wallet (0)->insert_adhoc (nano::dev::genesis_key.prv);
-		system.wallet (1)->insert_adhoc (key2.prv);
-		nano::block_hash latest1 (node1.latest (nano::dev::genesis_key.pub));
-		nano::block_builder builder;
-		auto block2 = builder
-					  .send ()
-					  .previous (latest1)
-					  .destination (key2.pub)
-					  .balance (50)
-					  .sign (nano::dev::genesis_key.prv, nano::dev::genesis_key.pub)
-					  .work (*system.work.generate (latest1))
-					  .build ();
-		nano::block_hash latest2 (node2.latest (nano::dev::genesis_key.pub));
-		node1.process_active (std::make_shared<nano::send_block> (*block2));
-		// Keep polling until latest block changes
-		ASSERT_TIMELY (10s, node2.latest (nano::dev::genesis_key.pub) != latest2);
-		// Make sure the balance has decreased after processing the block.
-		ASSERT_EQ (50, node2.balance (nano::dev::genesis_key.pub));
-	}
-=======
 	auto type = nano::transport::transport_type::tcp;
 	nano::node_flags node_flags;
 	nano::test::system system (2, type, node_flags);
@@ -382,73 +314,10 @@
 	ASSERT_TIMELY (10s, node2.latest (nano::dev::genesis_key.pub) != latest2);
 	// Make sure the balance has decreased after processing the block.
 	ASSERT_EQ (50, node2.balance (nano::dev::genesis_key.pub));
->>>>>>> d6ba8282
 }
 
 TEST (network, send_valid_publish)
 {
-<<<<<<< HEAD
-	std::vector<nano::transport::transport_type> types{ nano::transport::transport_type::tcp, nano::transport::transport_type::udp };
-	for (auto & type : types)
-	{
-		nano::node_flags node_flags;
-		if (type == nano::transport::transport_type::udp)
-		{
-			node_flags.set_disable_tcp_realtime (true);
-			node_flags.set_disable_bootstrap_listener (true);
-			node_flags.set_disable_udp (false);
-		}
-		nano::test::system system (2, type, node_flags);
-		auto & node1 (*system.nodes[0]);
-		auto & node2 (*system.nodes[1]);
-		node1.bootstrap_initiator.stop ();
-		node2.bootstrap_initiator.stop ();
-		system.wallet (0)->insert_adhoc (nano::dev::genesis_key.prv);
-		nano::keypair key2;
-		system.wallet (1)->insert_adhoc (key2.prv);
-		nano::block_hash latest1 (node1.latest (nano::dev::genesis_key.pub));
-		nano::block_builder builder;
-		auto block2 = builder
-					  .send ()
-					  .previous (latest1)
-					  .destination (key2.pub)
-					  .balance (50)
-					  .sign (nano::dev::genesis_key.prv, nano::dev::genesis_key.pub)
-					  .work (*system.work.generate (latest1))
-					  .build ();
-		auto hash2 (block2->hash ());
-		nano::block_hash latest2 (node2.latest (nano::dev::genesis_key.pub));
-		node2.process_active (std::make_shared<nano::send_block> (*block2));
-		ASSERT_TIMELY (10s, node1.stats->count (nano::stat::type::message, nano::stat::detail::publish, nano::stat::dir::in) != 0);
-		ASSERT_NE (hash2, latest2);
-		ASSERT_TIMELY (10s, node2.latest (nano::dev::genesis_key.pub) != latest2);
-		ASSERT_EQ (50, node2.balance (nano::dev::genesis_key.pub));
-	}
-}
-
-TEST (network, send_insufficient_work_udp)
-{
-	nano::test::system system;
-	nano::node_flags node_flags;
-	node_flags.set_disable_udp (false);
-	auto & node1 = *system.add_node (node_flags);
-	auto & node2 = *system.add_node (node_flags);
-	nano::block_builder builder;
-	auto block = builder
-				 .send ()
-				 .previous (0)
-				 .destination (1)
-				 .balance (20)
-				 .sign (nano::dev::genesis_key.prv, nano::dev::genesis_key.pub)
-				 .work (0)
-				 .build_shared ();
-	nano::publish publish{ nano::dev::network_params.network, block };
-	nano::transport::channel_udp channel (node1.network->udp_channels, node2.network->endpoint (), node1.network_params.network.protocol_version);
-	channel.send (publish, [] (boost::system::error_code const & ec, size_t size) {});
-	ASSERT_EQ (0, node1.stats->count (nano::stat::type::error, nano::stat::detail::insufficient_work));
-	ASSERT_TIMELY (10s, node2.stats->count (nano::stat::type::error, nano::stat::detail::insufficient_work) != 0);
-	ASSERT_EQ (1, node2.stats->count (nano::stat::type::error, nano::stat::detail::insufficient_work));
-=======
 	auto type = nano::transport::transport_type::tcp;
 	nano::node_flags node_flags;
 	nano::test::system system (2, type, node_flags);
@@ -472,11 +341,10 @@
 	auto hash2 (block2->hash ());
 	nano::block_hash latest2 (node2.latest (nano::dev::genesis_key.pub));
 	node2.process_active (std::make_shared<nano::send_block> (*block2));
-	ASSERT_TIMELY (10s, node1.stats.count (nano::stat::type::message, nano::stat::detail::publish, nano::stat::dir::in) != 0);
+	ASSERT_TIMELY (10s, node1.stats->count (nano::stat::type::message, nano::stat::detail::publish, nano::stat::dir::in) != 0);
 	ASSERT_NE (hash2, latest2);
 	ASSERT_TIMELY (10s, node2.latest (nano::dev::genesis_key.pub) != latest2);
 	ASSERT_EQ (50, node2.balance (nano::dev::genesis_key.pub));
->>>>>>> d6ba8282
 }
 
 TEST (network, send_insufficient_work)
@@ -568,12 +436,8 @@
 	nano::keypair key1;
 	auto vote (std::make_shared<nano::vote> (key1.pub, key1.prv, 0, 0, std::vector<nano::block_hash>{ block1->hash () }));
 	nano::confirm_ack con1{ nano::dev::network_params.network, vote };
-<<<<<<< HEAD
-	node1.network->inbound (con1, node1.network->udp_channels.create (node1.network->endpoint ()));
-=======
 	auto channel1 = std::make_shared<nano::transport::inproc::channel> (node1, node1);
-	node1.network.inbound (con1, channel1);
->>>>>>> d6ba8282
+	node1.network->inbound (con1, channel1);
 }
 
 TEST (receivable_processor, confirm_sufficient_pos)
@@ -597,63 +461,12 @@
 	}
 	auto vote (std::make_shared<nano::vote> (nano::dev::genesis_key.pub, nano::dev::genesis_key.prv, 0, 0, std::vector<nano::block_hash>{ block1->hash () }));
 	nano::confirm_ack con1{ nano::dev::network_params.network, vote };
-<<<<<<< HEAD
-	node1.network->inbound (con1, node1.network->udp_channels.create (node1.network->endpoint ()));
-=======
 	auto channel1 = std::make_shared<nano::transport::inproc::channel> (node1, node1);
-	node1.network.inbound (con1, channel1);
->>>>>>> d6ba8282
+	node1.network->inbound (con1, channel1);
 }
 
 TEST (receivable_processor, send_with_receive)
 {
-<<<<<<< HEAD
-	std::vector<nano::transport::transport_type> types{ nano::transport::transport_type::tcp, nano::transport::transport_type::udp };
-	for (auto & type : types)
-	{
-		nano::node_flags node_flags;
-		if (type == nano::transport::transport_type::udp)
-		{
-			node_flags.set_disable_tcp_realtime (true);
-			node_flags.set_disable_bootstrap_listener (true);
-			node_flags.set_disable_udp (false);
-		}
-		nano::test::system system (2, type, node_flags);
-		auto & node1 (*system.nodes[0]);
-		auto & node2 (*system.nodes[1]);
-		auto amount (std::numeric_limits<nano::uint128_t>::max ());
-		nano::keypair key2;
-		system.wallet (0)->insert_adhoc (nano::dev::genesis_key.prv);
-		nano::block_hash latest1 (node1.latest (nano::dev::genesis_key.pub));
-		system.wallet (1)->insert_adhoc (key2.prv);
-		nano::block_builder builder;
-		auto block1 = builder
-					  .send ()
-					  .previous (latest1)
-					  .destination (key2.pub)
-					  .balance (amount - node1.config->receive_minimum.number ())
-					  .sign (nano::dev::genesis_key.prv, nano::dev::genesis_key.pub)
-					  .work (*system.work.generate (latest1))
-					  .build_shared ();
-		ASSERT_EQ (amount, node1.balance (nano::dev::genesis_key.pub));
-		ASSERT_EQ (0, node1.balance (key2.pub));
-		ASSERT_EQ (amount, node2.balance (nano::dev::genesis_key.pub));
-		ASSERT_EQ (0, node2.balance (key2.pub));
-		node1.process_active (block1);
-		node1.block_processor.flush ();
-		node2.process_active (block1);
-		node2.block_processor.flush ();
-		ASSERT_EQ (amount - node1.config->receive_minimum.number (), node1.balance (nano::dev::genesis_key.pub));
-		ASSERT_EQ (0, node1.balance (key2.pub));
-		ASSERT_EQ (amount - node1.config->receive_minimum.number (), node2.balance (nano::dev::genesis_key.pub));
-		ASSERT_EQ (0, node2.balance (key2.pub));
-		ASSERT_TIMELY (10s, node1.balance (key2.pub) == node1.config->receive_minimum.number () && node2.balance (key2.pub) == node1.config->receive_minimum.number ());
-		ASSERT_EQ (amount - node1.config->receive_minimum.number (), node1.balance (nano::dev::genesis_key.pub));
-		ASSERT_EQ (node1.config->receive_minimum.number (), node1.balance (key2.pub));
-		ASSERT_EQ (amount - node1.config->receive_minimum.number (), node2.balance (nano::dev::genesis_key.pub));
-		ASSERT_EQ (node1.config->receive_minimum.number (), node2.balance (key2.pub));
-	}
-=======
 	auto type = nano::transport::transport_type::tcp;
 	nano::node_flags node_flags;
 	nano::test::system system (2, type, node_flags);
@@ -669,7 +482,7 @@
 				  .send ()
 				  .previous (latest1)
 				  .destination (key2.pub)
-				  .balance (amount - node1.config.receive_minimum.number ())
+				  .balance (amount - node1.config->receive_minimum.number ())
 				  .sign (nano::dev::genesis_key.prv, nano::dev::genesis_key.pub)
 				  .work (*system.work.generate (latest1))
 				  .build_shared ();
@@ -681,16 +494,15 @@
 	node1.block_processor.flush ();
 	node2.process_active (block1);
 	node2.block_processor.flush ();
-	ASSERT_EQ (amount - node1.config.receive_minimum.number (), node1.balance (nano::dev::genesis_key.pub));
+	ASSERT_EQ (amount - node1.config->receive_minimum.number (), node1.balance (nano::dev::genesis_key.pub));
 	ASSERT_EQ (0, node1.balance (key2.pub));
-	ASSERT_EQ (amount - node1.config.receive_minimum.number (), node2.balance (nano::dev::genesis_key.pub));
+	ASSERT_EQ (amount - node1.config->receive_minimum.number (), node2.balance (nano::dev::genesis_key.pub));
 	ASSERT_EQ (0, node2.balance (key2.pub));
-	ASSERT_TIMELY (10s, node1.balance (key2.pub) == node1.config.receive_minimum.number () && node2.balance (key2.pub) == node1.config.receive_minimum.number ());
-	ASSERT_EQ (amount - node1.config.receive_minimum.number (), node1.balance (nano::dev::genesis_key.pub));
-	ASSERT_EQ (node1.config.receive_minimum.number (), node1.balance (key2.pub));
-	ASSERT_EQ (amount - node1.config.receive_minimum.number (), node2.balance (nano::dev::genesis_key.pub));
-	ASSERT_EQ (node1.config.receive_minimum.number (), node2.balance (key2.pub));
->>>>>>> d6ba8282
+	ASSERT_TIMELY (10s, node1.balance (key2.pub) == node1.config->receive_minimum.number () && node2.balance (key2.pub) == node1.config->receive_minimum.number ());
+	ASSERT_EQ (amount - node1.config->receive_minimum.number (), node1.balance (nano::dev::genesis_key.pub));
+	ASSERT_EQ (node1.config->receive_minimum.number (), node1.balance (key2.pub));
+	ASSERT_EQ (amount - node1.config->receive_minimum.number (), node2.balance (nano::dev::genesis_key.pub));
+	ASSERT_EQ (node1.config->receive_minimum.number (), node2.balance (key2.pub));
 }
 
 TEST (network, receive_weight_change)
@@ -1144,38 +956,6 @@
 	}
 }
 
-<<<<<<< HEAD
-TEST (network, replace_port)
-{
-	nano::test::system system;
-	nano::node_flags node_flags;
-	node_flags.set_disable_udp (false);
-	node_flags.set_disable_ongoing_telemetry_requests (true);
-	node_flags.set_disable_initial_telemetry_requests (true);
-	nano::node_config node0_config (nano::test::get_available_port (), system.logging);
-	node0_config.io_threads = 8;
-	auto node0 = system.add_node (node0_config, node_flags);
-	ASSERT_EQ (0, node0->network->size ());
-	auto node1 (std::make_shared<nano::node> (system.io_ctx, nano::test::get_available_port (), nano::unique_path (), system.logging, system.work, node_flags));
-	node1->start ();
-	system.nodes.push_back (node1);
-	auto wrong_endpoint = nano::endpoint (node1->network->endpoint ().address (), nano::test_node_port ());
-	auto channel0 (node0->network->udp_channels.insert (wrong_endpoint, node1->network_params.network.protocol_version));
-	ASSERT_NE (nullptr, channel0);
-	node0->network->udp_channels.modify (channel0, [&node1] (std::shared_ptr<nano::transport::channel> const & channel_a) {
-		channel_a->set_node_id (node1->node_id.pub);
-	});
-	auto peers_list (node0->network->list (std::numeric_limits<size_t>::max ()));
-	ASSERT_EQ (peers_list[0]->get_node_id (), node1->node_id.pub);
-	auto channel1 (std::make_shared<nano::transport::channel_udp> (node0->network->udp_channels, node1->network->endpoint (), node1->network_params.network.protocol_version));
-	ASSERT_EQ (node0->network->udp_channels.size (), 1);
-	node0->network->send_keepalive (channel1);
-	// On handshake, the channel is replaced
-	ASSERT_TIMELY (5s, !node0->network->udp_channels.channel (wrong_endpoint) && node0->network->udp_channels.channel (node1->network->endpoint ()));
-}
-
-=======
->>>>>>> d6ba8282
 // Test disabled because it's failing repeatedly for Windows + LMDB.
 // PR in which it got disabled: https://github.com/nanocurrency/nano-node/pull/3622
 // Issue for investigating it: https://github.com/nanocurrency/nano-node/issues/3621
@@ -1231,41 +1011,20 @@
 {
 	nano::test::system system;
 	nano::node_flags node_flags;
-<<<<<<< HEAD
-	node_flags.set_disable_udp (false);
-	auto & node0 (*system.add_node (node_flags));
-	auto & node1 (*system.add_node (node_flags));
-	auto udp_channel (std::make_shared<nano::transport::channel_udp> (node0.network->udp_channels, node1.network->endpoint (), node1.network_params.network.protocol_version));
-	nano::publish publish{ nano::dev::network_params.network, nano::dev::genesis };
-
-	// Publish duplicate detection through UDP
-	ASSERT_EQ (0, node1.stats->count (nano::stat::type::filter, nano::stat::detail::duplicate_publish));
-	udp_channel->send (publish);
-	udp_channel->send (publish);
-	ASSERT_TIMELY (2s, node1.stats->count (nano::stat::type::filter, nano::stat::detail::duplicate_publish) == 1);
-
-	// Publish duplicate detection through TCP
-	auto tcp_channel (node0.network->tcp_channels->find_node_id (node1.get_node_id ()));
-	ASSERT_NE (nullptr, tcp_channel);
-	ASSERT_EQ (1, node1.stats->count (nano::stat::type::filter, nano::stat::detail::duplicate_publish));
-	tcp_channel->send (publish);
-	ASSERT_TIMELY (2s, node1.stats->count (nano::stat::type::filter, nano::stat::detail::duplicate_publish) == 2);
-=======
 	auto & node0 = *system.add_node (node_flags);
 	auto & node1 = *system.add_node (node_flags);
 	nano::publish publish{ nano::dev::network_params.network, nano::dev::genesis };
 
-	ASSERT_EQ (0, node1.stats.count (nano::stat::type::filter, nano::stat::detail::duplicate_publish));
+	ASSERT_EQ (0, node1.stats->count (nano::stat::type::filter, nano::stat::detail::duplicate_publish));
 
 	// Publish duplicate detection through TCP
-	auto tcp_channel = node0.network.tcp_channels.find_node_id (node1.get_node_id ());
+	auto tcp_channel = node0.network->tcp_channels->find_node_id (node1.get_node_id ());
 	ASSERT_NE (nullptr, tcp_channel);
-	ASSERT_EQ (0, node1.stats.count (nano::stat::type::filter, nano::stat::detail::duplicate_publish));
+	ASSERT_EQ (0, node1.stats->count (nano::stat::type::filter, nano::stat::detail::duplicate_publish));
 	tcp_channel->send (publish);
-	ASSERT_TIMELY (2s, node1.stats.count (nano::stat::type::filter, nano::stat::detail::duplicate_publish) == 0);
+	ASSERT_TIMELY (2s, node1.stats->count (nano::stat::type::filter, nano::stat::detail::duplicate_publish) == 0);
 	tcp_channel->send (publish);
-	ASSERT_TIMELY (2s, node1.stats.count (nano::stat::type::filter, nano::stat::detail::duplicate_publish) == 1);
->>>>>>> d6ba8282
+	ASSERT_TIMELY (2s, node1.stats->count (nano::stat::type::filter, nano::stat::detail::duplicate_publish) == 1);
 }
 
 TEST (network, duplicate_revert_publish)
@@ -1311,13 +1070,8 @@
 	node_config.bandwidth_limit = message_limit * message_size;
 	node_config.bandwidth_limit_burst_ratio = 1.0;
 	auto & node = *system.add_node (node_config);
-<<<<<<< HEAD
-	auto channel1 (node.network->udp_channels.create (node.network->endpoint ()));
-	auto channel2 (node.network->udp_channels.create (node.network->endpoint ()));
-=======
 	nano::transport::inproc::channel channel1{ node, node };
 	nano::transport::inproc::channel channel2{ node, node };
->>>>>>> d6ba8282
 	// Send droppable messages
 	for (auto i = 0; i < message_limit; i += 2) // number of channels
 	{
@@ -1328,36 +1082,12 @@
 	ASSERT_TIMELY (1s, 0 == node.stats->count (nano::stat::type::drop, nano::stat::detail::publish, nano::stat::dir::out));
 
 	// Send droppable message; drop stats should increase by one now
-<<<<<<< HEAD
-	channel1->send (message);
+	channel1.send (message);
 	ASSERT_TIMELY (1s, 1 == node.stats->count (nano::stat::type::drop, nano::stat::detail::publish, nano::stat::dir::out));
-
-	// Send non-droppable message, i.e. drop stats should not increase
-	channel2->send (message, nullptr, nano::buffer_drop_policy::no_limiter_drop);
-	ASSERT_TIMELY (1s, 1 == node.stats->count (nano::stat::type::drop, nano::stat::detail::publish, nano::stat::dir::out));
-
-	// change the bandwidth settings, 2 packets will be dropped
-	node.set_bandwidth_params (message_size * 2, 1.1);
-	channel1->send (message);
-	channel2->send (message);
-	channel1->send (message);
-	channel2->send (message);
-	ASSERT_TIMELY (1s, 3 == node.stats->count (nano::stat::type::drop, nano::stat::detail::publish, nano::stat::dir::out));
-
-	// change the bandwidth settings, no packet will be dropped
-	node.set_bandwidth_params (message_size, 4);
-	channel1->send (message);
-	channel2->send (message);
-	channel1->send (message);
-	channel2->send (message);
-	ASSERT_TIMELY (1s, 3 == node.stats->count (nano::stat::type::drop, nano::stat::detail::publish, nano::stat::dir::out));
-=======
-	channel1.send (message);
-	ASSERT_TIMELY (1s, 1 == node.stats.count (nano::stat::type::drop, nano::stat::detail::publish, nano::stat::dir::out));
 
 	// Send non-droppable message, i.e. drop stats should not increase
 	channel2.send (message, nullptr, nano::buffer_drop_policy::no_limiter_drop);
-	ASSERT_TIMELY (1s, 1 == node.stats.count (nano::stat::type::drop, nano::stat::detail::publish, nano::stat::dir::out));
+	ASSERT_TIMELY (1s, 1 == node.stats->count (nano::stat::type::drop, nano::stat::detail::publish, nano::stat::dir::out));
 
 	// change the bandwidth settings, 2 packets will be dropped
 	node.set_bandwidth_params (message_size * 2, 1.1);
@@ -1365,7 +1095,7 @@
 	channel2.send (message);
 	channel1.send (message);
 	channel2.send (message);
-	ASSERT_TIMELY (1s, 3 == node.stats.count (nano::stat::type::drop, nano::stat::detail::publish, nano::stat::dir::out));
+	ASSERT_TIMELY (1s, 3 == node.stats->count (nano::stat::type::drop, nano::stat::detail::publish, nano::stat::dir::out));
 
 	// change the bandwidth settings, no packet will be dropped
 	node.set_bandwidth_params (message_size, 4);
@@ -1373,8 +1103,7 @@
 	channel2.send (message);
 	channel1.send (message);
 	channel2.send (message);
-	ASSERT_TIMELY (1s, 3 == node.stats.count (nano::stat::type::drop, nano::stat::detail::publish, nano::stat::dir::out));
->>>>>>> d6ba8282
+	ASSERT_TIMELY (1s, 3 == node.stats->count (nano::stat::type::drop, nano::stat::detail::publish, nano::stat::dir::out));
 
 	node.stop ();
 }
@@ -1453,18 +1182,8 @@
 	node1.network->cleanup (test_start);
 	ASSERT_EQ (0, node1.network->size ());
 
-<<<<<<< HEAD
-	node1.network->udp_channels.insert (node2->network->endpoint (), node1.network_params.network.protocol_version);
-	ASSERT_EQ (1, node1.network->size ());
-	node1.network->cleanup (test_start);
-	ASSERT_EQ (1, node1.network->size ());
-
 	node1.network->cleanup (std::chrono::steady_clock::now ());
 	ASSERT_EQ (0, node1.network->size ());
-=======
-	node1.network.cleanup (std::chrono::steady_clock::now ());
-	ASSERT_EQ (0, node1.network.size ());
->>>>>>> d6ba8282
 
 	std::weak_ptr<nano::node> node_w = node1.shared ();
 	node1.network->tcp_channels->start_tcp (node2->network->endpoint ());
