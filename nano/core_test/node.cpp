--- conflicted
+++ resolved
@@ -66,75 +66,6 @@
 	(void)node->wallets.insert_adhoc (wallet_id, nano::dev::genesis_key.prv);
 	node->wallets.set_password (wallet_id, nano::keypair ().prv);
 	ASSERT_EQ (nullptr, node->wallets.send_action (wallet_id, nano::dev::genesis_key.pub, key2.pub, node->config->receive_minimum.number ()));
-}
-
-<<<<<<< HEAD
-TEST (node, auto_bootstrap)
-{
-	nano::test::system system;
-	nano::node_config config (system.get_available_port ());
-	config.frontiers_confirmation = nano::frontiers_confirmation_mode::disabled;
-	nano::node_flags node_flags;
-	node_flags.set_disable_bootstrap_bulk_push_client (true);
-	node_flags.set_disable_lazy_bootstrap (true);
-	auto node0 = system.add_node (config, node_flags);
-	auto wallet_id = node0->wallets.first_wallet_id ();
-	nano::keypair key2;
-	(void)node0->wallets.insert_adhoc (wallet_id, nano::dev::genesis_key.prv);
-	(void)node0->wallets.insert_adhoc (wallet_id, key2.prv);
-	auto send1 (node0->wallets.send_action (wallet_id, nano::dev::genesis_key.pub, key2.pub, node0->config->receive_minimum.number ()));
-	ASSERT_NE (nullptr, send1);
-	ASSERT_TIMELY_EQ (10s, node0->balance (key2.pub), node0->config->receive_minimum.number ());
-	auto node1 (std::make_shared<nano::node> (system.async_rt, system.get_available_port (), nano::unique_path (), system.work, node_flags));
-	ASSERT_FALSE (node1->init_error ());
-	node1->start ();
-	system.nodes.push_back (node1);
-	nano::test::establish_tcp (system, *node1, node0->network->endpoint ());
-	ASSERT_TIMELY_EQ (10s, node1->balance (key2.pub), node0->config->receive_minimum.number ());
-	// ASSERT_TIMELY (10s, !node1->bootstrap_initiator.in_progress ());
-	ASSERT_TRUE (node1->block_or_pruned_exists (send1->hash ()));
-	// Wait block receive
-	ASSERT_TIMELY_EQ (5s, node1->ledger.block_count (), 3);
-	// Confirmation for all blocks
-	ASSERT_TIMELY_EQ (5s, node1->ledger.cemented_count (), 3);
-=======
-TEST (node, node_receive_quorum)
-{
-	nano::test::system system (1);
-	auto & node1 = *system.nodes[0];
-	auto wallet_id = node1.wallets.first_wallet_id ();
-	nano::keypair key;
-	nano::block_hash previous (node1.latest (nano::dev::genesis_key.pub));
-	(void)node1.wallets.insert_adhoc (wallet_id, key.prv);
-	auto send = nano::send_block_builder ()
-				.previous (previous)
-				.destination (key.pub)
-				.balance (nano::dev::constants.genesis_amount - nano::Gxrb_ratio)
-				.sign (nano::dev::genesis_key.prv, nano::dev::genesis_key.pub)
-				.work (*system.work.generate (previous))
-				.build ();
-	node1.process_active (send);
-	ASSERT_TIMELY (10s, node1.block_or_pruned_exists (send->hash ()));
-	ASSERT_TIMELY (10s, node1.active.election (nano::qualified_root (previous, previous)) != nullptr);
-	auto election (node1.active.election (nano::qualified_root (previous, previous)));
-	ASSERT_NE (nullptr, election);
-	ASSERT_FALSE (node1.active.confirmed (*election));
-	ASSERT_EQ (1, election->votes ().size ());
-
-	nano::test::system system2;
-	system2.add_node ();
-	auto node2 = system2.nodes[0];
-	auto wallet_id2 = node2->wallets.first_wallet_id ();
-
-	(void)node2->wallets.insert_adhoc (wallet_id2, nano::dev::genesis_key.prv);
-	ASSERT_TRUE (node1.balance (key.pub).is_zero ());
-	node1.connect (node2->network->endpoint ());
-	while (node1.balance (key.pub).is_zero ())
-	{
-		ASSERT_NO_ERROR (system.poll ());
-		ASSERT_NO_ERROR (system2.poll ());
-	}
->>>>>>> e3b05625
 }
 
 TEST (node, merge_peers)
