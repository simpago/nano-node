#include <nano/lib/blocks.hpp>
#include <nano/node/active_transactions.hpp>
#include <nano/test_common/chains.hpp>
#include <nano/test_common/system.hpp>
#include <nano/test_common/testutil.hpp>

#include <gtest/gtest.h>

#include <numeric>

using namespace std::chrono_literals;

/*
 * Ensures all not confirmed accounts get activated by backlog scan periodically
 */
TEST (backlog, population)
{
	nano::mutex mutex;
	std::unordered_set<nano::account> activated;

	nano::test::system system{};
	auto & node = *system.add_node ();

<<<<<<< HEAD
	node.backlog.set_activate_callback ([&] (nano::store::transaction const & transaction, nano::account const & account, nano::account_info const & account_info, nano::confirmation_height_info const & conf_info) {
=======
	node.backlog.activate_callback.add ([&] (nano::secure::transaction const & transaction, nano::account const & account) {
>>>>>>> 95121403
		nano::lock_guard<nano::mutex> lock{ mutex };

		activated.insert (account);
	});

	auto blocks = nano::test::setup_independent_blocks (system, node, 256);

	// Checks if `activated` set contains all accounts we previously set up
	auto all_activated = [&] () {
		nano::lock_guard<nano::mutex> lock{ mutex };
		return std::all_of (blocks.begin (), blocks.end (), [&] (auto const & item) {
			return activated.count (item->account ()) != 0;
		});
	};
	ASSERT_TIMELY (5s, all_activated ());

	// Clear activated set to ensure we activate those accounts more than once
	{
		nano::lock_guard<nano::mutex> lock{ mutex };
		activated.clear ();
	}

	ASSERT_TIMELY (5s, all_activated ());
}<|MERGE_RESOLUTION|>--- conflicted
+++ resolved
@@ -21,13 +21,8 @@
 	nano::test::system system{};
 	auto & node = *system.add_node ();
 
-<<<<<<< HEAD
-	node.backlog.set_activate_callback ([&] (nano::store::transaction const & transaction, nano::account const & account, nano::account_info const & account_info, nano::confirmation_height_info const & conf_info) {
-=======
-	node.backlog.activate_callback.add ([&] (nano::secure::transaction const & transaction, nano::account const & account) {
->>>>>>> 95121403
+	node.backlog.set_activate_callback ([&] (nano::store::transaction const & transaction, nano::account const & account) {
 		nano::lock_guard<nano::mutex> lock{ mutex };
-
 		activated.insert (account);
 	});
 
