#include <nano/lib/stats.hpp>
#include <nano/lib/threading.hpp>
#include <nano/node/election.hpp>
#include <nano/node/transport/inproc.hpp>
#include <nano/test_common/ledger.hpp>
#include <nano/test_common/system.hpp>
#include <nano/test_common/testutil.hpp>

#include <gtest/gtest.h>

using namespace std::chrono_literals;

// Init returns an error if it can't open files at the path
TEST (ledger, store_error)
{
	auto ctx = nano::test::context::ledger_empty ();
}

// Ledger can be initialized and returns a basic query for an empty account
TEST (ledger, empty)
{
	auto ctx = nano::test::context::ledger_empty ();
	auto & ledger = ctx.ledger ();
	auto & store = ctx.store ();
	auto transaction = store.tx_begin_read ();
	nano::account account;
	auto balance (ledger.account_balance (*transaction, account));
	ASSERT_TRUE (balance.is_zero ());
}

// Genesis account should have the max balance on empty initialization
TEST (ledger, genesis_balance)
{
	auto ctx = nano::test::context::ledger_empty ();
	auto & ledger = ctx.ledger ();
	auto & store = ctx.store ();
	auto transaction = store.tx_begin_write ();
	auto balance = ledger.account_balance (*transaction, nano::dev::genesis->account ());
	ASSERT_EQ (nano::dev::constants.genesis_amount, balance);
	auto amount = ledger.amount (*transaction, nano::dev::genesis->account ());
	ASSERT_EQ (nano::dev::constants.genesis_amount, amount);
	nano::account_info info;
	ASSERT_FALSE (store.account ().get (*transaction, nano::dev::genesis->account (), info));
	ASSERT_EQ (1, ledger.cache.account_count ());
	// Frontier time should have been updated when genesis balance was added
	ASSERT_GE (nano::seconds_since_epoch (), info.modified ());
	ASSERT_LT (nano::seconds_since_epoch () - info.modified (), 10);
	// Genesis block should be confirmed by default
	nano::confirmation_height_info confirmation_height_info;
	ASSERT_FALSE (store.confirmation_height ().get (*transaction, nano::dev::genesis->account (), confirmation_height_info));
	ASSERT_EQ (confirmation_height_info.height (), 1);
	ASSERT_EQ (confirmation_height_info.frontier (), nano::dev::genesis->hash ());
}

TEST (ledger, process_modifies_sideband)
{
	auto ctx = nano::test::context::ledger_empty ();
	auto & ledger = ctx.ledger ();
	auto & store = ctx.store ();
	nano::work_pool pool{ nano::dev::network_params.network, std::numeric_limits<unsigned>::max () };
	nano::block_builder builder;
	auto send1 = builder
				 .state ()
				 .account (nano::dev::genesis->account ())
				 .previous (nano::dev::genesis->hash ())
				 .representative (nano::dev::genesis->account ())
				 .balance (nano::dev::constants.genesis_amount - nano::Gxrb_ratio)
				 .link (nano::dev::genesis->account ())
				 .sign (nano::dev::genesis_key.prv, nano::dev::genesis_key.pub)
				 .work (*pool.generate (nano::dev::genesis->hash ()))
				 .build ();
	ASSERT_EQ (nano::process_result::progress, ledger.process (*store.tx_begin_write (), *send1).code);
	ASSERT_EQ (send1->sideband ().timestamp (), store.block ().get (*store.tx_begin_read (), send1->hash ())->sideband ().timestamp ());
}

// Create a send block and publish it.
TEST (ledger, process_send)
{
	auto ctx = nano::test::context::ledger_empty ();
	auto & ledger = ctx.ledger ();
	auto & store = ctx.store ();
	auto transaction = store.tx_begin_write ();
	nano::work_pool pool{ nano::dev::network_params.network, std::numeric_limits<unsigned>::max () };
	nano::account_info info1;
	ASSERT_FALSE (store.account ().get (*transaction, nano::dev::genesis_key.pub, info1));
	nano::keypair key2;
	nano::block_builder builder;
	auto send = builder
				.send ()
				.previous (info1.head ())
				.destination (key2.pub)
				.balance (50)
				.sign (nano::dev::genesis_key.prv, nano::dev::genesis_key.pub)
				.work (*pool.generate (info1.head ()))
				.build ();
	nano::block_hash hash1 = send->hash ();
	ASSERT_EQ (nano::dev::genesis_key.pub, store.frontier ().get (*transaction, info1.head ()));
	ASSERT_EQ (1, info1.block_count ());
	// This was a valid block, it should progress.
	auto return1 = ledger.process (*transaction, *send);
	ASSERT_EQ (nano::dev::genesis_key.pub, send->sideband ().account ());
	ASSERT_EQ (2, send->sideband ().height ());
	ASSERT_EQ (nano::dev::constants.genesis_amount - 50, ledger.amount (*transaction, hash1));
	ASSERT_TRUE (store.frontier ().get (*transaction, info1.head ()).is_zero ());
	ASSERT_EQ (nano::dev::genesis_key.pub, store.frontier ().get (*transaction, hash1));
	ASSERT_EQ (nano::process_result::progress, return1.code);
	ASSERT_EQ (nano::dev::genesis_key.pub, store.block ().account_calculated (*send));
	ASSERT_EQ (50, ledger.account_balance (*transaction, nano::dev::genesis_key.pub));
	ASSERT_EQ (nano::dev::constants.genesis_amount - 50, ledger.account_receivable (*transaction, key2.pub));
	nano::account_info info2;
	ASSERT_FALSE (store.account ().get (*transaction, nano::dev::genesis_key.pub, info2));
	ASSERT_EQ (2, info2.block_count ());
	auto latest6 = store.block ().get (*transaction, info2.head ());
	ASSERT_NE (nullptr, latest6);
	auto latest7 = dynamic_cast<nano::send_block *> (latest6.get ());
	ASSERT_NE (nullptr, latest7);
	ASSERT_EQ (*send, *latest7);
	// Create an open block opening an account accepting the send we just created
	auto open = builder
				.open ()
				.source (hash1)
				.representative (key2.pub)
				.account (key2.pub)
				.sign (key2.prv, key2.pub)
				.work (*pool.generate (key2.pub))
				.build ();
	nano::block_hash hash2 (open->hash ());
	// This was a valid block, it should progress.
	auto return2 = ledger.process (*transaction, *open);
	ASSERT_EQ (nano::process_result::progress, return2.code);
	ASSERT_EQ (key2.pub, open->sideband ().account ());
	ASSERT_EQ (nano::dev::constants.genesis_amount - 50, open->sideband ().balance ().number ());
	ASSERT_EQ (1, open->sideband ().height ());
	ASSERT_EQ (nano::dev::constants.genesis_amount - 50, ledger.amount (*transaction, hash2));
	ASSERT_EQ (nano::process_result::progress, return2.code);
	ASSERT_EQ (key2.pub, store.block ().account_calculated (*open));
	ASSERT_EQ (nano::dev::constants.genesis_amount - 50, ledger.amount (*transaction, hash2));
	ASSERT_EQ (key2.pub, store.frontier ().get (*transaction, hash2));
	ASSERT_EQ (nano::dev::constants.genesis_amount - 50, ledger.account_balance (*transaction, key2.pub));
	ASSERT_EQ (0, ledger.account_receivable (*transaction, key2.pub));
	ASSERT_EQ (50, ledger.weight (nano::dev::genesis_key.pub));
	ASSERT_EQ (nano::dev::constants.genesis_amount - 50, ledger.weight (key2.pub));
	nano::account_info info3;
	ASSERT_FALSE (store.account ().get (*transaction, nano::dev::genesis_key.pub, info3));
	auto latest2 = store.block ().get (*transaction, info3.head ());
	ASSERT_NE (nullptr, latest2);
	auto latest3 = dynamic_cast<nano::send_block *> (latest2.get ());
	ASSERT_NE (nullptr, latest3);
	ASSERT_EQ (*send, *latest3);
	nano::account_info info4;
	ASSERT_FALSE (store.account ().get (*transaction, key2.pub, info4));
	auto latest4 = store.block ().get (*transaction, info4.head ());
	ASSERT_NE (nullptr, latest4);
	auto latest5 = dynamic_cast<nano::open_block *> (latest4.get ());
	ASSERT_NE (nullptr, latest5);
	ASSERT_EQ (*open, *latest5);
	ASSERT_FALSE (ledger.rollback (*transaction, hash2));
	ASSERT_TRUE (store.frontier ().get (*transaction, hash2).is_zero ());
	nano::account_info info5;
	ASSERT_TRUE (ledger.store.account ().get (*transaction, key2.pub, info5));
	nano::pending_info pending1;
	ASSERT_FALSE (ledger.store.pending ().get (*transaction, nano::pending_key (key2.pub, hash1), pending1));
	ASSERT_EQ (nano::dev::genesis_key.pub, pending1.source);
	ASSERT_EQ (nano::dev::constants.genesis_amount - 50, pending1.amount.number ());
	ASSERT_EQ (0, ledger.account_balance (*transaction, key2.pub));
	ASSERT_EQ (nano::dev::constants.genesis_amount - 50, ledger.account_receivable (*transaction, key2.pub));
	ASSERT_EQ (50, ledger.account_balance (*transaction, nano::dev::genesis_key.pub));
	ASSERT_EQ (50, ledger.weight (nano::dev::genesis_key.pub));
	ASSERT_EQ (0, ledger.weight (key2.pub));
	nano::account_info info6;
	ASSERT_FALSE (ledger.store.account ().get (*transaction, nano::dev::genesis_key.pub, info6));
	ASSERT_EQ (hash1, info6.head ());
	ASSERT_FALSE (ledger.rollback (*transaction, info6.head ()));
	ASSERT_EQ (nano::dev::constants.genesis_amount, ledger.weight (nano::dev::genesis_key.pub));
	ASSERT_EQ (nano::dev::genesis_key.pub, store.frontier ().get (*transaction, info1.head ()));
	ASSERT_TRUE (store.frontier ().get (*transaction, hash1).is_zero ());
	nano::account_info info7;
	ASSERT_FALSE (ledger.store.account ().get (*transaction, nano::dev::genesis_key.pub, info7));
	ASSERT_EQ (1, info7.block_count ());
	ASSERT_EQ (info1.head (), info7.head ());
	nano::pending_info pending2;
	ASSERT_TRUE (ledger.store.pending ().get (*transaction, nano::pending_key (key2.pub, hash1), pending2));
	ASSERT_EQ (nano::dev::constants.genesis_amount, ledger.account_balance (*transaction, nano::dev::genesis_key.pub));
	ASSERT_EQ (0, ledger.account_receivable (*transaction, key2.pub));
	ASSERT_EQ (store.account ().count (*transaction), ledger.cache.account_count ());
}

TEST (ledger, process_receive)
{
	auto ctx = nano::test::context::ledger_empty ();
	auto & ledger = ctx.ledger ();
	auto & store = ctx.store ();
	auto transaction = store.tx_begin_write ();
	nano::work_pool pool{ nano::dev::network_params.network, std::numeric_limits<unsigned>::max () };
	nano::account_info info1;
	ASSERT_FALSE (store.account ().get (*transaction, nano::dev::genesis_key.pub, info1));
	nano::keypair key2;
	nano::block_builder builder;
	auto send = builder
				.send ()
				.previous (info1.head ())
				.destination (key2.pub)
				.balance (50)
				.sign (nano::dev::genesis_key.prv, nano::dev::genesis_key.pub)
				.work (*pool.generate (info1.head ()))
				.build ();
	nano::block_hash hash1 (send->hash ());
	ASSERT_EQ (nano::process_result::progress, ledger.process (*transaction, *send).code);
	nano::keypair key3;
	auto open = builder
				.open ()
				.source (hash1)
				.representative (key3.pub)
				.account (key2.pub)
				.sign (key2.prv, key2.pub)
				.work (*pool.generate (key2.pub))
				.build ();
	nano::block_hash hash2 (open->hash ());
	auto return1 = ledger.process (*transaction, *open);
	ASSERT_EQ (nano::process_result::progress, return1.code);
	ASSERT_EQ (key2.pub, store.block ().account_calculated (*open));
	ASSERT_EQ (key2.pub, open->sideband ().account ());
	ASSERT_EQ (nano::dev::constants.genesis_amount - 50, open->sideband ().balance ().number ());
	ASSERT_EQ (1, open->sideband ().height ());
	ASSERT_EQ (nano::dev::constants.genesis_amount - 50, ledger.amount (*transaction, hash2));
	ASSERT_EQ (nano::dev::constants.genesis_amount - 50, ledger.weight (key3.pub));
	auto send2 = builder
				 .send ()
				 .previous (hash1)
				 .destination (key2.pub)
				 .balance (25)
				 .sign (nano::dev::genesis_key.prv, nano::dev::genesis_key.pub)
				 .work (*pool.generate (hash1))
				 .build ();
	nano::block_hash hash3 = send2->hash ();
	ASSERT_EQ (nano::process_result::progress, ledger.process (*transaction, *send2).code);
	auto receive = builder
				   .receive ()
				   .previous (hash2)
				   .source (hash3)
				   .sign (key2.prv, key2.pub)
				   .work (*pool.generate (hash2))
				   .build ();
	auto hash4 = receive->hash ();
	ASSERT_EQ (key2.pub, store.frontier ().get (*transaction, hash2));
	auto return2 = ledger.process (*transaction, *receive);
	ASSERT_EQ (key2.pub, receive->sideband ().account ());
	ASSERT_EQ (nano::dev::constants.genesis_amount - 25, receive->sideband ().balance ().number ());
	ASSERT_EQ (2, receive->sideband ().height ());
	ASSERT_EQ (25, ledger.amount (*transaction, hash4));
	ASSERT_TRUE (store.frontier ().get (*transaction, hash2).is_zero ());
	ASSERT_EQ (key2.pub, store.frontier ().get (*transaction, hash4));
	ASSERT_EQ (nano::process_result::progress, return2.code);
	ASSERT_EQ (key2.pub, store.block ().account_calculated (*receive));
	ASSERT_EQ (hash4, ledger.latest (*transaction, key2.pub));
	ASSERT_EQ (25, ledger.account_balance (*transaction, nano::dev::genesis_key.pub));
	ASSERT_EQ (0, ledger.account_receivable (*transaction, key2.pub));
	ASSERT_EQ (nano::dev::constants.genesis_amount - 25, ledger.account_balance (*transaction, key2.pub));
	ASSERT_EQ (nano::dev::constants.genesis_amount - 25, ledger.weight (key3.pub));
	ASSERT_FALSE (ledger.rollback (*transaction, hash4));
	ASSERT_TRUE (store.block ().successor (*transaction, hash2).is_zero ());
	ASSERT_EQ (key2.pub, store.frontier ().get (*transaction, hash2));
	ASSERT_TRUE (store.frontier ().get (*transaction, hash4).is_zero ());
	ASSERT_EQ (25, ledger.account_balance (*transaction, nano::dev::genesis_key.pub));
	ASSERT_EQ (25, ledger.account_receivable (*transaction, key2.pub));
	ASSERT_EQ (nano::dev::constants.genesis_amount - 50, ledger.account_balance (*transaction, key2.pub));
	ASSERT_EQ (nano::dev::constants.genesis_amount - 50, ledger.weight (key3.pub));
	ASSERT_EQ (hash2, ledger.latest (*transaction, key2.pub));
	nano::pending_info pending1;
	ASSERT_FALSE (ledger.store.pending ().get (*transaction, nano::pending_key (key2.pub, hash3), pending1));
	ASSERT_EQ (nano::dev::genesis_key.pub, pending1.source);
	ASSERT_EQ (25, pending1.amount.number ());
	ASSERT_EQ (store.account ().count (*transaction), ledger.cache.account_count ());
}

TEST (ledger, rollback_receiver)
{
	auto ctx = nano::test::context::ledger_empty ();
	auto & ledger = ctx.ledger ();
	auto & store = ctx.store ();
	auto transaction = store.tx_begin_write ();
	nano::work_pool pool{ nano::dev::network_params.network, std::numeric_limits<unsigned>::max () };
	nano::account_info info1;
	ASSERT_FALSE (store.account ().get (*transaction, nano::dev::genesis_key.pub, info1));
	nano::keypair key2;
	nano::block_builder builder;
	auto send = builder
				.send ()
				.previous (info1.head ())
				.destination (key2.pub)
				.balance (50)
				.sign (nano::dev::genesis_key.prv, nano::dev::genesis_key.pub)
				.work (*pool.generate (info1.head ()))
				.build ();
	nano::block_hash hash1 (send->hash ());
	ASSERT_EQ (nano::process_result::progress, ledger.process (*transaction, *send).code);
	nano::keypair key3;
	auto open = builder
				.open ()
				.source (hash1)
				.representative (key3.pub)
				.account (key2.pub)
				.sign (key2.prv, key2.pub)
				.work (*pool.generate (key2.pub))
				.build ();
	nano::block_hash hash2 (open->hash ());
	ASSERT_EQ (nano::process_result::progress, ledger.process (*transaction, *open).code);
	ASSERT_EQ (hash2, ledger.latest (*transaction, key2.pub));
	ASSERT_EQ (50, ledger.account_balance (*transaction, nano::dev::genesis_key.pub));
	ASSERT_EQ (nano::dev::constants.genesis_amount - 50, ledger.account_balance (*transaction, key2.pub));
	ASSERT_EQ (50, ledger.weight (nano::dev::genesis_key.pub));
	ASSERT_EQ (0, ledger.weight (key2.pub));
	ASSERT_EQ (nano::dev::constants.genesis_amount - 50, ledger.weight (key3.pub));
	ASSERT_FALSE (ledger.rollback (*transaction, hash1));
	ASSERT_EQ (nano::dev::constants.genesis_amount, ledger.account_balance (*transaction, nano::dev::genesis_key.pub));
	ASSERT_EQ (0, ledger.account_balance (*transaction, key2.pub));
	ASSERT_EQ (nano::dev::constants.genesis_amount, ledger.weight (nano::dev::genesis_key.pub));
	ASSERT_EQ (0, ledger.weight (key2.pub));
	ASSERT_EQ (0, ledger.weight (key3.pub));
	nano::account_info info2;
	ASSERT_TRUE (store.account ().get (*transaction, key2.pub, info2));
	ASSERT_EQ (store.account ().count (*transaction), ledger.cache.account_count ());
	nano::pending_info pending1;
	ASSERT_TRUE (store.pending ().get (*transaction, nano::pending_key{ key2.pub, info2.head () }, pending1));
}

TEST (ledger, rollback_representation)
{
	auto ctx = nano::test::context::ledger_empty ();
	auto & ledger = ctx.ledger ();
	auto & store = ctx.store ();
	auto transaction = store.tx_begin_write ();
	nano::work_pool pool{ nano::dev::network_params.network, std::numeric_limits<unsigned>::max () };
	nano::keypair key5;
	nano::block_builder builder;
	auto change1 = builder
				   .change ()
				   .previous (nano::dev::genesis->hash ())
				   .representative (key5.pub)
				   .sign (nano::dev::genesis_key.prv, nano::dev::genesis_key.pub)
				   .work (*pool.generate (nano::dev::genesis->hash ()))
				   .build ();
	ASSERT_EQ (nano::process_result::progress, ledger.process (*transaction, *change1).code);
	nano::keypair key3;
	auto change2 = builder
				   .change ()
				   .previous (change1->hash ())
				   .representative (key3.pub)
				   .sign (nano::dev::genesis_key.prv, nano::dev::genesis_key.pub)
				   .work (*pool.generate (change1->hash ()))
				   .build ();
	ASSERT_EQ (nano::process_result::progress, ledger.process (*transaction, *change2).code);
	nano::keypair key2;
	auto send1 = builder
				 .send ()
				 .previous (change2->hash ())
				 .destination (key2.pub)
				 .balance (50)
				 .sign (nano::dev::genesis_key.prv, nano::dev::genesis_key.pub)
				 .work (*pool.generate (change2->hash ()))
				 .build ();
	ASSERT_EQ (nano::process_result::progress, ledger.process (*transaction, *send1).code);
	nano::keypair key4;
	auto open = builder
				.open ()
				.source (send1->hash ())
				.representative (key4.pub)
				.account (key2.pub)
				.sign (key2.prv, key2.pub)
				.work (*pool.generate (key2.pub))
				.build ();
	ASSERT_EQ (nano::process_result::progress, ledger.process (*transaction, *open).code);
	auto send2 = builder
				 .send ()
				 .previous (send1->hash ())
				 .destination (key2.pub)
				 .balance (1)
				 .sign (nano::dev::genesis_key.prv, nano::dev::genesis_key.pub)
				 .work (*pool.generate (send1->hash ()))
				 .build ();
	ASSERT_EQ (nano::process_result::progress, ledger.process (*transaction, *send2).code);
	auto receive1 = builder
					.receive ()
					.previous (open->hash ())
					.source (send2->hash ())
					.sign (key2.prv, key2.pub)
					.work (*pool.generate (open->hash ()))
					.build ();
	ASSERT_EQ (nano::process_result::progress, ledger.process (*transaction, *receive1).code);
	ASSERT_EQ (1, ledger.weight (key3.pub));
	ASSERT_EQ (nano::dev::constants.genesis_amount - 1, ledger.weight (key4.pub));
	nano::account_info info1;
	ASSERT_FALSE (store.account ().get (*transaction, key2.pub, info1));
	ASSERT_EQ (key4.pub, info1.representative ());
	ASSERT_FALSE (ledger.rollback (*transaction, receive1->hash ()));
	nano::account_info info2;
	ASSERT_FALSE (store.account ().get (*transaction, key2.pub, info2));
	ASSERT_EQ (key4.pub, info2.representative ());
	ASSERT_EQ (0, ledger.weight (key2.pub));
	ASSERT_EQ (nano::dev::constants.genesis_amount - 50, ledger.weight (key4.pub));
	ASSERT_FALSE (ledger.rollback (*transaction, open->hash ()));
	ASSERT_EQ (1, ledger.weight (key3.pub));
	ASSERT_EQ (0, ledger.weight (key4.pub));
	ledger.rollback (*transaction, send1->hash ());
	ASSERT_EQ (nano::dev::constants.genesis_amount, ledger.weight (key3.pub));
	nano::account_info info3;
	ASSERT_FALSE (store.account ().get (*transaction, nano::dev::genesis_key.pub, info3));
	ASSERT_EQ (key3.pub, info3.representative ());
	ASSERT_FALSE (ledger.rollback (*transaction, change2->hash ()));
	nano::account_info info4;
	ASSERT_FALSE (store.account ().get (*transaction, nano::dev::genesis_key.pub, info4));
	ASSERT_EQ (key5.pub, info4.representative ());
	ASSERT_EQ (nano::dev::constants.genesis_amount, ledger.weight (key5.pub));
	ASSERT_EQ (0, ledger.weight (key3.pub));
}

TEST (ledger, receive_rollback)
{
	auto ctx = nano::test::context::ledger_empty ();
	auto & ledger = ctx.ledger ();
	auto & store = ctx.store ();
	auto transaction = store.tx_begin_write ();
	nano::work_pool pool{ nano::dev::network_params.network, std::numeric_limits<unsigned>::max () };
	nano::block_builder builder;
	auto send = builder
				.send ()
				.previous (nano::dev::genesis->hash ())
				.destination (nano::dev::genesis_key.pub)
				.balance (nano::dev::constants.genesis_amount - nano::Gxrb_ratio)
				.sign (nano::dev::genesis_key.prv, nano::dev::genesis_key.pub)
				.work (*pool.generate (nano::dev::genesis->hash ()))
				.build ();
	ASSERT_EQ (nano::process_result::progress, ledger.process (*transaction, *send).code);
	auto receive = builder
				   .receive ()
				   .previous (send->hash ())
				   .source (send->hash ())
				   .sign (nano::dev::genesis_key.prv, nano::dev::genesis_key.pub)
				   .work (*pool.generate (send->hash ()))
				   .build ();
	ASSERT_EQ (nano::process_result::progress, ledger.process (*transaction, *receive).code);
	ASSERT_FALSE (ledger.rollback (*transaction, receive->hash ()));
}

TEST (ledger, process_duplicate)
{
	auto ctx = nano::test::context::ledger_empty ();
	auto & ledger = ctx.ledger ();
	auto & store = ctx.store ();
	auto transaction = store.tx_begin_write ();
	nano::work_pool pool{ nano::dev::network_params.network, std::numeric_limits<unsigned>::max () };
	nano::account_info info1;
	ASSERT_FALSE (store.account ().get (*transaction, nano::dev::genesis_key.pub, info1));
	nano::keypair key2;
	nano::block_builder builder;
	auto send = builder
				.send ()
				.previous (info1.head ())
				.destination (key2.pub)
				.balance (50)
				.sign (nano::dev::genesis_key.prv, nano::dev::genesis_key.pub)
				.work (*pool.generate (info1.head ()))
				.build ();
	nano::block_hash hash1 (send->hash ());
	ASSERT_EQ (nano::process_result::progress, ledger.process (*transaction, *send).code);
	ASSERT_EQ (nano::process_result::old, ledger.process (*transaction, *send).code);
	auto open = builder
				.open ()
				.source (hash1)
				.representative (1)
				.account (key2.pub)
				.sign (key2.prv, key2.pub)
				.work (*pool.generate (key2.pub))
				.build ();
	ASSERT_EQ (nano::process_result::progress, ledger.process (*transaction, *open).code);
	ASSERT_EQ (nano::process_result::old, ledger.process (*transaction, *open).code);
}

TEST (ledger, representative_genesis)
{
	auto ctx = nano::test::context::ledger_empty ();
	auto & ledger = ctx.ledger ();
	auto & store = ctx.store ();
	auto transaction = store.tx_begin_write ();
	auto latest = ledger.latest (*transaction, nano::dev::genesis_key.pub);
	ASSERT_FALSE (latest.is_zero ());
	ASSERT_EQ (nano::dev::genesis->hash (), ledger.representative (*transaction, latest));
}

TEST (ledger, weight)
{
	auto ctx = nano::test::context::ledger_empty ();
	auto & ledger = ctx.ledger ();
	ASSERT_EQ (nano::dev::constants.genesis_amount, ledger.weight (nano::dev::genesis->account ()));
}

TEST (ledger, representative_change)
{
	auto ctx = nano::test::context::ledger_empty ();
	auto & ledger = ctx.ledger ();
	auto & store = ctx.store ();
	auto transaction = store.tx_begin_write ();
	nano::keypair key2;
	nano::work_pool pool{ nano::dev::network_params.network, std::numeric_limits<unsigned>::max () };
	ASSERT_EQ (nano::dev::constants.genesis_amount, ledger.weight (nano::dev::genesis_key.pub));
	ASSERT_EQ (0, ledger.weight (key2.pub));
	nano::account_info info1;
	ASSERT_FALSE (store.account ().get (*transaction, nano::dev::genesis_key.pub, info1));
	nano::block_builder builder;
	auto block = builder
				 .change ()
				 .previous (info1.head ())
				 .representative (key2.pub)
				 .sign (nano::dev::genesis_key.prv, nano::dev::genesis_key.pub)
				 .work (*pool.generate (info1.head ()))
				 .build ();
	ASSERT_EQ (nano::dev::genesis_key.pub, store.frontier ().get (*transaction, info1.head ()));
	auto return1 (ledger.process (*transaction, *block));
	ASSERT_EQ (0, ledger.amount (*transaction, block->hash ()));
	ASSERT_TRUE (store.frontier ().get (*transaction, info1.head ()).is_zero ());
	ASSERT_EQ (nano::dev::genesis_key.pub, store.frontier ().get (*transaction, block->hash ()));
	ASSERT_EQ (nano::process_result::progress, return1.code);
	ASSERT_EQ (nano::dev::genesis_key.pub, store.block ().account_calculated (*block));
	ASSERT_EQ (0, ledger.weight (nano::dev::genesis_key.pub));
	ASSERT_EQ (nano::dev::constants.genesis_amount, ledger.weight (key2.pub));
	nano::account_info info2;
	ASSERT_FALSE (store.account ().get (*transaction, nano::dev::genesis_key.pub, info2));
	ASSERT_EQ (block->hash (), info2.head ());
	ASSERT_FALSE (ledger.rollback (*transaction, info2.head ()));
	ASSERT_EQ (nano::dev::genesis_key.pub, store.frontier ().get (*transaction, info1.head ()));
	ASSERT_TRUE (store.frontier ().get (*transaction, block->hash ()).is_zero ());
	nano::account_info info3;
	ASSERT_FALSE (store.account ().get (*transaction, nano::dev::genesis_key.pub, info3));
	ASSERT_EQ (info1.head (), info3.head ());
	ASSERT_EQ (nano::dev::constants.genesis_amount, ledger.weight (nano::dev::genesis_key.pub));
	ASSERT_EQ (0, ledger.weight (key2.pub));
}

TEST (ledger, send_fork)
{
	auto ctx = nano::test::context::ledger_empty ();
	auto & ledger = ctx.ledger ();
	auto & store = ctx.store ();
	nano::keypair key2;
	nano::keypair key3;
	auto transaction = store.tx_begin_write ();
	nano::work_pool pool{ nano::dev::network_params.network, std::numeric_limits<unsigned>::max () };
	nano::account_info info1;
	ASSERT_FALSE (store.account ().get (*transaction, nano::dev::genesis_key.pub, info1));
	nano::block_builder builder;
	auto block = builder
				 .send ()
				 .previous (info1.head ())
				 .destination (key2.pub)
				 .balance (100)
				 .sign (nano::dev::genesis_key.prv, nano::dev::genesis_key.pub)
				 .work (*pool.generate (info1.head ()))
				 .build ();
	ASSERT_EQ (nano::process_result::progress, ledger.process (*transaction, *block).code);
	auto block2 = builder
				  .send ()
				  .previous (info1.head ())
				  .destination (key3.pub)
				  .balance (0)
				  .sign (nano::dev::genesis_key.prv, nano::dev::genesis_key.pub)
				  .work (*pool.generate (info1.head ()))
				  .build ();
	ASSERT_EQ (nano::process_result::fork, ledger.process (*transaction, *block2).code);
}

TEST (ledger, receive_fork)
{
	auto ctx = nano::test::context::ledger_empty ();
	auto & ledger = ctx.ledger ();
	auto & store = ctx.store ();
	nano::keypair key2;
	nano::keypair key3;
	auto transaction = store.tx_begin_write ();
	nano::work_pool pool{ nano::dev::network_params.network, std::numeric_limits<unsigned>::max () };
	nano::account_info info1;
	ASSERT_FALSE (store.account ().get (*transaction, nano::dev::genesis_key.pub, info1));
	nano::block_builder builder;
	auto block = builder
				 .send ()
				 .previous (info1.head ())
				 .destination (key2.pub)
				 .balance (100)
				 .sign (nano::dev::genesis_key.prv, nano::dev::genesis_key.pub)
				 .work (*pool.generate (info1.head ()))
				 .build ();
	ASSERT_EQ (nano::process_result::progress, ledger.process (*transaction, *block).code);
	auto block2 = builder
				  .open ()
				  .source (block->hash ())
				  .representative (key2.pub)
				  .account (key2.pub)
				  .sign (key2.prv, key2.pub)
				  .work (*pool.generate (key2.pub))
				  .build ();
	ASSERT_EQ (nano::process_result::progress, ledger.process (*transaction, *block2).code);
	auto block3 = builder
				  .change ()
				  .previous (block2->hash ())
				  .representative (key3.pub)
				  .sign (key2.prv, key2.pub)
				  .work (*pool.generate (block2->hash ()))
				  .build ();
	ASSERT_EQ (nano::process_result::progress, ledger.process (*transaction, *block3).code);
	auto block4 = builder
				  .send ()
				  .previous (block->hash ())
				  .destination (key2.pub)
				  .balance (0)
				  .sign (nano::dev::genesis_key.prv, nano::dev::genesis_key.pub)
				  .work (*pool.generate (block->hash ()))
				  .build ();
	ASSERT_EQ (nano::process_result::progress, ledger.process (*transaction, *block4).code);
	auto block5 = builder
				  .receive ()
				  .previous (block2->hash ())
				  .source (block4->hash ())
				  .sign (key2.prv, key2.pub)
				  .work (*pool.generate (block2->hash ()))
				  .build ();
	ASSERT_EQ (nano::process_result::fork, ledger.process (*transaction, *block5).code);
}

TEST (ledger, open_fork)
{
	auto ctx = nano::test::context::ledger_empty ();
	auto & ledger = ctx.ledger ();
	auto & store = ctx.store ();
	nano::keypair key2;
	nano::keypair key3;
	auto transaction = store.tx_begin_write ();
	nano::work_pool pool{ nano::dev::network_params.network, std::numeric_limits<unsigned>::max () };
	nano::account_info info1;
	ASSERT_FALSE (store.account ().get (*transaction, nano::dev::genesis_key.pub, info1));
	nano::block_builder builder;
	auto block = builder
				 .send ()
				 .previous (info1.head ())
				 .destination (key2.pub)
				 .balance (100)
				 .sign (nano::dev::genesis_key.prv, nano::dev::genesis_key.pub)
				 .work (*pool.generate (info1.head ()))
				 .build ();
	ASSERT_EQ (nano::process_result::progress, ledger.process (*transaction, *block).code);
	auto block2 = builder
				  .open ()
				  .source (block->hash ())
				  .representative (key2.pub)
				  .account (key2.pub)
				  .sign (key2.prv, key2.pub)
				  .work (*pool.generate (key2.pub))
				  .build ();
	ASSERT_EQ (nano::process_result::progress, ledger.process (*transaction, *block2).code);
	auto block3 = builder
				  .open ()
				  .source (block->hash ())
				  .representative (key3.pub)
				  .account (key2.pub)
				  .sign (key2.prv, key2.pub)
				  .work (*pool.generate (key2.pub))
				  .build ();
	ASSERT_EQ (nano::process_result::fork, ledger.process (*transaction, *block3).code);
}

TEST (ledger, representation)
{
	auto ctx = nano::test::context::ledger_empty ();
	auto & ledger = ctx.ledger ();
	auto & store = ctx.store ();
	auto & rep_weights = ledger.cache.rep_weights ();
	auto transaction = store.tx_begin_write ();
	nano::work_pool pool{ nano::dev::network_params.network, std::numeric_limits<unsigned>::max () };
	ASSERT_EQ (nano::dev::constants.genesis_amount, rep_weights.representation_get (nano::dev::genesis_key.pub));
	nano::keypair key2;
	nano::block_builder builder;
	auto block1 = builder
				  .send ()
				  .previous (nano::dev::genesis->hash ())
				  .destination (key2.pub)
				  .balance (nano::dev::constants.genesis_amount - 100)
				  .sign (nano::dev::genesis_key.prv, nano::dev::genesis_key.pub)
				  .work (*pool.generate (nano::dev::genesis->hash ()))
				  .build ();
	ASSERT_EQ (nano::process_result::progress, ledger.process (*transaction, *block1).code);
	ASSERT_EQ (nano::dev::constants.genesis_amount - 100, rep_weights.representation_get (nano::dev::genesis_key.pub));
	nano::keypair key3;
	auto block2 = builder
				  .open ()
				  .source (block1->hash ())
				  .representative (key3.pub)
				  .account (key2.pub)
				  .sign (key2.prv, key2.pub)
				  .work (*pool.generate (key2.pub))
				  .build ();
	ASSERT_EQ (nano::process_result::progress, ledger.process (*transaction, *block2).code);
	ASSERT_EQ (nano::dev::constants.genesis_amount - 100, rep_weights.representation_get (nano::dev::genesis_key.pub));
	ASSERT_EQ (0, rep_weights.representation_get (key2.pub));
	ASSERT_EQ (100, rep_weights.representation_get (key3.pub));
	auto block3 = builder
				  .send ()
				  .previous (block1->hash ())
				  .destination (key2.pub)
				  .balance (nano::dev::constants.genesis_amount - 200)
				  .sign (nano::dev::genesis_key.prv, nano::dev::genesis_key.pub)
				  .work (*pool.generate (block1->hash ()))
				  .build ();
	ASSERT_EQ (nano::process_result::progress, ledger.process (*transaction, *block3).code);
	ASSERT_EQ (nano::dev::constants.genesis_amount - 200, rep_weights.representation_get (nano::dev::genesis_key.pub));
	ASSERT_EQ (0, rep_weights.representation_get (key2.pub));
	ASSERT_EQ (100, rep_weights.representation_get (key3.pub));
	auto block4 = builder
				  .receive ()
				  .previous (block2->hash ())
				  .source (block3->hash ())
				  .sign (key2.prv, key2.pub)
				  .work (*pool.generate (block2->hash ()))
				  .build ();
	ASSERT_EQ (nano::process_result::progress, ledger.process (*transaction, *block4).code);
	ASSERT_EQ (nano::dev::constants.genesis_amount - 200, rep_weights.representation_get (nano::dev::genesis_key.pub));
	ASSERT_EQ (0, rep_weights.representation_get (key2.pub));
	ASSERT_EQ (200, rep_weights.representation_get (key3.pub));
	nano::keypair key4;
	auto block5 = builder
				  .change ()
				  .previous (block4->hash ())
				  .representative (key4.pub)
				  .sign (key2.prv, key2.pub)
				  .work (*pool.generate (block4->hash ()))
				  .build ();
	ASSERT_EQ (nano::process_result::progress, ledger.process (*transaction, *block5).code);
	ASSERT_EQ (nano::dev::constants.genesis_amount - 200, rep_weights.representation_get (nano::dev::genesis_key.pub));
	ASSERT_EQ (0, rep_weights.representation_get (key2.pub));
	ASSERT_EQ (0, rep_weights.representation_get (key3.pub));
	ASSERT_EQ (200, rep_weights.representation_get (key4.pub));
	nano::keypair key5;
	auto block6 = builder
				  .send ()
				  .previous (block5->hash ())
				  .destination (key5.pub)
				  .balance (100)
				  .sign (key2.prv, key2.pub)
				  .work (*pool.generate (block5->hash ()))
				  .build ();
	ASSERT_EQ (nano::process_result::progress, ledger.process (*transaction, *block6).code);
	ASSERT_EQ (nano::dev::constants.genesis_amount - 200, rep_weights.representation_get (nano::dev::genesis_key.pub));
	ASSERT_EQ (0, rep_weights.representation_get (key2.pub));
	ASSERT_EQ (0, rep_weights.representation_get (key3.pub));
	ASSERT_EQ (100, rep_weights.representation_get (key4.pub));
	ASSERT_EQ (0, rep_weights.representation_get (key5.pub));
	nano::keypair key6;
	auto block7 = builder
				  .open ()
				  .source (block6->hash ())
				  .representative (key6.pub)
				  .account (key5.pub)
				  .sign (key5.prv, key5.pub)
				  .work (*pool.generate (key5.pub))
				  .build ();
	ASSERT_EQ (nano::process_result::progress, ledger.process (*transaction, *block7).code);
	ASSERT_EQ (nano::dev::constants.genesis_amount - 200, rep_weights.representation_get (nano::dev::genesis_key.pub));
	ASSERT_EQ (0, rep_weights.representation_get (key2.pub));
	ASSERT_EQ (0, rep_weights.representation_get (key3.pub));
	ASSERT_EQ (100, rep_weights.representation_get (key4.pub));
	ASSERT_EQ (0, rep_weights.representation_get (key5.pub));
	ASSERT_EQ (100, rep_weights.representation_get (key6.pub));
	auto block8 = builder
				  .send ()
				  .previous (block6->hash ())
				  .destination (key5.pub)
				  .balance (0)
				  .sign (key2.prv, key2.pub)
				  .work (*pool.generate (block6->hash ()))
				  .build ();
	ASSERT_EQ (nano::process_result::progress, ledger.process (*transaction, *block8).code);
	ASSERT_EQ (nano::dev::constants.genesis_amount - 200, rep_weights.representation_get (nano::dev::genesis_key.pub));
	ASSERT_EQ (0, rep_weights.representation_get (key2.pub));
	ASSERT_EQ (0, rep_weights.representation_get (key3.pub));
	ASSERT_EQ (0, rep_weights.representation_get (key4.pub));
	ASSERT_EQ (0, rep_weights.representation_get (key5.pub));
	ASSERT_EQ (100, rep_weights.representation_get (key6.pub));
	auto block9 = builder
				  .receive ()
				  .previous (block7->hash ())
				  .source (block8->hash ())
				  .sign (key5.prv, key5.pub)
				  .work (*pool.generate (block7->hash ()))
				  .build ();
	ASSERT_EQ (nano::process_result::progress, ledger.process (*transaction, *block9).code);
	ASSERT_EQ (nano::dev::constants.genesis_amount - 200, rep_weights.representation_get (nano::dev::genesis_key.pub));
	ASSERT_EQ (0, rep_weights.representation_get (key2.pub));
	ASSERT_EQ (0, rep_weights.representation_get (key3.pub));
	ASSERT_EQ (0, rep_weights.representation_get (key4.pub));
	ASSERT_EQ (0, rep_weights.representation_get (key5.pub));
	ASSERT_EQ (200, rep_weights.representation_get (key6.pub));
}

TEST (ledger, double_open)
{
	auto logger{ std::make_shared<nano::logger_mt> () };
	auto store = nano::make_store (logger, nano::unique_path (), nano::dev::constants);
	ASSERT_TRUE (!store->init_error ());
	nano::stat stats;
	nano::ledger ledger (*store, stats, nano::dev::constants);
	auto transaction (store->tx_begin_write ());
	store->initialize (*transaction, ledger.cache, ledger.constants);
	nano::work_pool pool{ nano::dev::network_params.network, std::numeric_limits<unsigned>::max () };
	nano::keypair key2;
	nano::block_builder builder;
	auto send1 = builder
				 .send ()
				 .previous (nano::dev::genesis->hash ())
				 .destination (key2.pub)
				 .balance (1)
				 .sign (nano::dev::genesis_key.prv, nano::dev::genesis_key.pub)
				 .work (*pool.generate (nano::dev::genesis->hash ()))
				 .build ();
	ASSERT_EQ (nano::process_result::progress, ledger.process (*transaction, *send1).code);
	auto open1 = builder
				 .open ()
				 .source (send1->hash ())
				 .representative (key2.pub)
				 .account (key2.pub)
				 .sign (key2.prv, key2.pub)
				 .work (*pool.generate (key2.pub))
				 .build ();
	ASSERT_EQ (nano::process_result::progress, ledger.process (*transaction, *open1).code);
	auto open2 = builder
				 .open ()
				 .source (send1->hash ())
				 .representative (nano::dev::genesis_key.pub)
				 .account (key2.pub)
				 .sign (key2.prv, key2.pub)
				 .work (*pool.generate (key2.pub))
				 .build ();
	ASSERT_EQ (nano::process_result::fork, ledger.process (*transaction, *open2).code);
}

TEST (ledger, double_receive)
{
	auto ctx = nano::test::context::ledger_empty ();
	auto & ledger = ctx.ledger ();
	auto & store = ctx.store ();
	auto transaction = store.tx_begin_write ();
	nano::work_pool pool{ nano::dev::network_params.network, std::numeric_limits<unsigned>::max () };
	nano::keypair key2;
	nano::block_builder builder;
	auto send1 = builder
				 .send ()
				 .previous (nano::dev::genesis->hash ())
				 .destination (key2.pub)
				 .balance (1)
				 .sign (nano::dev::genesis_key.prv, nano::dev::genesis_key.pub)
				 .work (*pool.generate (nano::dev::genesis->hash ()))
				 .build ();
	ASSERT_EQ (nano::process_result::progress, ledger.process (*transaction, *send1).code);
	auto open1 = builder
				 .open ()
				 .source (send1->hash ())
				 .representative (key2.pub)
				 .account (key2.pub)
				 .sign (key2.prv, key2.pub)
				 .work (*pool.generate (key2.pub))
				 .build ();
	ASSERT_EQ (nano::process_result::progress, ledger.process (*transaction, *open1).code);
	auto receive1 = builder
					.receive ()
					.previous (open1->hash ())
					.source (send1->hash ())
					.sign (key2.prv, key2.pub)
					.work (*pool.generate (open1->hash ()))
					.build ();
	ASSERT_EQ (nano::process_result::unreceivable, ledger.process (*transaction, *receive1).code);
}

TEST (votes, check_signature)
{
	nano::test::system system;
	nano::node_config node_config (nano::test::get_available_port (), system.logging);
	node_config.online_weight_minimum = std::numeric_limits<nano::uint128_t>::max ();
	auto & node1 = *system.add_node (node_config);
	nano::keypair key1;
	nano::block_builder builder;
	auto send1 = builder
				 .send ()
				 .previous (nano::dev::genesis->hash ())
				 .destination (key1.pub)
				 .balance (nano::dev::constants.genesis_amount - 100)
				 .sign (nano::dev::genesis_key.prv, nano::dev::genesis_key.pub)
				 .work (0)
				 .build_shared ();
	node1.work_generate_blocking (*send1);
	{
		auto transaction (node1.store.tx_begin_write ());
		ASSERT_EQ (nano::process_result::progress, node1.ledger.process (*transaction, *send1).code);
	}
	node1.scheduler.activate (nano::dev::genesis_key.pub, *node1.store.tx_begin_read ());
	ASSERT_TIMELY (5s, node1.active.election (send1->qualified_root ()));
	auto election1 = node1.active.election (send1->qualified_root ());
	ASSERT_EQ (1, election1->votes ().size ());
	auto vote1 (std::make_shared<nano::vote> (nano::dev::genesis_key.pub, nano::dev::genesis_key.prv, nano::vote::timestamp_min * 1, 0, std::vector<nano::block_hash>{ send1->hash () }));
	vote1->flip_signature_bit_0 ();
	ASSERT_EQ (nano::vote_code::invalid, node1.vote_processor.vote_blocking (vote1, std::make_shared<nano::transport::inproc::channel> (node1, node1)));
	vote1->flip_signature_bit_0 ();
	ASSERT_EQ (nano::vote_code::vote, node1.vote_processor.vote_blocking (vote1, std::make_shared<nano::transport::inproc::channel> (node1, node1)));
	ASSERT_EQ (nano::vote_code::replay, node1.vote_processor.vote_blocking (vote1, std::make_shared<nano::transport::inproc::channel> (node1, node1)));
}

TEST (votes, add_one)
{
	nano::test::system system (1);
	auto & node1 (*system.nodes[0]);
	nano::keypair key1;
	nano::block_builder builder;
	auto send1 = builder
				 .send ()
				 .previous (nano::dev::genesis->hash ())
				 .destination (key1.pub)
				 .balance (nano::dev::constants.genesis_amount - 100)
				 .sign (nano::dev::genesis_key.prv, nano::dev::genesis_key.pub)
				 .work (0)
				 .build_shared ();
	node1.work_generate_blocking (*send1);
	auto transaction (node1.store.tx_begin_write ());
	ASSERT_EQ (nano::process_result::progress, node1.ledger.process (*transaction, *send1).code);
	node1.block_confirm (send1);
	ASSERT_TIMELY (5s, node1.active.election (send1->qualified_root ()));
	auto election1 = node1.active.election (send1->qualified_root ());
	ASSERT_EQ (1, election1->votes ().size ());
	auto vote1 (std::make_shared<nano::vote> (nano::dev::genesis_key.pub, nano::dev::genesis_key.prv, nano::vote::timestamp_min * 1, 0, std::vector<nano::block_hash>{ send1->hash () }));
	ASSERT_EQ (nano::vote_code::vote, node1.active.vote (vote1));
	auto vote2 (std::make_shared<nano::vote> (nano::dev::genesis_key.pub, nano::dev::genesis_key.prv, nano::vote::timestamp_min * 2, 0, std::vector<nano::block_hash>{ send1->hash () }));
	ASSERT_EQ (nano::vote_code::vote, node1.active.vote (vote2));
	ASSERT_EQ (2, election1->votes ().size ());
	auto votes1 (election1->votes ());
	auto existing1 (votes1.find (nano::dev::genesis_key.pub));
	ASSERT_NE (votes1.end (), existing1);
	ASSERT_EQ (send1->hash (), existing1->second.hash);
	nano::lock_guard<nano::mutex> guard (node1.active.mutex);
	auto winner (*election1->tally ().begin ());
	ASSERT_EQ (*send1, *winner.second);
	ASSERT_EQ (nano::dev::constants.genesis_amount - 100, winner.first);
}

namespace nano
{
// Higher timestamps change the vote
TEST (votes, add_existing)
{
	nano::test::system system;
	nano::node_config node_config (nano::test::get_available_port (), system.logging);
	node_config.online_weight_minimum = nano::dev::constants.genesis_amount;
	node_config.frontiers_confirmation = nano::frontiers_confirmation_mode::disabled;
	auto & node1 = *system.add_node (node_config);
	nano::keypair key1;
	nano::block_builder builder;
	std::shared_ptr<nano::block> send1 = builder.state ()
										 .account (nano::dev::genesis_key.pub)
										 .previous (nano::dev::genesis->hash ())
										 .representative (nano::dev::genesis_key.pub) // No representative, blocks can't confirm
										 .balance (nano::dev::constants.genesis_amount / 2 - nano::Gxrb_ratio)
										 .link (key1.pub)
										 .work (0)
										 .sign (nano::dev::genesis_key.prv, nano::dev::genesis_key.pub)
										 .build ();
	node1.work_generate_blocking (*send1);
	ASSERT_EQ (nano::process_result::progress, node1.ledger.process (*node1.store.tx_begin_write (), *send1).code);
	node1.scheduler.activate (nano::dev::genesis_key.pub, *node1.store.tx_begin_read ());
	ASSERT_TIMELY (5s, node1.active.election (send1->qualified_root ()));
	auto election1 = node1.active.election (send1->qualified_root ());
	auto vote1 (std::make_shared<nano::vote> (nano::dev::genesis_key.pub, nano::dev::genesis_key.prv, nano::vote::timestamp_min * 1, 0, std::vector<nano::block_hash>{ send1->hash () }));
	ASSERT_EQ (nano::vote_code::vote, node1.active.vote (vote1));
	// Block is already processed from vote
	ASSERT_TRUE (node1.active.publish (send1));
	ASSERT_EQ (nano::vote::timestamp_min * 1, election1->last_votes[nano::dev::genesis_key.pub].timestamp);
	nano::keypair key2;
	std::shared_ptr<nano::block> send2 = builder.state ()
										 .account (nano::dev::genesis_key.pub)
										 .previous (nano::dev::genesis->hash ())
										 .representative (nano::dev::genesis_key.pub) // No representative, blocks can't confirm
										 .balance (nano::dev::constants.genesis_amount / 2 - nano::Gxrb_ratio)
										 .link (key2.pub)
										 .work (0)
										 .sign (nano::dev::genesis_key.prv, nano::dev::genesis_key.pub)
										 .build ();
	node1.work_generate_blocking (*send2);
	ASSERT_FALSE (node1.active.publish (send2));
	ASSERT_TIMELY (5s, node1.active.active (*send2));
	auto vote2 (std::make_shared<nano::vote> (nano::dev::genesis_key.pub, nano::dev::genesis_key.prv, nano::vote::timestamp_min * 2, 0, std::vector<nano::block_hash>{ send2->hash () }));
	// Pretend we've waited the timeout
	nano::unique_lock<nano::mutex> lock (election1->mutex);
	election1->last_votes[nano::dev::genesis_key.pub].time = std::chrono::steady_clock::now () - std::chrono::seconds (20);
	lock.unlock ();
	ASSERT_EQ (nano::vote_code::vote, node1.active.vote (vote2));
	ASSERT_EQ (nano::vote::timestamp_min * 2, election1->last_votes[nano::dev::genesis_key.pub].timestamp);
	// Also resend the old vote, and see if we respect the timestamp
	lock.lock ();
	election1->last_votes[nano::dev::genesis_key.pub].time = std::chrono::steady_clock::now () - std::chrono::seconds (20);
	lock.unlock ();
	ASSERT_EQ (nano::vote_code::replay, node1.active.vote (vote1));
	ASSERT_EQ (nano::vote::timestamp_min * 2, election1->votes ()[nano::dev::genesis_key.pub].timestamp);
	auto votes (election1->votes ());
	ASSERT_EQ (2, votes.size ());
	ASSERT_NE (votes.end (), votes.find (nano::dev::genesis_key.pub));
	ASSERT_EQ (send2->hash (), votes[nano::dev::genesis_key.pub].hash);
	ASSERT_EQ (*send2, *election1->tally ().begin ()->second);
}

// Lower timestamps are ignored
TEST (votes, add_old)
{
	nano::test::system system (1);
	auto & node1 (*system.nodes[0]);
	nano::keypair key1;
	nano::block_builder builder;
	auto send1 = builder
				 .send ()
				 .previous (nano::dev::genesis->hash ())
				 .destination (key1.pub)
				 .balance (0)
				 .sign (nano::dev::genesis_key.prv, nano::dev::genesis_key.pub)
				 .work (0)
				 .build_shared ();
	node1.work_generate_blocking (*send1);
	auto transaction (node1.store.tx_begin_write ());
	ASSERT_EQ (nano::process_result::progress, node1.ledger.process (*transaction, *send1).code);
	node1.block_confirm (send1);
	ASSERT_TIMELY (5s, node1.active.election (send1->qualified_root ()));
	auto election1 = node1.active.election (send1->qualified_root ());
	auto vote1 (std::make_shared<nano::vote> (nano::dev::genesis_key.pub, nano::dev::genesis_key.prv, nano::vote::timestamp_min * 2, 0, std::vector<nano::block_hash>{ send1->hash () }));
	auto channel (std::make_shared<nano::transport::inproc::channel> (node1, node1));
	node1.vote_processor.vote_blocking (vote1, channel);
	nano::keypair key2;
	auto send2 = builder
				 .send ()
				 .previous (nano::dev::genesis->hash ())
				 .destination (key2.pub)
				 .balance (0)
				 .sign (nano::dev::genesis_key.prv, nano::dev::genesis_key.pub)
				 .work (0)
				 .build_shared ();
	node1.work_generate_blocking (*send2);
	auto vote2 = std::make_shared<nano::vote> (nano::dev::genesis_key.pub, nano::dev::genesis_key.prv, nano::vote::timestamp_min * 1, 0, std::vector<nano::block_hash>{ send2->hash () });
	{
		nano::lock_guard<nano::mutex> lock (election1->mutex);
		election1->last_votes[nano::dev::genesis_key.pub].time = std::chrono::steady_clock::now () - std::chrono::seconds (20);
	}
	node1.vote_processor.vote_blocking (vote2, channel);
	ASSERT_EQ (2, election1->votes ().size ());
	auto votes (election1->votes ());
	ASSERT_NE (votes.end (), votes.find (nano::dev::genesis_key.pub));
	ASSERT_EQ (send1->hash (), votes[nano::dev::genesis_key.pub].hash);
	ASSERT_EQ (*send1, *election1->winner ());
}
}

// Lower timestamps are accepted for different accounts
// Test disabled because it's failing intermittently.
// PR in which it got disabled: https://github.com/nanocurrency/nano-node/pull/3629
// Issue for investigating it: https://github.com/nanocurrency/nano-node/issues/3631
TEST (votes, DISABLED_add_old_different_account)
{
	nano::test::system system (1);
	auto & node1 (*system.nodes[0]);
	nano::keypair key1;
	nano::block_builder builder;
	auto send1 = builder
				 .send ()
				 .previous (nano::dev::genesis->hash ())
				 .destination (key1.pub)
				 .balance (0)
				 .sign (nano::dev::genesis_key.prv, nano::dev::genesis_key.pub)
				 .work (0)
				 .build_shared ();
	node1.work_generate_blocking (*send1);
	auto send2 = builder
				 .send ()
				 .previous (send1->hash ())
				 .destination (key1.pub)
				 .balance (0)
				 .sign (nano::dev::genesis_key.prv, nano::dev::genesis_key.pub)
				 .work (0)
				 .build_shared ();
	node1.work_generate_blocking (*send2);
	ASSERT_EQ (nano::process_result::progress, node1.process (*send1).code);
	ASSERT_EQ (nano::process_result::progress, node1.process (*send2).code);
	nano::test::blocks_confirm (node1, { send1, send2 });
	auto election1 = node1.active.election (send1->qualified_root ());
	ASSERT_NE (nullptr, election1);
	auto election2 = node1.active.election (send2->qualified_root ());
	ASSERT_NE (nullptr, election2);
	ASSERT_EQ (1, election1->votes ().size ());
	ASSERT_EQ (1, election2->votes ().size ());
	auto vote1 (std::make_shared<nano::vote> (nano::dev::genesis_key.pub, nano::dev::genesis_key.prv, nano::vote::timestamp_min * 2, 0, std::vector<nano::block_hash>{ send1->hash () }));
	auto channel (std::make_shared<nano::transport::inproc::channel> (node1, node1));
	auto vote_result1 (node1.vote_processor.vote_blocking (vote1, channel));
	ASSERT_EQ (nano::vote_code::vote, vote_result1);
	ASSERT_EQ (2, election1->votes ().size ());
	ASSERT_EQ (1, election2->votes ().size ());
	auto vote2 (std::make_shared<nano::vote> (nano::dev::genesis_key.pub, nano::dev::genesis_key.prv, nano::vote::timestamp_min * 1, 0, std::vector<nano::block_hash>{ send2->hash () }));
	auto vote_result2 (node1.vote_processor.vote_blocking (vote2, channel));
	ASSERT_EQ (nano::vote_code::vote, vote_result2);
	ASSERT_EQ (2, election1->votes ().size ());
	ASSERT_EQ (2, election2->votes ().size ());
	auto votes1 (election1->votes ());
	auto votes2 (election2->votes ());
	ASSERT_NE (votes1.end (), votes1.find (nano::dev::genesis_key.pub));
	ASSERT_NE (votes2.end (), votes2.find (nano::dev::genesis_key.pub));
	ASSERT_EQ (send1->hash (), votes1[nano::dev::genesis_key.pub].hash);
	ASSERT_EQ (send2->hash (), votes2[nano::dev::genesis_key.pub].hash);
	ASSERT_EQ (*send1, *election1->winner ());
	ASSERT_EQ (*send2, *election2->winner ());
}

// The voting cooldown is respected
TEST (votes, add_cooldown)
{
	nano::test::system system (1);
	auto & node1 (*system.nodes[0]);
	nano::keypair key1;
	nano::block_builder builder;
	auto send1 = builder
				 .send ()
				 .previous (nano::dev::genesis->hash ())
				 .destination (key1.pub)
				 .balance (0)
				 .sign (nano::dev::genesis_key.prv, nano::dev::genesis_key.pub)
				 .work (0)
				 .build_shared ();
	node1.work_generate_blocking (*send1);
	auto transaction (node1.store.tx_begin_write ());
	ASSERT_EQ (nano::process_result::progress, node1.ledger.process (*transaction, *send1).code);
	node1.block_confirm (send1);
	ASSERT_TIMELY (5s, node1.active.election (send1->qualified_root ()));
	auto election1 = node1.active.election (send1->qualified_root ());
	auto vote1 (std::make_shared<nano::vote> (nano::dev::genesis_key.pub, nano::dev::genesis_key.prv, nano::vote::timestamp_min * 1, 0, std::vector<nano::block_hash>{ send1->hash () }));
	auto channel (std::make_shared<nano::transport::inproc::channel> (node1, node1));
	node1.vote_processor.vote_blocking (vote1, channel);
	nano::keypair key2;
	auto send2 = builder
				 .send ()
				 .previous (nano::dev::genesis->hash ())
				 .destination (key2.pub)
				 .balance (0)
				 .sign (nano::dev::genesis_key.prv, nano::dev::genesis_key.pub)
				 .work (0)
				 .build_shared ();
	node1.work_generate_blocking (*send2);
	auto vote2 (std::make_shared<nano::vote> (nano::dev::genesis_key.pub, nano::dev::genesis_key.prv, nano::vote::timestamp_min * 2, 0, std::vector<nano::block_hash>{ send2->hash () }));
	node1.vote_processor.vote_blocking (vote2, channel);
	ASSERT_EQ (2, election1->votes ().size ());
	auto votes (election1->votes ());
	ASSERT_NE (votes.end (), votes.find (nano::dev::genesis_key.pub));
	ASSERT_EQ (send1->hash (), votes[nano::dev::genesis_key.pub].hash);
	ASSERT_EQ (*send1, *election1->winner ());
}

// Query for block successor
TEST (ledger, successor)
{
	nano::test::system system (1);
	auto & node1 (*system.nodes[0]);
	nano::keypair key1;
	nano::block_builder builder;
	auto send1 = builder
				 .send ()
				 .previous (nano::dev::genesis->hash ())
				 .destination (key1.pub)
				 .balance (0)
				 .sign (nano::dev::genesis_key.prv, nano::dev::genesis_key.pub)
				 .work (0)
				 .build ();
	node1.work_generate_blocking (*send1);
	auto transaction (node1.store.tx_begin_write ());
	ASSERT_EQ (nano::process_result::progress, node1.ledger.process (*transaction, *send1).code);
	ASSERT_EQ (*send1, *node1.ledger.successor (*transaction, nano::qualified_root (nano::root (0), nano::dev::genesis->hash ())));
	ASSERT_EQ (*nano::dev::genesis, *node1.ledger.successor (*transaction, nano::dev::genesis->qualified_root ()));
	ASSERT_EQ (nullptr, node1.ledger.successor (*transaction, nano::qualified_root (0)));
}

TEST (ledger, fail_change_old)
{
	auto ctx = nano::test::context::ledger_empty ();
	auto & ledger = ctx.ledger ();
	auto & store = ctx.store ();
	auto transaction = store.tx_begin_write ();
	nano::work_pool pool{ nano::dev::network_params.network, std::numeric_limits<unsigned>::max () };
	nano::keypair key1;
	nano::block_builder builder;
	auto block = builder
				 .change ()
				 .previous (nano::dev::genesis->hash ())
				 .representative (key1.pub)
				 .sign (nano::dev::genesis_key.prv, nano::dev::genesis_key.pub)
				 .work (*pool.generate (nano::dev::genesis->hash ()))
				 .build ();
	auto result1 = ledger.process (*transaction, *block);
	ASSERT_EQ (nano::process_result::progress, result1.code);
	auto result2 = ledger.process (*transaction, *block);
	ASSERT_EQ (nano::process_result::old, result2.code);
}

TEST (ledger, fail_change_gap_previous)
{
	auto ctx = nano::test::context::ledger_empty ();
	auto & ledger = ctx.ledger ();
	auto & store = ctx.store ();
	auto transaction = store.tx_begin_write ();
	nano::work_pool pool{ nano::dev::network_params.network, std::numeric_limits<unsigned>::max () };
	nano::keypair key1;
	nano::block_builder builder;
	auto block = builder
				 .change ()
				 .previous (1)
				 .representative (key1.pub)
				 .sign (nano::dev::genesis_key.prv, nano::dev::genesis_key.pub)
				 .work (*pool.generate (nano::root (1)))
				 .build ();
	auto result1 = ledger.process (*transaction, *block);
	ASSERT_EQ (nano::process_result::gap_previous, result1.code);
}

TEST (ledger, fail_change_bad_signature)
{
	auto ctx = nano::test::context::ledger_empty ();
	auto & ledger = ctx.ledger ();
	auto & store = ctx.store ();
	auto transaction = store.tx_begin_write ();
	nano::work_pool pool{ nano::dev::network_params.network, std::numeric_limits<unsigned>::max () };
	nano::keypair key1;
	nano::block_builder builder;
	auto block = builder
				 .change ()
				 .previous (nano::dev::genesis->hash ())
				 .representative (key1.pub)
				 .sign (nano::keypair ().prv, 0)
				 .work (*pool.generate (nano::dev::genesis->hash ()))
				 .build ();
	auto result1 = ledger.process (*transaction, *block);
	ASSERT_EQ (nano::process_result::bad_signature, result1.code);
}

TEST (ledger, fail_change_fork)
{
	auto ctx = nano::test::context::ledger_empty ();
	auto & ledger = ctx.ledger ();
	auto & store = ctx.store ();
	auto transaction = store.tx_begin_write ();
	nano::work_pool pool{ nano::dev::network_params.network, std::numeric_limits<unsigned>::max () };
	nano::keypair key1;
	nano::block_builder builder;
	auto block1 = builder
				  .change ()
				  .previous (nano::dev::genesis->hash ())
				  .representative (key1.pub)
				  .sign (nano::dev::genesis_key.prv, nano::dev::genesis_key.pub)
				  .work (*pool.generate (nano::dev::genesis->hash ()))
				  .build ();
	auto result1 = ledger.process (*transaction, *block1);
	ASSERT_EQ (nano::process_result::progress, result1.code);
	nano::keypair key2;
	auto block2 = builder
				  .change ()
				  .previous (nano::dev::genesis->hash ())
				  .representative (key2.pub)
				  .sign (nano::dev::genesis_key.prv, nano::dev::genesis_key.pub)
				  .work (*pool.generate (nano::dev::genesis->hash ()))
				  .build ();
	auto result2 = ledger.process (*transaction, *block2);
	ASSERT_EQ (nano::process_result::fork, result2.code);
}

TEST (ledger, fail_send_old)
{
	auto ctx = nano::test::context::ledger_empty ();
	auto & ledger = ctx.ledger ();
	auto & store = ctx.store ();
	auto transaction = store.tx_begin_write ();
	nano::work_pool pool{ nano::dev::network_params.network, std::numeric_limits<unsigned>::max () };
	nano::keypair key1;
	nano::block_builder builder;
	auto block = builder
				 .send ()
				 .previous (nano::dev::genesis->hash ())
				 .destination (key1.pub)
				 .balance (1)
				 .sign (nano::dev::genesis_key.prv, nano::dev::genesis_key.pub)
				 .work (*pool.generate (nano::dev::genesis->hash ()))
				 .build ();
	auto result1 = ledger.process (*transaction, *block);
	ASSERT_EQ (nano::process_result::progress, result1.code);
	auto result2 = ledger.process (*transaction, *block);
	ASSERT_EQ (nano::process_result::old, result2.code);
}

TEST (ledger, fail_send_gap_previous)
{
	auto ctx = nano::test::context::ledger_empty ();
	auto & ledger = ctx.ledger ();
	auto & store = ctx.store ();
	auto transaction = store.tx_begin_write ();
	nano::work_pool pool{ nano::dev::network_params.network, std::numeric_limits<unsigned>::max () };
	nano::keypair key1;
	nano::block_builder builder;
	auto block = builder
				 .send ()
				 .previous (1)
				 .destination (key1.pub)
				 .balance (1)
				 .sign (nano::dev::genesis_key.prv, nano::dev::genesis_key.pub)
				 .work (*pool.generate (nano::root (1)))
				 .build ();
	auto result1 = ledger.process (*transaction, *block);
	ASSERT_EQ (nano::process_result::gap_previous, result1.code);
}

TEST (ledger, fail_send_bad_signature)
{
	auto ctx = nano::test::context::ledger_empty ();
	auto & ledger = ctx.ledger ();
	auto & store = ctx.store ();
	auto transaction = store.tx_begin_write ();
	nano::work_pool pool{ nano::dev::network_params.network, std::numeric_limits<unsigned>::max () };
	nano::keypair key1;
	nano::block_builder builder;
	auto block = builder
				 .send ()
				 .previous (nano::dev::genesis->hash ())
				 .destination (key1.pub)
				 .balance (1)
				 .sign (nano::keypair ().prv, 0)
				 .work (*pool.generate (nano::dev::genesis->hash ()))
				 .build ();
	auto result1 = ledger.process (*transaction, *block);
	ASSERT_EQ (nano::process_result::bad_signature, result1.code);
}

TEST (ledger, fail_send_negative_spend)
{
	auto ctx = nano::test::context::ledger_empty ();
	auto & ledger = ctx.ledger ();
	auto & store = ctx.store ();
	auto transaction = store.tx_begin_write ();
	nano::work_pool pool{ nano::dev::network_params.network, std::numeric_limits<unsigned>::max () };
	nano::keypair key1;
	nano::block_builder builder;
	auto block1 = builder
				  .send ()
				  .previous (nano::dev::genesis->hash ())
				  .destination (key1.pub)
				  .balance (1)
				  .sign (nano::dev::genesis_key.prv, nano::dev::genesis_key.pub)
				  .work (*pool.generate (nano::dev::genesis->hash ()))
				  .build ();
	ASSERT_EQ (nano::process_result::progress, ledger.process (*transaction, *block1).code);
	nano::keypair key2;
	auto block2 = builder
				  .send ()
				  .previous (block1->hash ())
				  .destination (key2.pub)
				  .balance (2)
				  .sign (nano::dev::genesis_key.prv, nano::dev::genesis_key.pub)
				  .work (*pool.generate (block1->hash ()))
				  .build ();
	ASSERT_EQ (nano::process_result::negative_spend, ledger.process (*transaction, *block2).code);
}

TEST (ledger, fail_send_fork)
{
	auto ctx = nano::test::context::ledger_empty ();
	auto & ledger = ctx.ledger ();
	auto & store = ctx.store ();
	auto transaction = store.tx_begin_write ();
	nano::work_pool pool{ nano::dev::network_params.network, std::numeric_limits<unsigned>::max () };
	nano::keypair key1;
	nano::block_builder builder;
	auto block1 = builder
				  .send ()
				  .previous (nano::dev::genesis->hash ())
				  .destination (key1.pub)
				  .balance (1)
				  .sign (nano::dev::genesis_key.prv, nano::dev::genesis_key.pub)
				  .work (*pool.generate (nano::dev::genesis->hash ()))
				  .build ();
	ASSERT_EQ (nano::process_result::progress, ledger.process (*transaction, *block1).code);
	nano::keypair key2;
	auto block2 = builder
				  .send ()
				  .previous (nano::dev::genesis->hash ())
				  .destination (key2.pub)
				  .balance (1)
				  .sign (nano::dev::genesis_key.prv, nano::dev::genesis_key.pub)
				  .work (*pool.generate (nano::dev::genesis->hash ()))
				  .build ();
	ASSERT_EQ (nano::process_result::fork, ledger.process (*transaction, *block2).code);
}

TEST (ledger, fail_open_old)
{
	auto ctx = nano::test::context::ledger_empty ();
	auto & ledger = ctx.ledger ();
	auto & store = ctx.store ();
	auto transaction = store.tx_begin_write ();
	nano::work_pool pool{ nano::dev::network_params.network, std::numeric_limits<unsigned>::max () };
	nano::keypair key1;
	nano::block_builder builder;
	auto block1 = builder
				  .send ()
				  .previous (nano::dev::genesis->hash ())
				  .destination (key1.pub)
				  .balance (1)
				  .sign (nano::dev::genesis_key.prv, nano::dev::genesis_key.pub)
				  .work (*pool.generate (nano::dev::genesis->hash ()))
				  .build ();
	ASSERT_EQ (nano::process_result::progress, ledger.process (*transaction, *block1).code);
	auto block2 = builder
				  .open ()
				  .source (block1->hash ())
				  .representative (1)
				  .account (key1.pub)
				  .sign (key1.prv, key1.pub)
				  .work (*pool.generate (key1.pub))
				  .build ();
	ASSERT_EQ (nano::process_result::progress, ledger.process (*transaction, *block2).code);
	ASSERT_EQ (nano::process_result::old, ledger.process (*transaction, *block2).code);
}

TEST (ledger, fail_open_gap_source)
{
	auto ctx = nano::test::context::ledger_empty ();
	auto & ledger = ctx.ledger ();
	auto & store = ctx.store ();
	auto transaction = store.tx_begin_write ();
	nano::work_pool pool{ nano::dev::network_params.network, std::numeric_limits<unsigned>::max () };
	nano::keypair key1;
	nano::block_builder builder;
	auto block2 = builder
				  .open ()
				  .source (1)
				  .representative (1)
				  .account (key1.pub)
				  .sign (key1.prv, key1.pub)
				  .work (*pool.generate (key1.pub))
				  .build ();
	auto result2 = ledger.process (*transaction, *block2);
	ASSERT_EQ (nano::process_result::gap_source, result2.code);
}

TEST (ledger, fail_open_bad_signature)
{
	auto ctx = nano::test::context::ledger_empty ();
	auto & ledger = ctx.ledger ();
	auto & store = ctx.store ();
	auto transaction = store.tx_begin_write ();
	nano::work_pool pool{ nano::dev::network_params.network, std::numeric_limits<unsigned>::max () };
	nano::keypair key1;
	nano::block_builder builder;
	auto block1 = builder
				  .send ()
				  .previous (nano::dev::genesis->hash ())
				  .destination (key1.pub)
				  .balance (1)
				  .sign (nano::dev::genesis_key.prv, nano::dev::genesis_key.pub)
				  .work (*pool.generate (nano::dev::genesis->hash ()))
				  .build ();
	ASSERT_EQ (nano::process_result::progress, ledger.process (*transaction, *block1).code);
	auto block2 = builder
				  .open ()
				  .source (block1->hash ())
				  .representative (1)
				  .account (key1.pub)
				  .sign (key1.prv, key1.pub)
				  .work (*pool.generate (key1.pub))
				  .build ();
	block2->sign_zero ();
	ASSERT_EQ (nano::process_result::bad_signature, ledger.process (*transaction, *block2).code);
}

TEST (ledger, fail_open_fork_previous)
{
	auto ctx = nano::test::context::ledger_empty ();
	auto & ledger = ctx.ledger ();
	auto & store = ctx.store ();
	auto transaction = store.tx_begin_write ();
	nano::work_pool pool{ nano::dev::network_params.network, std::numeric_limits<unsigned>::max () };
	nano::keypair key1;
	nano::block_builder builder;
	auto block1 = builder
				  .send ()
				  .previous (nano::dev::genesis->hash ())
				  .destination (key1.pub)
				  .balance (1)
				  .sign (nano::dev::genesis_key.prv, nano::dev::genesis_key.pub)
				  .work (*pool.generate (nano::dev::genesis->hash ()))
				  .build ();
	ASSERT_EQ (nano::process_result::progress, ledger.process (*transaction, *block1).code);
	auto block2 = builder
				  .send ()
				  .previous (block1->hash ())
				  .destination (key1.pub)
				  .balance (0)
				  .sign (nano::dev::genesis_key.prv, nano::dev::genesis_key.pub)
				  .work (*pool.generate (block1->hash ()))
				  .build ();
	ASSERT_EQ (nano::process_result::progress, ledger.process (*transaction, *block2).code);
	auto block3 = builder
				  .open ()
				  .source (block1->hash ())
				  .representative (1)
				  .account (key1.pub)
				  .sign (key1.prv, key1.pub)
				  .work (*pool.generate (key1.pub))
				  .build ();
	ASSERT_EQ (nano::process_result::progress, ledger.process (*transaction, *block3).code);
	auto block4 = builder
				  .open ()
				  .source (block2->hash ())
				  .representative (1)
				  .account (key1.pub)
				  .sign (key1.prv, key1.pub)
				  .work (*pool.generate (key1.pub))
				  .build ();
	ASSERT_EQ (nano::process_result::fork, ledger.process (*transaction, *block4).code);
	ASSERT_EQ (store.account ().count (*transaction), ledger.cache.account_count ());
}

TEST (ledger, fail_open_account_mismatch)
{
	auto ctx = nano::test::context::ledger_empty ();
	auto & ledger = ctx.ledger ();
	auto & store = ctx.store ();
	auto transaction = store.tx_begin_write ();
	nano::work_pool pool{ nano::dev::network_params.network, std::numeric_limits<unsigned>::max () };
	nano::keypair key1;
	nano::block_builder builder;
	auto block1 = builder
				  .send ()
				  .previous (nano::dev::genesis->hash ())
				  .destination (key1.pub)
				  .balance (1)
				  .sign (nano::dev::genesis_key.prv, nano::dev::genesis_key.pub)
				  .work (*pool.generate (nano::dev::genesis->hash ()))
				  .build ();
	ASSERT_EQ (nano::process_result::progress, ledger.process (*transaction, *block1).code);
	nano::keypair badkey;
	auto block2 = builder
				  .open ()
				  .source (block1->hash ())
				  .representative (1)
				  .account (badkey.pub)
				  .sign (badkey.prv, badkey.pub)
				  .work (*pool.generate (badkey.pub))
				  .build ();
	ASSERT_NE (nano::process_result::progress, ledger.process (*transaction, *block2).code);
	ASSERT_EQ (store.account ().count (*transaction), ledger.cache.account_count ());
}

TEST (ledger, fail_receive_old)
{
	auto ctx = nano::test::context::ledger_empty ();
	auto & ledger = ctx.ledger ();
	auto & store = ctx.store ();
	auto transaction = store.tx_begin_write ();
	nano::work_pool pool{ nano::dev::network_params.network, std::numeric_limits<unsigned>::max () };
	nano::keypair key1;
	nano::block_builder builder;
	auto block1 = builder
				  .send ()
				  .previous (nano::dev::genesis->hash ())
				  .destination (key1.pub)
				  .balance (1)
				  .sign (nano::dev::genesis_key.prv, nano::dev::genesis_key.pub)
				  .work (*pool.generate (nano::dev::genesis->hash ()))
				  .build ();
	ASSERT_EQ (nano::process_result::progress, ledger.process (*transaction, *block1).code);
	auto block2 = builder
				  .send ()
				  .previous (block1->hash ())
				  .destination (key1.pub)
				  .balance (0)
				  .sign (nano::dev::genesis_key.prv, nano::dev::genesis_key.pub)
				  .work (*pool.generate (block1->hash ()))
				  .build ();
	ASSERT_EQ (nano::process_result::progress, ledger.process (*transaction, *block2).code);
	auto block3 = builder
				  .open ()
				  .source (block1->hash ())
				  .representative (1)
				  .account (key1.pub)
				  .sign (key1.prv, key1.pub)
				  .work (*pool.generate (key1.pub))
				  .build ();
	ASSERT_EQ (nano::process_result::progress, ledger.process (*transaction, *block3).code);
	auto block4 = builder
				  .receive ()
				  .previous (block3->hash ())
				  .source (block2->hash ())
				  .sign (key1.prv, key1.pub)
				  .work (*pool.generate (block3->hash ()))
				  .build ();
	ASSERT_EQ (nano::process_result::progress, ledger.process (*transaction, *block4).code);
	ASSERT_EQ (nano::process_result::old, ledger.process (*transaction, *block4).code);
}

TEST (ledger, fail_receive_gap_source)
{
	auto ctx = nano::test::context::ledger_empty ();
	auto & ledger = ctx.ledger ();
	auto & store = ctx.store ();
	auto transaction = store.tx_begin_write ();
	nano::work_pool pool{ nano::dev::network_params.network, std::numeric_limits<unsigned>::max () };
	nano::keypair key1;
	nano::block_builder builder;
	auto block1 = builder
				  .send ()
				  .previous (nano::dev::genesis->hash ())
				  .destination (key1.pub)
				  .balance (1)
				  .sign (nano::dev::genesis_key.prv, nano::dev::genesis_key.pub)
				  .work (*pool.generate (nano::dev::genesis->hash ()))
				  .build ();
	auto result1 = ledger.process (*transaction, *block1);
	ASSERT_EQ (nano::process_result::progress, result1.code);
	auto block2 = builder
				  .send ()
				  .previous (block1->hash ())
				  .destination (key1.pub)
				  .balance (0)
				  .sign (nano::dev::genesis_key.prv, nano::dev::genesis_key.pub)
				  .work (*pool.generate (block1->hash ()))
				  .build ();
	auto result2 = ledger.process (*transaction, *block2);
	ASSERT_EQ (nano::process_result::progress, result2.code);
	auto block3 = builder
				  .open ()
				  .source (block1->hash ())
				  .representative (1)
				  .account (key1.pub)
				  .sign (key1.prv, key1.pub)
				  .work (*pool.generate (key1.pub))
				  .build ();
	auto result3 = ledger.process (*transaction, *block3);
	ASSERT_EQ (nano::process_result::progress, result3.code);
	auto block4 = builder
				  .receive ()
				  .previous (block3->hash ())
				  .source (1)
				  .sign (key1.prv, key1.pub)
				  .work (*pool.generate (block3->hash ()))
				  .build ();
	auto result4 = ledger.process (*transaction, *block4);
	ASSERT_EQ (nano::process_result::gap_source, result4.code);
}

TEST (ledger, fail_receive_overreceive)
{
	auto ctx = nano::test::context::ledger_empty ();
	auto & ledger = ctx.ledger ();
	auto & store = ctx.store ();
	auto transaction = store.tx_begin_write ();
	nano::work_pool pool{ nano::dev::network_params.network, std::numeric_limits<unsigned>::max () };
	nano::keypair key1;
	nano::block_builder builder;
	auto block1 = builder
				  .send ()
				  .previous (nano::dev::genesis->hash ())
				  .destination (key1.pub)
				  .balance (1)
				  .sign (nano::dev::genesis_key.prv, nano::dev::genesis_key.pub)
				  .work (*pool.generate (nano::dev::genesis->hash ()))
				  .build ();
	auto result1 = ledger.process (*transaction, *block1);
	ASSERT_EQ (nano::process_result::progress, result1.code);
	auto block2 = builder
				  .open ()
				  .source (block1->hash ())
				  .representative (1)
				  .account (key1.pub)
				  .sign (key1.prv, key1.pub)
				  .work (*pool.generate (key1.pub))
				  .build ();
	auto result3 = ledger.process (*transaction, *block2);
	ASSERT_EQ (nano::process_result::progress, result3.code);
	auto block3 = builder
				  .receive ()
				  .previous (block2->hash ())
				  .source (block1->hash ())
				  .sign (key1.prv, key1.pub)
				  .work (*pool.generate (block2->hash ()))
				  .build ();
	auto result4 = ledger.process (*transaction, *block3);
	ASSERT_EQ (nano::process_result::unreceivable, result4.code);
}

TEST (ledger, fail_receive_bad_signature)
{
	auto ctx = nano::test::context::ledger_empty ();
	auto & ledger = ctx.ledger ();
	auto & store = ctx.store ();
	auto transaction = store.tx_begin_write ();
	nano::work_pool pool{ nano::dev::network_params.network, std::numeric_limits<unsigned>::max () };
	nano::keypair key1;
	nano::block_builder builder;
	auto block1 = builder
				  .send ()
				  .previous (nano::dev::genesis->hash ())
				  .destination (key1.pub)
				  .balance (1)
				  .sign (nano::dev::genesis_key.prv, nano::dev::genesis_key.pub)
				  .work (*pool.generate (nano::dev::genesis->hash ()))
				  .build ();
	auto result1 = ledger.process (*transaction, *block1);
	ASSERT_EQ (nano::process_result::progress, result1.code);
	auto block2 = builder
				  .send ()
				  .previous (block1->hash ())
				  .destination (key1.pub)
				  .balance (0)
				  .sign (nano::dev::genesis_key.prv, nano::dev::genesis_key.pub)
				  .work (*pool.generate (block1->hash ()))
				  .build ();
	auto result2 = ledger.process (*transaction, *block2);
	ASSERT_EQ (nano::process_result::progress, result2.code);
	auto block3 = builder
				  .open ()
				  .source (block1->hash ())
				  .representative (1)
				  .account (key1.pub)
				  .sign (key1.prv, key1.pub)
				  .work (*pool.generate (key1.pub))
				  .build ();
	auto result3 = ledger.process (*transaction, *block3);
	ASSERT_EQ (nano::process_result::progress, result3.code);
	auto block4 = builder
				  .receive ()
				  .previous (block3->hash ())
				  .source (block2->hash ())
				  .sign (nano::keypair ().prv, 0)
				  .work (*pool.generate (block3->hash ()))
				  .build ();
	auto result4 = ledger.process (*transaction, *block4);
	ASSERT_EQ (nano::process_result::bad_signature, result4.code);
}

TEST (ledger, fail_receive_gap_previous_opened)
{
	auto ctx = nano::test::context::ledger_empty ();
	auto & ledger = ctx.ledger ();
	auto & store = ctx.store ();
	auto transaction = store.tx_begin_write ();
	nano::work_pool pool{ nano::dev::network_params.network, std::numeric_limits<unsigned>::max () };
	nano::keypair key1;
	nano::block_builder builder;
	auto block1 = builder
				  .send ()
				  .previous (nano::dev::genesis->hash ())
				  .destination (key1.pub)
				  .balance (1)
				  .sign (nano::dev::genesis_key.prv, nano::dev::genesis_key.pub)
				  .work (*pool.generate (nano::dev::genesis->hash ()))
				  .build ();
	auto result1 = ledger.process (*transaction, *block1);
	ASSERT_EQ (nano::process_result::progress, result1.code);
	auto block2 = builder
				  .send ()
				  .previous (block1->hash ())
				  .destination (key1.pub)
				  .balance (0)
				  .sign (nano::dev::genesis_key.prv, nano::dev::genesis_key.pub)
				  .work (*pool.generate (block1->hash ()))
				  .build ();
	auto result2 = ledger.process (*transaction, *block2);
	ASSERT_EQ (nano::process_result::progress, result2.code);
	auto block3 = builder
				  .open ()
				  .source (block1->hash ())
				  .representative (1)
				  .account (key1.pub)
				  .sign (key1.prv, key1.pub)
				  .work (*pool.generate (key1.pub))
				  .build ();
	auto result3 = ledger.process (*transaction, *block3);
	ASSERT_EQ (nano::process_result::progress, result3.code);
	auto block4 = builder
				  .receive ()
				  .previous (1)
				  .source (block2->hash ())
				  .sign (key1.prv, key1.pub)
				  .work (*pool.generate (nano::root (1)))
				  .build ();
	auto result4 = ledger.process (*transaction, *block4);
	ASSERT_EQ (nano::process_result::gap_previous, result4.code);
}

TEST (ledger, fail_receive_gap_previous_unopened)
{
	auto ctx = nano::test::context::ledger_empty ();
	auto & ledger = ctx.ledger ();
	auto & store = ctx.store ();
	auto transaction = store.tx_begin_write ();
	nano::work_pool pool{ nano::dev::network_params.network, std::numeric_limits<unsigned>::max () };
	nano::keypair key1;
	nano::block_builder builder;
	auto block1 = builder
				  .send ()
				  .previous (nano::dev::genesis->hash ())
				  .destination (key1.pub)
				  .balance (1)
				  .sign (nano::dev::genesis_key.prv, nano::dev::genesis_key.pub)
				  .work (*pool.generate (nano::dev::genesis->hash ()))
				  .build ();
	auto result1 = ledger.process (*transaction, *block1);
	ASSERT_EQ (nano::process_result::progress, result1.code);
	auto block2 = builder
				  .send ()
				  .previous (block1->hash ())
				  .destination (key1.pub)
				  .balance (0)
				  .sign (nano::dev::genesis_key.prv, nano::dev::genesis_key.pub)
				  .work (*pool.generate (block1->hash ()))
				  .build ();
	auto result2 = ledger.process (*transaction, *block2);
	ASSERT_EQ (nano::process_result::progress, result2.code);
	auto block3 = builder
				  .receive ()
				  .previous (1)
				  .source (block2->hash ())
				  .sign (key1.prv, key1.pub)
				  .work (*pool.generate (nano::root (1)))
				  .build ();
	auto result3 = ledger.process (*transaction, *block3);
	ASSERT_EQ (nano::process_result::gap_previous, result3.code);
}

TEST (ledger, fail_receive_fork_previous)
{
	auto ctx = nano::test::context::ledger_empty ();
	auto & ledger = ctx.ledger ();
	auto & store = ctx.store ();
	auto transaction = store.tx_begin_write ();
	nano::work_pool pool{ nano::dev::network_params.network, std::numeric_limits<unsigned>::max () };
	nano::keypair key1;
	nano::block_builder builder;
	auto block1 = builder
				  .send ()
				  .previous (nano::dev::genesis->hash ())
				  .destination (key1.pub)
				  .balance (1)
				  .sign (nano::dev::genesis_key.prv, nano::dev::genesis_key.pub)
				  .work (*pool.generate (nano::dev::genesis->hash ()))
				  .build ();
	auto result1 = ledger.process (*transaction, *block1);
	ASSERT_EQ (nano::process_result::progress, result1.code);
	auto block2 = builder
				  .send ()
				  .previous (block1->hash ())
				  .destination (key1.pub)
				  .balance (0)
				  .sign (nano::dev::genesis_key.prv, nano::dev::genesis_key.pub)
				  .work (*pool.generate (block1->hash ()))
				  .build ();
	auto result2 = ledger.process (*transaction, *block2);
	ASSERT_EQ (nano::process_result::progress, result2.code);
	auto block3 = builder
				  .open ()
				  .source (block1->hash ())
				  .representative (1)
				  .account (key1.pub)
				  .sign (key1.prv, key1.pub)
				  .work (*pool.generate (key1.pub))
				  .build ();
	auto result3 = ledger.process (*transaction, *block3);
	ASSERT_EQ (nano::process_result::progress, result3.code);
	nano::keypair key2;
	auto block4 = builder
				  .send ()
				  .previous (block3->hash ())
				  .destination (key1.pub)
				  .balance (1)
				  .sign (key1.prv, key1.pub)
				  .work (*pool.generate (block3->hash ()))
				  .build ();
	auto result4 = ledger.process (*transaction, *block4);
	ASSERT_EQ (nano::process_result::progress, result4.code);
	auto block5 = builder
				  .receive ()
				  .previous (block3->hash ())
				  .source (block2->hash ())
				  .sign (key1.prv, key1.pub)
				  .work (*pool.generate (block3->hash ()))
				  .build ();
	auto result5 = ledger.process (*transaction, *block5);
	ASSERT_EQ (nano::process_result::fork, result5.code);
}

TEST (ledger, fail_receive_received_source)
{
	auto ctx = nano::test::context::ledger_empty ();
	auto & ledger = ctx.ledger ();
	auto & store = ctx.store ();
	auto transaction = store.tx_begin_write ();
	nano::work_pool pool{ nano::dev::network_params.network, std::numeric_limits<unsigned>::max () };
	nano::keypair key1;
	nano::block_builder builder;
	auto block1 = builder
				  .send ()
				  .previous (nano::dev::genesis->hash ())
				  .destination (key1.pub)
				  .balance (2)
				  .sign (nano::dev::genesis_key.prv, nano::dev::genesis_key.pub)
				  .work (*pool.generate (nano::dev::genesis->hash ()))
				  .build ();
	auto result1 = ledger.process (*transaction, *block1);
	ASSERT_EQ (nano::process_result::progress, result1.code);
	auto block2 = builder
				  .send ()
				  .previous (block1->hash ())
				  .destination (key1.pub)
				  .balance (1)
				  .sign (nano::dev::genesis_key.prv, nano::dev::genesis_key.pub)
				  .work (*pool.generate (block1->hash ()))
				  .build ();
	auto result2 = ledger.process (*transaction, *block2);
	ASSERT_EQ (nano::process_result::progress, result2.code);
	auto block6 = builder
				  .send ()
				  .previous (block2->hash ())
				  .destination (key1.pub)
				  .balance (0)
				  .sign (nano::dev::genesis_key.prv, nano::dev::genesis_key.pub)
				  .work (*pool.generate (block2->hash ()))
				  .build ();
	auto result6 = ledger.process (*transaction, *block6);
	ASSERT_EQ (nano::process_result::progress, result6.code);
	auto block3 = builder
				  .open ()
				  .source (block1->hash ())
				  .representative (1)
				  .account (key1.pub)
				  .sign (key1.prv, key1.pub)
				  .work (*pool.generate (key1.pub))
				  .build ();
	auto result3 = ledger.process (*transaction, *block3);
	ASSERT_EQ (nano::process_result::progress, result3.code);
	nano::keypair key2;
	auto block4 = builder
				  .send ()
				  .previous (block3->hash ())
				  .destination (key1.pub)
				  .balance (1)
				  .sign (key1.prv, key1.pub)
				  .work (*pool.generate (block3->hash ()))
				  .build ();
	auto result4 = ledger.process (*transaction, *block4);
	ASSERT_EQ (nano::process_result::progress, result4.code);
	auto block5 = builder
				  .receive ()
				  .previous (block4->hash ())
				  .source (block2->hash ())
				  .sign (key1.prv, key1.pub)
				  .work (*pool.generate (block4->hash ()))
				  .build ();
	auto result5 = ledger.process (*transaction, *block5);
	ASSERT_EQ (nano::process_result::progress, result5.code);
	auto block7 = builder
				  .receive ()
				  .previous (block3->hash ())
				  .source (block2->hash ())
				  .sign (key1.prv, key1.pub)
				  .work (*pool.generate (block3->hash ()))
				  .build ();
	auto result7 = ledger.process (*transaction, *block7);
	ASSERT_EQ (nano::process_result::fork, result7.code);
}

TEST (ledger, latest_empty)
{
	auto ctx = nano::test::context::ledger_empty ();
	auto & ledger = ctx.ledger ();
	auto & store = ctx.store ();
	nano::keypair key;
	auto transaction = store.tx_begin_read ();
	auto latest = ledger.latest (*transaction, key.pub);
	ASSERT_TRUE (latest.is_zero ());
}

TEST (ledger, latest_root)
{
	auto ctx = nano::test::context::ledger_empty ();
	auto & ledger = ctx.ledger ();
	auto & store = ctx.store ();
	auto transaction = store.tx_begin_write ();
	nano::work_pool pool{ nano::dev::network_params.network, std::numeric_limits<unsigned>::max () };
	nano::keypair key;
	ASSERT_EQ (key.pub, ledger.latest_root (*transaction, key.pub));
	auto hash1 = ledger.latest (*transaction, nano::dev::genesis_key.pub);
	nano::block_builder builder;
	auto send = builder
				.send ()
				.previous (hash1)
				.destination (0)
				.balance (1)
				.sign (nano::dev::genesis_key.prv, nano::dev::genesis_key.pub)
				.work (*pool.generate (hash1))
				.build ();
	ASSERT_EQ (nano::process_result::progress, ledger.process (*transaction, *send).code);
	ASSERT_EQ (send->hash (), ledger.latest_root (*transaction, nano::dev::genesis_key.pub));
}

TEST (ledger, change_representative_move_representation)
{
	auto ctx = nano::test::context::ledger_empty ();
	auto & ledger = ctx.ledger ();
	auto & store = ctx.store ();
	nano::keypair key1;
	auto transaction = store.tx_begin_write ();
	nano::work_pool pool{ nano::dev::network_params.network, std::numeric_limits<unsigned>::max () };
	ASSERT_EQ (nano::dev::constants.genesis_amount, ledger.weight (nano::dev::genesis_key.pub));
	nano::block_builder builder;
	auto send = builder
				.send ()
				.previous (nano::dev::genesis->hash ())
				.destination (key1.pub)
				.balance (0)
				.sign (nano::dev::genesis_key.prv, nano::dev::genesis_key.pub)
				.work (*pool.generate (nano::dev::genesis->hash ()))
				.build ();
	ASSERT_EQ (nano::process_result::progress, ledger.process (*transaction, *send).code);
	ASSERT_EQ (0, ledger.weight (nano::dev::genesis_key.pub));
	nano::keypair key2;
	auto change = builder
				  .change ()
				  .previous (send->hash ())
				  .representative (key2.pub)
				  .sign (nano::dev::genesis_key.prv, nano::dev::genesis_key.pub)
				  .work (*pool.generate (send->hash ()))
				  .build ();
	ASSERT_EQ (nano::process_result::progress, ledger.process (*transaction, *change).code);
	nano::keypair key3;
	auto open = builder
				.open ()
				.source (send->hash ())
				.representative (key3.pub)
				.account (key1.pub)
				.sign (key1.prv, key1.pub)
				.work (*pool.generate (key1.pub))
				.build ();
	ASSERT_EQ (nano::process_result::progress, ledger.process (*transaction, *open).code);
	ASSERT_EQ (nano::dev::constants.genesis_amount, ledger.weight (key3.pub));
}

TEST (ledger, send_open_receive_rollback)
{
	auto ctx = nano::test::context::ledger_empty ();
	auto & ledger = ctx.ledger ();
	auto & store = ctx.store ();
	auto transaction = store.tx_begin_write ();
	nano::work_pool pool{ nano::dev::network_params.network, std::numeric_limits<unsigned>::max () };
	nano::account_info info1;
	ASSERT_FALSE (store.account ().get (*transaction, nano::dev::genesis_key.pub, info1));
	nano::keypair key1;
	nano::block_builder builder;
	auto send1 = builder
				 .send ()
				 .previous (info1.head ())
				 .destination (key1.pub)
				 .balance (nano::dev::constants.genesis_amount - 50)
				 .sign (nano::dev::genesis_key.prv, nano::dev::genesis_key.pub)
				 .work (*pool.generate (info1.head ()))
				 .build ();
	auto return1 = ledger.process (*transaction, *send1);
	ASSERT_EQ (nano::process_result::progress, return1.code);
	auto send2 = builder
				 .send ()
				 .previous (send1->hash ())
				 .destination (key1.pub)
				 .balance (nano::dev::constants.genesis_amount - 100)
				 .sign (nano::dev::genesis_key.prv, nano::dev::genesis_key.pub)
				 .work (*pool.generate (send1->hash ()))
				 .build ();
	auto return2 = ledger.process (*transaction, *send2);
	ASSERT_EQ (nano::process_result::progress, return2.code);
	nano::keypair key2;
	auto open = builder
				.open ()
				.source (send2->hash ())
				.representative (key2.pub)
				.account (key1.pub)
				.sign (key1.prv, key1.pub)
				.work (*pool.generate (key1.pub))
				.build ();
	auto return4 = ledger.process (*transaction, *open);
	ASSERT_EQ (nano::process_result::progress, return4.code);
	auto receive = builder
				   .receive ()
				   .previous (open->hash ())
				   .source (send1->hash ())
				   .sign (key1.prv, key1.pub)
				   .work (*pool.generate (open->hash ()))
				   .build ();
	auto return5 = ledger.process (*transaction, *receive);
	ASSERT_EQ (nano::process_result::progress, return5.code);
	nano::keypair key3;
	ASSERT_EQ (100, ledger.weight (key2.pub));
	ASSERT_EQ (nano::dev::constants.genesis_amount - 100, ledger.weight (nano::dev::genesis_key.pub));
	ASSERT_EQ (0, ledger.weight (key3.pub));
	auto change1 = builder
				   .change ()
				   .previous (send2->hash ())
				   .representative (key3.pub)
				   .sign (nano::dev::genesis_key.prv, nano::dev::genesis_key.pub)
				   .work (*pool.generate (send2->hash ()))
				   .build ();
	auto return6 = ledger.process (*transaction, *change1);
	ASSERT_EQ (nano::process_result::progress, return6.code);
	ASSERT_EQ (100, ledger.weight (key2.pub));
	ASSERT_EQ (0, ledger.weight (nano::dev::genesis_key.pub));
	ASSERT_EQ (nano::dev::constants.genesis_amount - 100, ledger.weight (key3.pub));
	ASSERT_FALSE (ledger.rollback (*transaction, receive->hash ()));
	ASSERT_EQ (50, ledger.weight (key2.pub));
	ASSERT_EQ (0, ledger.weight (nano::dev::genesis_key.pub));
	ASSERT_EQ (nano::dev::constants.genesis_amount - 100, ledger.weight (key3.pub));
	ASSERT_FALSE (ledger.rollback (*transaction, open->hash ()));
	ASSERT_EQ (0, ledger.weight (key2.pub));
	ASSERT_EQ (0, ledger.weight (nano::dev::genesis_key.pub));
	ASSERT_EQ (nano::dev::constants.genesis_amount - 100, ledger.weight (key3.pub));
	ASSERT_FALSE (ledger.rollback (*transaction, change1->hash ()));
	ASSERT_EQ (0, ledger.weight (key2.pub));
	ASSERT_EQ (0, ledger.weight (key3.pub));
	ASSERT_EQ (nano::dev::constants.genesis_amount - 100, ledger.weight (nano::dev::genesis_key.pub));
	ASSERT_FALSE (ledger.rollback (*transaction, send2->hash ()));
	ASSERT_EQ (0, ledger.weight (key2.pub));
	ASSERT_EQ (0, ledger.weight (key3.pub));
	ASSERT_EQ (nano::dev::constants.genesis_amount - 50, ledger.weight (nano::dev::genesis_key.pub));
	ASSERT_FALSE (ledger.rollback (*transaction, send1->hash ()));
	ASSERT_EQ (0, ledger.weight (key2.pub));
	ASSERT_EQ (0, ledger.weight (key3.pub));
	ASSERT_EQ (nano::dev::constants.genesis_amount - 0, ledger.weight (nano::dev::genesis_key.pub));
}

TEST (ledger, bootstrap_rep_weight)
{
	auto ctx = nano::test::context::ledger_empty ();
	auto & ledger = ctx.ledger ();
	auto & store = ctx.store ();
	nano::account_info info1;
	nano::keypair key2;
	nano::work_pool pool{ nano::dev::network_params.network, std::numeric_limits<unsigned>::max () };
	{
		auto transaction = store.tx_begin_write ();
		ASSERT_FALSE (store.account ().get (*transaction, nano::dev::genesis_key.pub, info1));
		nano::block_builder builder;
		auto send = builder
					.send ()
					.previous (info1.head ())
					.destination (key2.pub)
					.balance (std::numeric_limits<nano::uint128_t>::max () - 50)
					.sign (nano::dev::genesis_key.prv, nano::dev::genesis_key.pub)
					.work (*pool.generate (info1.head ()))
					.build ();
		ASSERT_EQ (nano::process_result::progress, ledger.process (*transaction, *send).code);
	}
	ASSERT_EQ (2, ledger.cache.block_count ());
	{
		ledger.set_bootstrap_weight_max_blocks (3);
		auto weights = ledger.get_bootstrap_weights ();
		weights[key2.pub] = 1000;
		ledger.set_bootstrap_weights (weights);
		ASSERT_EQ (1000, ledger.weight (key2.pub));
	}
	{
		auto transaction = store.tx_begin_write ();
		ASSERT_FALSE (store.account ().get (*transaction, nano::dev::genesis_key.pub, info1));
		nano::block_builder builder;
		auto send = builder
					.send ()
					.previous (info1.head ())
					.destination (key2.pub)
					.balance (std::numeric_limits<nano::uint128_t>::max () - 100)
					.sign (nano::dev::genesis_key.prv, nano::dev::genesis_key.pub)
					.work (*pool.generate (info1.head ()))
					.build ();
		ASSERT_EQ (nano::process_result::progress, ledger.process (*transaction, *send).code);
	}
	ASSERT_EQ (3, ledger.cache.block_count ());
	ASSERT_EQ (0, ledger.weight (key2.pub));
}

TEST (ledger, block_destination_source)
{
	auto ctx = nano::test::context::ledger_empty ();
	auto & ledger = ctx.ledger ();
	auto & store = ctx.store ();
	auto transaction = store.tx_begin_write ();
	nano::work_pool pool{ nano::dev::network_params.network, std::numeric_limits<unsigned>::max () };
	nano::keypair dest;
	nano::uint128_t balance (nano::dev::constants.genesis_amount);
	balance -= nano::Gxrb_ratio;
	nano::block_builder builder;
	auto block1 = builder
				  .send ()
				  .previous (nano::dev::genesis->hash ())
				  .destination (dest.pub)
				  .balance (balance)
				  .sign (nano::dev::genesis_key.prv, nano::dev::genesis_key.pub)
				  .work (*pool.generate (nano::dev::genesis->hash ()))
				  .build ();
	balance -= nano::Gxrb_ratio;
	auto block2 = builder
				  .send ()
				  .previous (block1->hash ())
				  .destination (nano::dev::genesis->account ())
				  .balance (balance)
				  .sign (nano::dev::genesis_key.prv, nano::dev::genesis_key.pub)
				  .work (*pool.generate (block1->hash ()))
				  .build ();
	balance += nano::Gxrb_ratio;
	auto block3 = builder
				  .receive ()
				  .previous (block2->hash ())
				  .source (block2->hash ())
				  .sign (nano::dev::genesis_key.prv, nano::dev::genesis_key.pub)
				  .work (*pool.generate (block2->hash ()))
				  .build ();
	balance -= nano::Gxrb_ratio;
	auto block4 = builder
				  .state ()
				  .account (nano::dev::genesis->account ())
				  .previous (block3->hash ())
				  .representative (nano::dev::genesis->account ())
				  .balance (balance)
				  .link (dest.pub)
				  .sign (nano::dev::genesis_key.prv, nano::dev::genesis_key.pub)
				  .work (*pool.generate (block3->hash ()))
				  .build ();
	balance -= nano::Gxrb_ratio;
	auto block5 = builder
				  .state ()
				  .account (nano::dev::genesis->account ())
				  .previous (block4->hash ())
				  .representative (nano::dev::genesis->account ())
				  .balance (balance)
				  .link (nano::dev::genesis->account ())
				  .sign (nano::dev::genesis_key.prv, nano::dev::genesis_key.pub)
				  .work (*pool.generate (block4->hash ()))
				  .build ();
	balance += nano::Gxrb_ratio;
	auto block6 = builder
				  .state ()
				  .account (nano::dev::genesis->account ())
				  .previous (block5->hash ())
				  .representative (nano::dev::genesis->account ())
				  .balance (balance)
				  .link (block5->hash ())
				  .sign (nano::dev::genesis_key.prv, nano::dev::genesis_key.pub)
				  .work (*pool.generate (block5->hash ()))
				  .build ();
	ASSERT_EQ (nano::process_result::progress, ledger.process (*transaction, *block1).code);
	ASSERT_EQ (nano::process_result::progress, ledger.process (*transaction, *block2).code);
	ASSERT_EQ (nano::process_result::progress, ledger.process (*transaction, *block3).code);
	ASSERT_EQ (nano::process_result::progress, ledger.process (*transaction, *block4).code);
	ASSERT_EQ (nano::process_result::progress, ledger.process (*transaction, *block5).code);
	ASSERT_EQ (nano::process_result::progress, ledger.process (*transaction, *block6).code);
	ASSERT_EQ (balance, ledger.balance (*transaction, block6->hash ()));
	ASSERT_EQ (dest.pub, ledger.block_destination (*transaction, *block1));
	ASSERT_TRUE (ledger.block_source (*transaction, *block1).is_zero ());
	ASSERT_EQ (nano::dev::genesis->account (), ledger.block_destination (*transaction, *block2));
	ASSERT_TRUE (ledger.block_source (*transaction, *block2).is_zero ());
	ASSERT_TRUE (ledger.block_destination (*transaction, *block3).is_zero ());
	ASSERT_EQ (block2->hash (), ledger.block_source (*transaction, *block3));
	ASSERT_EQ (dest.pub, ledger.block_destination (*transaction, *block4));
	ASSERT_TRUE (ledger.block_source (*transaction, *block4).is_zero ());
	ASSERT_EQ (nano::dev::genesis->account (), ledger.block_destination (*transaction, *block5));
	ASSERT_TRUE (ledger.block_source (*transaction, *block5).is_zero ());
	ASSERT_TRUE (ledger.block_destination (*transaction, *block6).is_zero ());
	ASSERT_EQ (block5->hash (), ledger.block_source (*transaction, *block6));
}

TEST (ledger, state_account)
{
	auto ctx = nano::test::context::ledger_empty ();
	auto & ledger = ctx.ledger ();
	auto & store = ctx.store ();
	auto transaction = store.tx_begin_write ();
	nano::work_pool pool{ nano::dev::network_params.network, std::numeric_limits<unsigned>::max () };
	nano::block_builder builder;
	auto send1 = builder
				 .state ()
				 .account (nano::dev::genesis->account ())
				 .previous (nano::dev::genesis->hash ())
				 .representative (nano::dev::genesis->account ())
				 .balance (nano::dev::constants.genesis_amount - nano::Gxrb_ratio)
				 .link (nano::dev::genesis->account ())
				 .sign (nano::dev::genesis_key.prv, nano::dev::genesis_key.pub)
				 .work (*pool.generate (nano::dev::genesis->hash ()))
				 .build ();
	ASSERT_EQ (nano::process_result::progress, ledger.process (*transaction, *send1).code);
	ASSERT_EQ (nano::dev::genesis->account (), ledger.account (*transaction, send1->hash ()));
}

TEST (ledger, state_send_receive)
{
	auto ctx = nano::test::context::ledger_empty ();
	auto & ledger = ctx.ledger ();
	auto & store = ctx.store ();
	auto transaction = store.tx_begin_write ();
	nano::work_pool pool{ nano::dev::network_params.network, std::numeric_limits<unsigned>::max () };
	nano::block_builder builder;
	auto send1 = builder
				 .state ()
				 .account (nano::dev::genesis->account ())
				 .previous (nano::dev::genesis->hash ())
				 .representative (nano::dev::genesis->account ())
				 .balance (nano::dev::constants.genesis_amount - nano::Gxrb_ratio)
				 .link (nano::dev::genesis->account ())
				 .sign (nano::dev::genesis_key.prv, nano::dev::genesis_key.pub)
				 .work (*pool.generate (nano::dev::genesis->hash ()))
				 .build ();
	ASSERT_EQ (nano::process_result::progress, ledger.process (*transaction, *send1).code);
	ASSERT_TRUE (store.block ().exists (*transaction, send1->hash ()));
	auto send2 = store.block ().get (*transaction, send1->hash ());
	ASSERT_NE (nullptr, send2);
	ASSERT_EQ (*send1, *send2);
	ASSERT_EQ (nano::dev::constants.genesis_amount - nano::Gxrb_ratio, ledger.balance (*transaction, send1->hash ()));
	ASSERT_EQ (nano::Gxrb_ratio, ledger.amount (*transaction, send1->hash ()));
	ASSERT_EQ (nano::dev::constants.genesis_amount - nano::Gxrb_ratio, ledger.weight (nano::dev::genesis->account ()));
	ASSERT_TRUE (store.pending ().exists (*transaction, nano::pending_key (nano::dev::genesis->account (), send1->hash ())));
	ASSERT_EQ (2, send2->sideband ().height ());
	ASSERT_TRUE (send2->sideband ().details ().is_send ());
	ASSERT_FALSE (send2->sideband ().details ().is_receive ());
	ASSERT_FALSE (send2->sideband ().details ().is_epoch ());
	auto receive1 = builder
					.state ()
					.account (nano::dev::genesis->account ())
					.previous (send1->hash ())
					.representative (nano::dev::genesis->account ())
					.balance (nano::dev::constants.genesis_amount)
					.link (send1->hash ())
					.sign (nano::dev::genesis_key.prv, nano::dev::genesis_key.pub)
					.work (*pool.generate (send1->hash ()))
					.build ();
	ASSERT_EQ (nano::process_result::progress, ledger.process (*transaction, *receive1).code);
	ASSERT_TRUE (store.block ().exists (*transaction, receive1->hash ()));
	auto receive2 = store.block ().get (*transaction, receive1->hash ());
	ASSERT_NE (nullptr, receive2);
	ASSERT_EQ (*receive1, *receive2);
	ASSERT_EQ (nano::dev::constants.genesis_amount, ledger.balance (*transaction, receive1->hash ()));
	ASSERT_EQ (nano::Gxrb_ratio, ledger.amount (*transaction, receive1->hash ()));
	ASSERT_EQ (nano::dev::constants.genesis_amount, ledger.weight (nano::dev::genesis->account ()));
	ASSERT_FALSE (store.pending ().exists (*transaction, nano::pending_key (nano::dev::genesis->account (), send1->hash ())));
	ASSERT_EQ (store.account ().count (*transaction), ledger.cache.account_count ());
	ASSERT_EQ (3, receive2->sideband ().height ());
	ASSERT_FALSE (receive2->sideband ().details ().is_send ());
	ASSERT_TRUE (receive2->sideband ().details ().is_receive ());
	ASSERT_FALSE (receive2->sideband ().details ().is_epoch ());
}

TEST (ledger, state_receive)
{
	auto ctx = nano::test::context::ledger_empty ();
	auto & ledger = ctx.ledger ();
	auto & store = ctx.store ();
	auto transaction = store.tx_begin_write ();
	nano::work_pool pool{ nano::dev::network_params.network, std::numeric_limits<unsigned>::max () };
	nano::block_builder builder;
	auto send1 = builder
				 .send ()
				 .previous (nano::dev::genesis->hash ())
				 .destination (nano::dev::genesis->account ())
				 .balance (nano::dev::constants.genesis_amount - nano::Gxrb_ratio)
				 .sign (nano::dev::genesis_key.prv, nano::dev::genesis_key.pub)
				 .work (*pool.generate (nano::dev::genesis->hash ()))
				 .build ();
	ASSERT_EQ (nano::process_result::progress, ledger.process (*transaction, *send1).code);
	ASSERT_TRUE (store.block ().exists (*transaction, send1->hash ()));
	auto send2 = store.block ().get (*transaction, send1->hash ());
	ASSERT_NE (nullptr, send2);
	ASSERT_EQ (*send1, *send2);
	ASSERT_EQ (nano::dev::constants.genesis_amount - nano::Gxrb_ratio, ledger.balance (*transaction, send1->hash ()));
	ASSERT_EQ (nano::Gxrb_ratio, ledger.amount (*transaction, send1->hash ()));
	ASSERT_EQ (nano::dev::constants.genesis_amount - nano::Gxrb_ratio, ledger.weight (nano::dev::genesis->account ()));
	auto receive1 = builder
					.state ()
					.account (nano::dev::genesis->account ())
					.previous (send1->hash ())
					.representative (nano::dev::genesis->account ())
					.balance (nano::dev::constants.genesis_amount)
					.link (send1->hash ())
					.sign (nano::dev::genesis_key.prv, nano::dev::genesis_key.pub)
					.work (*pool.generate (send1->hash ()))
					.build ();
	ASSERT_EQ (nano::process_result::progress, ledger.process (*transaction, *receive1).code);
	ASSERT_TRUE (store.block ().exists (*transaction, receive1->hash ()));
	auto receive2 = store.block ().get (*transaction, receive1->hash ());
	ASSERT_NE (nullptr, receive2);
	ASSERT_EQ (*receive1, *receive2);
	ASSERT_EQ (nano::dev::constants.genesis_amount, ledger.balance (*transaction, receive1->hash ()));
	ASSERT_EQ (nano::Gxrb_ratio, ledger.amount (*transaction, receive1->hash ()));
	ASSERT_EQ (nano::dev::constants.genesis_amount, ledger.weight (nano::dev::genesis->account ()));
	ASSERT_EQ (3, receive2->sideband ().height ());
	ASSERT_FALSE (receive2->sideband ().details ().is_send ());
	ASSERT_TRUE (receive2->sideband ().details ().is_receive ());
	ASSERT_FALSE (receive2->sideband ().details ().is_epoch ());
}

TEST (ledger, state_rep_change)
{
	auto ctx = nano::test::context::ledger_empty ();
	auto & ledger = ctx.ledger ();
	auto & store = ctx.store ();
	auto transaction = store.tx_begin_write ();
	nano::work_pool pool{ nano::dev::network_params.network, std::numeric_limits<unsigned>::max () };
	nano::keypair rep;
	nano::block_builder builder;
	auto change1 = builder
				   .state ()
				   .account (nano::dev::genesis->account ())
				   .previous (nano::dev::genesis->hash ())
				   .representative (rep.pub)
				   .balance (nano::dev::constants.genesis_amount)
				   .link (0)
				   .sign (nano::dev::genesis_key.prv, nano::dev::genesis_key.pub)
				   .work (*pool.generate (nano::dev::genesis->hash ()))
				   .build ();
	ASSERT_EQ (nano::process_result::progress, ledger.process (*transaction, *change1).code);
	ASSERT_TRUE (store.block ().exists (*transaction, change1->hash ()));
	auto change2 = store.block ().get (*transaction, change1->hash ());
	ASSERT_NE (nullptr, change2);
	ASSERT_EQ (*change1, *change2);
	ASSERT_EQ (nano::dev::constants.genesis_amount, ledger.balance (*transaction, change1->hash ()));
	ASSERT_EQ (0, ledger.amount (*transaction, change1->hash ()));
	ASSERT_EQ (0, ledger.weight (nano::dev::genesis->account ()));
	ASSERT_EQ (nano::dev::constants.genesis_amount, ledger.weight (rep.pub));
	ASSERT_EQ (2, change2->sideband ().height ());
	ASSERT_FALSE (change2->sideband ().details ().is_send ());
	ASSERT_FALSE (change2->sideband ().details ().is_receive ());
	ASSERT_FALSE (change2->sideband ().details ().is_epoch ());
}

TEST (ledger, state_open)
{
	auto ctx = nano::test::context::ledger_empty ();
	auto & ledger = ctx.ledger ();
	auto & store = ctx.store ();
	auto transaction = store.tx_begin_write ();
	nano::work_pool pool{ nano::dev::network_params.network, std::numeric_limits<unsigned>::max () };
	nano::keypair destination;
	nano::block_builder builder;
	auto send1 = builder
				 .state ()
				 .account (nano::dev::genesis->account ())
				 .previous (nano::dev::genesis->hash ())
				 .representative (nano::dev::genesis->account ())
				 .balance (nano::dev::constants.genesis_amount - nano::Gxrb_ratio)
				 .link (destination.pub)
				 .sign (nano::dev::genesis_key.prv, nano::dev::genesis_key.pub)
				 .work (*pool.generate (nano::dev::genesis->hash ()))
				 .build ();
	ASSERT_EQ (nano::process_result::progress, ledger.process (*transaction, *send1).code);
	ASSERT_TRUE (store.block ().exists (*transaction, send1->hash ()));
	auto send2 = store.block ().get (*transaction, send1->hash ());
	ASSERT_NE (nullptr, send2);
	ASSERT_EQ (*send1, *send2);
	ASSERT_EQ (nano::dev::constants.genesis_amount - nano::Gxrb_ratio, ledger.balance (*transaction, send1->hash ()));
	ASSERT_EQ (nano::Gxrb_ratio, ledger.amount (*transaction, send1->hash ()));
	ASSERT_EQ (nano::dev::constants.genesis_amount - nano::Gxrb_ratio, ledger.weight (nano::dev::genesis->account ()));
	ASSERT_TRUE (store.pending ().exists (*transaction, nano::pending_key (destination.pub, send1->hash ())));
	auto open1 = builder
				 .state ()
				 .account (destination.pub)
				 .previous (0)
				 .representative (nano::dev::genesis->account ())
				 .balance (nano::Gxrb_ratio)
				 .link (send1->hash ())
				 .sign (destination.prv, destination.pub)
				 .work (*pool.generate (destination.pub))
				 .build ();
	ASSERT_EQ (nano::process_result::progress, ledger.process (*transaction, *open1).code);
	ASSERT_FALSE (store.pending ().exists (*transaction, nano::pending_key (destination.pub, send1->hash ())));
	ASSERT_TRUE (store.block ().exists (*transaction, open1->hash ()));
	auto open2 = store.block ().get (*transaction, open1->hash ());
	ASSERT_NE (nullptr, open2);
	ASSERT_EQ (*open1, *open2);
	ASSERT_EQ (nano::Gxrb_ratio, ledger.balance (*transaction, open1->hash ()));
	ASSERT_EQ (nano::Gxrb_ratio, ledger.amount (*transaction, open1->hash ()));
	ASSERT_EQ (nano::dev::constants.genesis_amount, ledger.weight (nano::dev::genesis->account ()));
	ASSERT_EQ (ledger.cache.account_count (), store.account ().count (*transaction));
	ASSERT_EQ (1, open2->sideband ().height ());
	ASSERT_FALSE (open2->sideband ().details ().is_send ());
	ASSERT_TRUE (open2->sideband ().details ().is_receive ());
	ASSERT_FALSE (open2->sideband ().details ().is_epoch ());
}

// Make sure old block types can't be inserted after a state block.
TEST (ledger, send_after_state_fail)
{
	auto ctx = nano::test::context::ledger_empty ();
	auto & ledger = ctx.ledger ();
	auto & store = ctx.store ();
	auto transaction = store.tx_begin_write ();
	nano::work_pool pool{ nano::dev::network_params.network, std::numeric_limits<unsigned>::max () };
	nano::block_builder builder;
	auto send1 = builder
				 .state ()
				 .account (nano::dev::genesis->account ())
				 .previous (nano::dev::genesis->hash ())
				 .representative (nano::dev::genesis->account ())
				 .balance (nano::dev::constants.genesis_amount - nano::Gxrb_ratio)
				 .link (nano::dev::genesis->account ())
				 .sign (nano::dev::genesis_key.prv, nano::dev::genesis_key.pub)
				 .work (*pool.generate (nano::dev::genesis->hash ()))
				 .build ();
	ASSERT_EQ (nano::process_result::progress, ledger.process (*transaction, *send1).code);
	auto send2 = builder
				 .send ()
				 .previous (send1->hash ())
				 .destination (nano::dev::genesis->account ())
				 .balance (nano::dev::constants.genesis_amount - (2 * nano::Gxrb_ratio))
				 .sign (nano::dev::genesis_key.prv, nano::dev::genesis_key.pub)
				 .work (*pool.generate (send1->hash ()))
				 .build ();
	ASSERT_EQ (nano::process_result::block_position, ledger.process (*transaction, *send2).code);
}

// Make sure old block types can't be inserted after a state block.
TEST (ledger, receive_after_state_fail)
{
	auto ctx = nano::test::context::ledger_empty ();
	auto & ledger = ctx.ledger ();
	auto & store = ctx.store ();
	auto transaction = store.tx_begin_write ();
	nano::work_pool pool{ nano::dev::network_params.network, std::numeric_limits<unsigned>::max () };
	nano::block_builder builder;
	auto send1 = builder
				 .state ()
				 .account (nano::dev::genesis->account ())
				 .previous (nano::dev::genesis->hash ())
				 .representative (nano::dev::genesis->account ())
				 .balance (nano::dev::constants.genesis_amount - nano::Gxrb_ratio)
				 .link (nano::dev::genesis->account ())
				 .sign (nano::dev::genesis_key.prv, nano::dev::genesis_key.pub)
				 .work (*pool.generate (nano::dev::genesis->hash ()))
				 .build ();
	ASSERT_EQ (nano::process_result::progress, ledger.process (*transaction, *send1).code);
	auto receive1 = builder
					.receive ()
					.previous (send1->hash ())
					.source (send1->hash ())
					.sign (nano::dev::genesis_key.prv, nano::dev::genesis_key.pub)
					.work (*pool.generate (send1->hash ()))
					.build ();
	ASSERT_EQ (nano::process_result::block_position, ledger.process (*transaction, *receive1).code);
}

// Make sure old block types can't be inserted after a state block.
TEST (ledger, change_after_state_fail)
{
	auto ctx = nano::test::context::ledger_empty ();
	auto & ledger = ctx.ledger ();
	auto & store = ctx.store ();
	auto transaction = store.tx_begin_write ();
	nano::work_pool pool{ nano::dev::network_params.network, std::numeric_limits<unsigned>::max () };
	nano::block_builder builder;
	auto send1 = builder
				 .state ()
				 .account (nano::dev::genesis->account ())
				 .previous (nano::dev::genesis->hash ())
				 .representative (nano::dev::genesis->account ())
				 .balance (nano::dev::constants.genesis_amount - nano::Gxrb_ratio)
				 .link (nano::dev::genesis->account ())
				 .sign (nano::dev::genesis_key.prv, nano::dev::genesis_key.pub)
				 .work (*pool.generate (nano::dev::genesis->hash ()))
				 .build ();
	ASSERT_EQ (nano::process_result::progress, ledger.process (*transaction, *send1).code);
	nano::keypair rep;
	auto change1 = builder
				   .change ()
				   .previous (send1->hash ())
				   .representative (rep.pub)
				   .sign (nano::dev::genesis_key.prv, nano::dev::genesis_key.pub)
				   .work (*pool.generate (send1->hash ()))
				   .build ();
	ASSERT_EQ (nano::process_result::block_position, ledger.process (*transaction, *change1).code);
}

TEST (ledger, state_unreceivable_fail)
{
	auto ctx = nano::test::context::ledger_empty ();
	auto & ledger = ctx.ledger ();
	auto & store = ctx.store ();
	auto transaction = store.tx_begin_write ();
	nano::work_pool pool{ nano::dev::network_params.network, std::numeric_limits<unsigned>::max () };
	nano::block_builder builder;
	auto send1 = builder
				 .send ()
				 .previous (nano::dev::genesis->hash ())
				 .destination (nano::dev::genesis->account ())
				 .balance (nano::dev::constants.genesis_amount - nano::Gxrb_ratio)
				 .sign (nano::dev::genesis_key.prv, nano::dev::genesis_key.pub)
				 .work (*pool.generate (nano::dev::genesis->hash ()))
				 .build ();
	ASSERT_EQ (nano::process_result::progress, ledger.process (*transaction, *send1).code);
	ASSERT_TRUE (store.block ().exists (*transaction, send1->hash ()));
	auto send2 = store.block ().get (*transaction, send1->hash ());
	ASSERT_NE (nullptr, send2);
	ASSERT_EQ (*send1, *send2);
	ASSERT_EQ (nano::dev::constants.genesis_amount - nano::Gxrb_ratio, ledger.balance (*transaction, send1->hash ()));
	ASSERT_EQ (nano::Gxrb_ratio, ledger.amount (*transaction, send1->hash ()));
	ASSERT_EQ (nano::dev::constants.genesis_amount - nano::Gxrb_ratio, ledger.weight (nano::dev::genesis->account ()));
	auto receive1 = builder
					.state ()
					.account (nano::dev::genesis->account ())
					.previous (send1->hash ())
					.representative (nano::dev::genesis->account ())
					.balance (nano::dev::constants.genesis_amount)
					.link (1)
					.sign (nano::dev::genesis_key.prv, nano::dev::genesis_key.pub)
					.work (*pool.generate (send1->hash ()))
					.build ();
	ASSERT_EQ (nano::process_result::gap_source, ledger.process (*transaction, *receive1).code);
}

TEST (ledger, state_receive_bad_amount_fail)
{
	auto ctx = nano::test::context::ledger_empty ();
	auto & ledger = ctx.ledger ();
	auto & store = ctx.store ();
	auto transaction = store.tx_begin_write ();
	nano::work_pool pool{ nano::dev::network_params.network, std::numeric_limits<unsigned>::max () };
	nano::block_builder builder;
	auto send1 = builder
				 .send ()
				 .previous (nano::dev::genesis->hash ())
				 .destination (nano::dev::genesis->account ())
				 .balance (nano::dev::constants.genesis_amount - nano::Gxrb_ratio)
				 .sign (nano::dev::genesis_key.prv, nano::dev::genesis_key.pub)
				 .work (*pool.generate (nano::dev::genesis->hash ()))
				 .build ();
	ASSERT_EQ (nano::process_result::progress, ledger.process (*transaction, *send1).code);
	ASSERT_TRUE (store.block ().exists (*transaction, send1->hash ()));
	auto send2 = store.block ().get (*transaction, send1->hash ());
	ASSERT_NE (nullptr, send2);
	ASSERT_EQ (*send1, *send2);
	ASSERT_EQ (nano::dev::constants.genesis_amount - nano::Gxrb_ratio, ledger.balance (*transaction, send1->hash ()));
	ASSERT_EQ (nano::Gxrb_ratio, ledger.amount (*transaction, send1->hash ()));
	ASSERT_EQ (nano::dev::constants.genesis_amount - nano::Gxrb_ratio, ledger.weight (nano::dev::genesis->account ()));
	auto receive1 = builder
					.state ()
					.account (nano::dev::genesis->account ())
					.previous (send1->hash ())
					.representative (nano::dev::genesis->account ())
					.balance (nano::dev::constants.genesis_amount - nano::Gxrb_ratio)
					.link (send1->hash ())
					.sign (nano::dev::genesis_key.prv, nano::dev::genesis_key.pub)
					.work (*pool.generate (send1->hash ()))
					.build ();
	ASSERT_EQ (nano::process_result::balance_mismatch, ledger.process (*transaction, *receive1).code);
}

TEST (ledger, state_no_link_amount_fail)
{
	auto ctx = nano::test::context::ledger_empty ();
	auto & ledger = ctx.ledger ();
	auto & store = ctx.store ();
	auto transaction = store.tx_begin_write ();
	nano::work_pool pool{ nano::dev::network_params.network, std::numeric_limits<unsigned>::max () };
	nano::block_builder builder;
	auto send1 = builder
				 .state ()
				 .account (nano::dev::genesis->account ())
				 .previous (nano::dev::genesis->hash ())
				 .representative (nano::dev::genesis->account ())
				 .balance (nano::dev::constants.genesis_amount - nano::Gxrb_ratio)
				 .link (nano::dev::genesis->account ())
				 .sign (nano::dev::genesis_key.prv, nano::dev::genesis_key.pub)
				 .work (*pool.generate (nano::dev::genesis->hash ()))
				 .build ();
	ASSERT_EQ (nano::process_result::progress, ledger.process (*transaction, *send1).code);
	nano::keypair rep;
	auto change1 = builder
				   .state ()
				   .account (nano::dev::genesis->account ())
				   .previous (send1->hash ())
				   .representative (rep.pub)
				   .balance (nano::dev::constants.genesis_amount)
				   .link (0)
				   .sign (nano::dev::genesis_key.prv, nano::dev::genesis_key.pub)
				   .work (*pool.generate (send1->hash ()))
				   .build ();
	ASSERT_EQ (nano::process_result::balance_mismatch, ledger.process (*transaction, *change1).code);
}

TEST (ledger, state_receive_wrong_account_fail)
{
	auto ctx = nano::test::context::ledger_empty ();
	auto & ledger = ctx.ledger ();
	auto & store = ctx.store ();
	auto transaction = store.tx_begin_write ();
	nano::work_pool pool{ nano::dev::network_params.network, std::numeric_limits<unsigned>::max () };
	nano::block_builder builder;
	auto send1 = builder
				 .state ()
				 .account (nano::dev::genesis->account ())
				 .previous (nano::dev::genesis->hash ())
				 .representative (nano::dev::genesis->account ())
				 .balance (nano::dev::constants.genesis_amount - nano::Gxrb_ratio)
				 .link (nano::dev::genesis->account ())
				 .sign (nano::dev::genesis_key.prv, nano::dev::genesis_key.pub)
				 .work (*pool.generate (nano::dev::genesis->hash ()))
				 .build ();
	ASSERT_EQ (nano::process_result::progress, ledger.process (*transaction, *send1).code);
	ASSERT_TRUE (store.block ().exists (*transaction, send1->hash ()));
	auto send2 = store.block ().get (*transaction, send1->hash ());
	ASSERT_NE (nullptr, send2);
	ASSERT_EQ (*send1, *send2);
	ASSERT_EQ (nano::dev::constants.genesis_amount - nano::Gxrb_ratio, ledger.balance (*transaction, send1->hash ()));
	ASSERT_EQ (nano::Gxrb_ratio, ledger.amount (*transaction, send1->hash ()));
	ASSERT_EQ (nano::dev::constants.genesis_amount - nano::Gxrb_ratio, ledger.weight (nano::dev::genesis->account ()));
	nano::keypair key;
	auto receive1 = builder
					.state ()
					.account (key.pub)
					.previous (0)
					.representative (nano::dev::genesis->account ())
					.balance (nano::Gxrb_ratio)
					.link (send1->hash ())
					.sign (key.prv, key.pub)
					.work (*pool.generate (key.pub))
					.build ();
	ASSERT_EQ (nano::process_result::unreceivable, ledger.process (*transaction, *receive1).code);
}

TEST (ledger, state_open_state_fork)
{
	auto ctx = nano::test::context::ledger_empty ();
	auto & ledger = ctx.ledger ();
	auto & store = ctx.store ();
	auto transaction = store.tx_begin_write ();
	nano::work_pool pool{ nano::dev::network_params.network, std::numeric_limits<unsigned>::max () };
	nano::keypair destination;
	nano::block_builder builder;
	auto send1 = builder
				 .state ()
				 .account (nano::dev::genesis->account ())
				 .previous (nano::dev::genesis->hash ())
				 .representative (nano::dev::genesis->account ())
				 .balance (nano::dev::constants.genesis_amount - nano::Gxrb_ratio)
				 .link (destination.pub)
				 .sign (nano::dev::genesis_key.prv, nano::dev::genesis_key.pub)
				 .work (*pool.generate (nano::dev::genesis->hash ()))
				 .build ();
	ASSERT_EQ (nano::process_result::progress, ledger.process (*transaction, *send1).code);
	auto open1 = builder
				 .state ()
				 .account (destination.pub)
				 .previous (0)
				 .representative (nano::dev::genesis->account ())
				 .balance (nano::Gxrb_ratio)
				 .link (send1->hash ())
				 .sign (destination.prv, destination.pub)
				 .work (*pool.generate (destination.pub))
				 .build ();
	ASSERT_EQ (nano::process_result::progress, ledger.process (*transaction, *open1).code);
	auto open2 = builder
				 .open ()
				 .source (send1->hash ())
				 .representative (nano::dev::genesis->account ())
				 .account (destination.pub)
				 .sign (destination.prv, destination.pub)
				 .work (*pool.generate (destination.pub))
				 .build ();
	ASSERT_EQ (nano::process_result::fork, ledger.process (*transaction, *open2).code);
	ASSERT_EQ (open1->root (), open2->root ());
}

TEST (ledger, state_state_open_fork)
{
	auto ctx = nano::test::context::ledger_empty ();
	auto & ledger = ctx.ledger ();
	auto & store = ctx.store ();
	auto transaction = store.tx_begin_write ();
	nano::work_pool pool{ nano::dev::network_params.network, std::numeric_limits<unsigned>::max () };
	nano::keypair destination;
	nano::block_builder builder;
	auto send1 = builder
				 .state ()
				 .account (nano::dev::genesis->account ())
				 .previous (nano::dev::genesis->hash ())
				 .representative (nano::dev::genesis->account ())
				 .balance (nano::dev::constants.genesis_amount - nano::Gxrb_ratio)
				 .link (destination.pub)
				 .sign (nano::dev::genesis_key.prv, nano::dev::genesis_key.pub)
				 .work (*pool.generate (nano::dev::genesis->hash ()))
				 .build ();
	ASSERT_EQ (nano::process_result::progress, ledger.process (*transaction, *send1).code);
	auto open1 = builder
				 .open ()
				 .source (send1->hash ())
				 .representative (nano::dev::genesis->account ())
				 .account (destination.pub)
				 .sign (destination.prv, destination.pub)
				 .work (*pool.generate (destination.pub))
				 .build ();
	ASSERT_EQ (nano::process_result::progress, ledger.process (*transaction, *open1).code);
	auto open2 = builder
				 .state ()
				 .account (destination.pub)
				 .previous (0)
				 .representative (nano::dev::genesis->account ())
				 .balance (nano::Gxrb_ratio)
				 .link (send1->hash ())
				 .sign (destination.prv, destination.pub)
				 .work (*pool.generate (destination.pub))
				 .build ();
	ASSERT_EQ (nano::process_result::fork, ledger.process (*transaction, *open2).code);
	ASSERT_EQ (open1->root (), open2->root ());
	ASSERT_EQ (store.account ().count (*transaction), ledger.cache.account_count ());
}

TEST (ledger, state_open_previous_fail)
{
	auto ctx = nano::test::context::ledger_empty ();
	auto & ledger = ctx.ledger ();
	auto & store = ctx.store ();
	auto transaction = store.tx_begin_write ();
	nano::work_pool pool{ nano::dev::network_params.network, std::numeric_limits<unsigned>::max () };
	nano::keypair destination;
	nano::block_builder builder;
	auto send1 = builder
				 .state ()
				 .account (nano::dev::genesis->account ())
				 .previous (nano::dev::genesis->hash ())
				 .representative (nano::dev::genesis->account ())
				 .balance (nano::dev::constants.genesis_amount - nano::Gxrb_ratio)
				 .link (destination.pub)
				 .sign (nano::dev::genesis_key.prv, nano::dev::genesis_key.pub)
				 .work (*pool.generate (nano::dev::genesis->hash ()))
				 .build ();
	ASSERT_EQ (nano::process_result::progress, ledger.process (*transaction, *send1).code);
	auto open1 = builder
				 .state ()
				 .account (destination.pub)
				 .previous (1)
				 .representative (nano::dev::genesis->account ())
				 .balance (nano::Gxrb_ratio)
				 .link (send1->hash ())
				 .sign (destination.prv, destination.pub)
				 .work (*pool.generate (1))
				 .build ();
	ASSERT_EQ (nano::process_result::gap_previous, ledger.process (*transaction, *open1).code);
}

TEST (ledger, state_open_source_fail)
{
	auto ctx = nano::test::context::ledger_empty ();
	auto & ledger = ctx.ledger ();
	auto & store = ctx.store ();
	auto transaction = store.tx_begin_write ();
	nano::work_pool pool{ nano::dev::network_params.network, std::numeric_limits<unsigned>::max () };
	nano::keypair destination;
	nano::block_builder builder;
	auto send1 = builder
				 .state ()
				 .account (nano::dev::genesis->account ())
				 .previous (nano::dev::genesis->hash ())
				 .representative (nano::dev::genesis->account ())
				 .balance (nano::dev::constants.genesis_amount - nano::Gxrb_ratio)
				 .link (destination.pub)
				 .sign (nano::dev::genesis_key.prv, nano::dev::genesis_key.pub)
				 .work (*pool.generate (nano::dev::genesis->hash ()))
				 .build ();
	ASSERT_EQ (nano::process_result::progress, ledger.process (*transaction, *send1).code);
	auto open1 = builder
				 .state ()
				 .account (destination.pub)
				 .previous (0)
				 .representative (nano::dev::genesis->account ())
				 .balance (0)
				 .link (0)
				 .sign (destination.prv, destination.pub)
				 .work (*pool.generate (destination.pub))
				 .build ();
	ASSERT_EQ (nano::process_result::gap_source, ledger.process (*transaction, *open1).code);
}

TEST (ledger, state_send_change)
{
	auto ctx = nano::test::context::ledger_empty ();
	auto & ledger = ctx.ledger ();
	auto & store = ctx.store ();
	auto transaction = store.tx_begin_write ();
	nano::work_pool pool{ nano::dev::network_params.network, std::numeric_limits<unsigned>::max () };
	nano::keypair rep;
	nano::block_builder builder;
	auto send1 = builder
				 .state ()
				 .account (nano::dev::genesis->account ())
				 .previous (nano::dev::genesis->hash ())
				 .representative (rep.pub)
				 .balance (nano::dev::constants.genesis_amount - nano::Gxrb_ratio)
				 .link (nano::dev::genesis->account ())
				 .sign (nano::dev::genesis_key.prv, nano::dev::genesis_key.pub)
				 .work (*pool.generate (nano::dev::genesis->hash ()))
				 .build ();
	ASSERT_EQ (nano::process_result::progress, ledger.process (*transaction, *send1).code);
	ASSERT_TRUE (store.block ().exists (*transaction, send1->hash ()));
	auto send2 = store.block ().get (*transaction, send1->hash ());
	ASSERT_NE (nullptr, send2);
	ASSERT_EQ (*send1, *send2);
	ASSERT_EQ (nano::dev::constants.genesis_amount - nano::Gxrb_ratio, ledger.balance (*transaction, send1->hash ()));
	ASSERT_EQ (nano::Gxrb_ratio, ledger.amount (*transaction, send1->hash ()));
	ASSERT_EQ (0, ledger.weight (nano::dev::genesis->account ()));
	ASSERT_EQ (nano::dev::constants.genesis_amount - nano::Gxrb_ratio, ledger.weight (rep.pub));
	ASSERT_EQ (2, send2->sideband ().height ());
	ASSERT_TRUE (send2->sideband ().details ().is_send ());
	ASSERT_FALSE (send2->sideband ().details ().is_receive ());
	ASSERT_FALSE (send2->sideband ().details ().is_epoch ());
}

TEST (ledger, state_receive_change)
{
	auto ctx = nano::test::context::ledger_empty ();
	auto & ledger = ctx.ledger ();
	auto & store = ctx.store ();
	auto transaction = store.tx_begin_write ();
	nano::work_pool pool{ nano::dev::network_params.network, std::numeric_limits<unsigned>::max () };
	nano::block_builder builder;
	auto send1 = builder
				 .state ()
				 .account (nano::dev::genesis->account ())
				 .previous (nano::dev::genesis->hash ())
				 .representative (nano::dev::genesis->account ())
				 .balance (nano::dev::constants.genesis_amount - nano::Gxrb_ratio)
				 .link (nano::dev::genesis->account ())
				 .sign (nano::dev::genesis_key.prv, nano::dev::genesis_key.pub)
				 .work (*pool.generate (nano::dev::genesis->hash ()))
				 .build ();
	ASSERT_EQ (nano::process_result::progress, ledger.process (*transaction, *send1).code);
	ASSERT_TRUE (store.block ().exists (*transaction, send1->hash ()));
	auto send2 = store.block ().get (*transaction, send1->hash ());
	ASSERT_NE (nullptr, send2);
	ASSERT_EQ (*send1, *send2);
	ASSERT_EQ (nano::dev::constants.genesis_amount - nano::Gxrb_ratio, ledger.balance (*transaction, send1->hash ()));
	ASSERT_EQ (nano::Gxrb_ratio, ledger.amount (*transaction, send1->hash ()));
	ASSERT_EQ (nano::dev::constants.genesis_amount - nano::Gxrb_ratio, ledger.weight (nano::dev::genesis->account ()));
	nano::keypair rep;
	auto receive1 = builder
					.state ()
					.account (nano::dev::genesis->account ())
					.previous (send1->hash ())
					.representative (rep.pub)
					.balance (nano::dev::constants.genesis_amount)
					.link (send1->hash ())
					.sign (nano::dev::genesis_key.prv, nano::dev::genesis_key.pub)
					.work (*pool.generate (send1->hash ()))
					.build ();
	ASSERT_EQ (nano::process_result::progress, ledger.process (*transaction, *receive1).code);
	ASSERT_TRUE (store.block ().exists (*transaction, receive1->hash ()));
	auto receive2 = store.block ().get (*transaction, receive1->hash ());
	ASSERT_NE (nullptr, receive2);
	ASSERT_EQ (*receive1, *receive2);
	ASSERT_EQ (nano::dev::constants.genesis_amount, ledger.balance (*transaction, receive1->hash ()));
	ASSERT_EQ (nano::Gxrb_ratio, ledger.amount (*transaction, receive1->hash ()));
	ASSERT_EQ (0, ledger.weight (nano::dev::genesis->account ()));
	ASSERT_EQ (nano::dev::constants.genesis_amount, ledger.weight (rep.pub));
	ASSERT_EQ (3, receive2->sideband ().height ());
	ASSERT_FALSE (receive2->sideband ().details ().is_send ());
	ASSERT_TRUE (receive2->sideband ().details ().is_receive ());
	ASSERT_FALSE (receive2->sideband ().details ().is_epoch ());
}

TEST (ledger, state_open_old)
{
	auto ctx = nano::test::context::ledger_empty ();
	auto & ledger = ctx.ledger ();
	auto & store = ctx.store ();
	auto transaction = store.tx_begin_write ();
	nano::work_pool pool{ nano::dev::network_params.network, std::numeric_limits<unsigned>::max () };
	nano::keypair destination;
	nano::block_builder builder;
	auto send1 = builder
				 .state ()
				 .account (nano::dev::genesis->account ())
				 .previous (nano::dev::genesis->hash ())
				 .representative (nano::dev::genesis->account ())
				 .balance (nano::dev::constants.genesis_amount - nano::Gxrb_ratio)
				 .link (destination.pub)
				 .sign (nano::dev::genesis_key.prv, nano::dev::genesis_key.pub)
				 .work (*pool.generate (nano::dev::genesis->hash ()))
				 .build ();
	ASSERT_EQ (nano::process_result::progress, ledger.process (*transaction, *send1).code);
	auto open1 = builder
				 .open ()
				 .source (send1->hash ())
				 .representative (nano::dev::genesis->account ())
				 .account (destination.pub)
				 .sign (destination.prv, destination.pub)
				 .work (*pool.generate (destination.pub))
				 .build ();
	ASSERT_EQ (nano::process_result::progress, ledger.process (*transaction, *open1).code);
	ASSERT_EQ (nano::Gxrb_ratio, ledger.balance (*transaction, open1->hash ()));
	ASSERT_EQ (nano::Gxrb_ratio, ledger.amount (*transaction, open1->hash ()));
	ASSERT_EQ (nano::dev::constants.genesis_amount, ledger.weight (nano::dev::genesis->account ()));
}

TEST (ledger, state_receive_old)
{
	auto ctx = nano::test::context::ledger_empty ();
	auto & ledger = ctx.ledger ();
	auto & store = ctx.store ();
	auto transaction = store.tx_begin_write ();
	nano::work_pool pool{ nano::dev::network_params.network, std::numeric_limits<unsigned>::max () };
	nano::keypair destination;
	nano::block_builder builder;
	auto send1 = builder
				 .state ()
				 .account (nano::dev::genesis->account ())
				 .previous (nano::dev::genesis->hash ())
				 .representative (nano::dev::genesis->account ())
				 .balance (nano::dev::constants.genesis_amount - nano::Gxrb_ratio)
				 .link (destination.pub)
				 .sign (nano::dev::genesis_key.prv, nano::dev::genesis_key.pub)
				 .work (*pool.generate (nano::dev::genesis->hash ()))
				 .build ();
	ASSERT_EQ (nano::process_result::progress, ledger.process (*transaction, *send1).code);
	auto send2 = builder
				 .state ()
				 .account (nano::dev::genesis->account ())
				 .previous (send1->hash ())
				 .representative (nano::dev::genesis->account ())
				 .balance (nano::dev::constants.genesis_amount - (2 * nano::Gxrb_ratio))
				 .link (destination.pub)
				 .sign (nano::dev::genesis_key.prv, nano::dev::genesis_key.pub)
				 .work (*pool.generate (send1->hash ()))
				 .build ();
	ASSERT_EQ (nano::process_result::progress, ledger.process (*transaction, *send2).code);
	auto open1 = builder
				 .open ()
				 .source (send1->hash ())
				 .representative (nano::dev::genesis->account ())
				 .account (destination.pub)
				 .sign (destination.prv, destination.pub)
				 .work (*pool.generate (destination.pub))
				 .build ();
	ASSERT_EQ (nano::process_result::progress, ledger.process (*transaction, *open1).code);
	auto receive1 = builder
					.receive ()
					.previous (open1->hash ())
					.source (send2->hash ())
					.sign (destination.prv, destination.pub)
					.work (*pool.generate (open1->hash ()))
					.build ();
	ASSERT_EQ (nano::process_result::progress, ledger.process (*transaction, *receive1).code);
	ASSERT_EQ (2 * nano::Gxrb_ratio, ledger.balance (*transaction, receive1->hash ()));
	ASSERT_EQ (nano::Gxrb_ratio, ledger.amount (*transaction, receive1->hash ()));
	ASSERT_EQ (nano::dev::constants.genesis_amount, ledger.weight (nano::dev::genesis->account ()));
}

TEST (ledger, state_rollback_send)
{
	auto ctx = nano::test::context::ledger_empty ();
	auto & ledger = ctx.ledger ();
	auto & store = ctx.store ();
	auto transaction = store.tx_begin_write ();
	nano::work_pool pool{ nano::dev::network_params.network, std::numeric_limits<unsigned>::max () };
	nano::block_builder builder;
	auto send1 = builder
				 .state ()
				 .account (nano::dev::genesis->account ())
				 .previous (nano::dev::genesis->hash ())
				 .representative (nano::dev::genesis->account ())
				 .balance (nano::dev::constants.genesis_amount - nano::Gxrb_ratio)
				 .link (nano::dev::genesis->account ())
				 .sign (nano::dev::genesis_key.prv, nano::dev::genesis_key.pub)
				 .work (*pool.generate (nano::dev::genesis->hash ()))
				 .build ();
	ASSERT_EQ (nano::process_result::progress, ledger.process (*transaction, *send1).code);
	ASSERT_TRUE (store.block ().exists (*transaction, send1->hash ()));
	auto send2 = store.block ().get (*transaction, send1->hash ());
	ASSERT_NE (nullptr, send2);
	ASSERT_EQ (*send1, *send2);
	ASSERT_EQ (nano::dev::constants.genesis_amount - nano::Gxrb_ratio, ledger.account_balance (*transaction, nano::dev::genesis->account ()));
	ASSERT_EQ (nano::dev::constants.genesis_amount - nano::Gxrb_ratio, ledger.weight (nano::dev::genesis->account ()));
	nano::pending_info info;
	ASSERT_FALSE (store.pending ().get (*transaction, nano::pending_key (nano::dev::genesis->account (), send1->hash ()), info));
	ASSERT_EQ (nano::dev::genesis->account (), info.source);
	ASSERT_EQ (nano::Gxrb_ratio, info.amount.number ());
	ASSERT_FALSE (ledger.rollback (*transaction, send1->hash ()));
	ASSERT_FALSE (store.block ().exists (*transaction, send1->hash ()));
	ASSERT_EQ (nano::dev::constants.genesis_amount, ledger.account_balance (*transaction, nano::dev::genesis->account ()));
	ASSERT_EQ (nano::dev::constants.genesis_amount, ledger.weight (nano::dev::genesis->account ()));
	ASSERT_FALSE (store.pending ().exists (*transaction, nano::pending_key (nano::dev::genesis->account (), send1->hash ())));
	ASSERT_TRUE (store.block ().successor (*transaction, nano::dev::genesis->hash ()).is_zero ());
	ASSERT_EQ (store.account ().count (*transaction), ledger.cache.account_count ());
}

TEST (ledger, state_rollback_receive)
{
	auto ctx = nano::test::context::ledger_empty ();
	auto & ledger = ctx.ledger ();
	auto & store = ctx.store ();
	auto transaction = store.tx_begin_write ();
	nano::work_pool pool{ nano::dev::network_params.network, std::numeric_limits<unsigned>::max () };
	nano::block_builder builder;
	auto send1 = builder
				 .state ()
				 .account (nano::dev::genesis->account ())
				 .previous (nano::dev::genesis->hash ())
				 .representative (nano::dev::genesis->account ())
				 .balance (nano::dev::constants.genesis_amount - nano::Gxrb_ratio)
				 .link (nano::dev::genesis->account ())
				 .sign (nano::dev::genesis_key.prv, nano::dev::genesis_key.pub)
				 .work (*pool.generate (nano::dev::genesis->hash ()))
				 .build ();
	ASSERT_EQ (nano::process_result::progress, ledger.process (*transaction, *send1).code);
	auto receive1 = builder
					.state ()
					.account (nano::dev::genesis->account ())
					.previous (send1->hash ())
					.representative (nano::dev::genesis->account ())
					.balance (nano::dev::constants.genesis_amount)
					.link (send1->hash ())
					.sign (nano::dev::genesis_key.prv, nano::dev::genesis_key.pub)
					.work (*pool.generate (send1->hash ()))
					.build ();
	ASSERT_EQ (nano::process_result::progress, ledger.process (*transaction, *receive1).code);
	ASSERT_FALSE (store.pending ().exists (*transaction, nano::pending_key (nano::dev::genesis->account (), receive1->hash ())));
	ASSERT_FALSE (ledger.rollback (*transaction, receive1->hash ()));
	nano::pending_info info;
	ASSERT_FALSE (store.pending ().get (*transaction, nano::pending_key (nano::dev::genesis->account (), send1->hash ()), info));
	ASSERT_EQ (nano::dev::genesis->account (), info.source);
	ASSERT_EQ (nano::Gxrb_ratio, info.amount.number ());
	ASSERT_FALSE (store.block ().exists (*transaction, receive1->hash ()));
	ASSERT_EQ (nano::dev::constants.genesis_amount - nano::Gxrb_ratio, ledger.account_balance (*transaction, nano::dev::genesis->account ()));
	ASSERT_EQ (nano::dev::constants.genesis_amount - nano::Gxrb_ratio, ledger.weight (nano::dev::genesis->account ()));
	ASSERT_EQ (store.account ().count (*transaction), ledger.cache.account_count ());
}

TEST (ledger, state_rollback_received_send)
{
	auto ctx = nano::test::context::ledger_empty ();
	auto & ledger = ctx.ledger ();
	auto & store = ctx.store ();
	auto transaction = store.tx_begin_write ();
	nano::work_pool pool{ nano::dev::network_params.network, std::numeric_limits<unsigned>::max () };
	nano::keypair key;
	nano::block_builder builder;
	auto send1 = builder
				 .state ()
				 .account (nano::dev::genesis->account ())
				 .previous (nano::dev::genesis->hash ())
				 .representative (nano::dev::genesis->account ())
				 .balance (nano::dev::constants.genesis_amount - nano::Gxrb_ratio)
				 .link (key.pub)
				 .sign (nano::dev::genesis_key.prv, nano::dev::genesis_key.pub)
				 .work (*pool.generate (nano::dev::genesis->hash ()))
				 .build ();
	ASSERT_EQ (nano::process_result::progress, ledger.process (*transaction, *send1).code);
	auto receive1 = builder
					.state ()
					.account (key.pub)
					.previous (0)
					.representative (key.pub)
					.balance (nano::Gxrb_ratio)
					.link (send1->hash ())
					.sign (key.prv, key.pub)
					.work (*pool.generate (key.pub))
					.build ();
	ASSERT_EQ (nano::process_result::progress, ledger.process (*transaction, *receive1).code);
	ASSERT_FALSE (store.pending ().exists (*transaction, nano::pending_key (nano::dev::genesis->account (), receive1->hash ())));
	ASSERT_FALSE (ledger.rollback (*transaction, send1->hash ()));
	ASSERT_FALSE (store.pending ().exists (*transaction, nano::pending_key (nano::dev::genesis->account (), send1->hash ())));
	ASSERT_FALSE (store.block ().exists (*transaction, send1->hash ()));
	ASSERT_FALSE (store.block ().exists (*transaction, receive1->hash ()));
	ASSERT_EQ (nano::dev::constants.genesis_amount, ledger.account_balance (*transaction, nano::dev::genesis->account ()));
	ASSERT_EQ (nano::dev::constants.genesis_amount, ledger.weight (nano::dev::genesis->account ()));
	ASSERT_EQ (0, ledger.account_balance (*transaction, key.pub));
	ASSERT_EQ (0, ledger.weight (key.pub));
	ASSERT_EQ (store.account ().count (*transaction), ledger.cache.account_count ());
}

TEST (ledger, state_rep_change_rollback)
{
	auto ctx = nano::test::context::ledger_empty ();
	auto & ledger = ctx.ledger ();
	auto & store = ctx.store ();
	auto transaction = store.tx_begin_write ();
	nano::work_pool pool{ nano::dev::network_params.network, std::numeric_limits<unsigned>::max () };
	nano::keypair rep;
	nano::block_builder builder;
	auto change1 = builder
				   .state ()
				   .account (nano::dev::genesis->account ())
				   .previous (nano::dev::genesis->hash ())
				   .representative (rep.pub)
				   .balance (nano::dev::constants.genesis_amount)
				   .link (0)
				   .sign (nano::dev::genesis_key.prv, nano::dev::genesis_key.pub)
				   .work (*pool.generate (nano::dev::genesis->hash ()))
				   .build ();
	ASSERT_EQ (nano::process_result::progress, ledger.process (*transaction, *change1).code);
	ASSERT_FALSE (ledger.rollback (*transaction, change1->hash ()));
	ASSERT_FALSE (store.block ().exists (*transaction, change1->hash ()));
	ASSERT_EQ (nano::dev::constants.genesis_amount, ledger.account_balance (*transaction, nano::dev::genesis->account ()));
	ASSERT_EQ (nano::dev::constants.genesis_amount, ledger.weight (nano::dev::genesis->account ()));
	ASSERT_EQ (0, ledger.weight (rep.pub));
}

TEST (ledger, state_open_rollback)
{
	auto ctx = nano::test::context::ledger_empty ();
	auto & ledger = ctx.ledger ();
	auto & store = ctx.store ();
	auto transaction = store.tx_begin_write ();
	nano::work_pool pool{ nano::dev::network_params.network, std::numeric_limits<unsigned>::max () };
	nano::keypair destination;
	nano::block_builder builder;
	auto send1 = builder
				 .state ()
				 .account (nano::dev::genesis->account ())
				 .previous (nano::dev::genesis->hash ())
				 .representative (nano::dev::genesis->account ())
				 .balance (nano::dev::constants.genesis_amount - nano::Gxrb_ratio)
				 .link (destination.pub)
				 .sign (nano::dev::genesis_key.prv, nano::dev::genesis_key.pub)
				 .work (*pool.generate (nano::dev::genesis->hash ()))
				 .build ();
	ASSERT_EQ (nano::process_result::progress, ledger.process (*transaction, *send1).code);
	auto open1 = builder
				 .state ()
				 .account (destination.pub)
				 .previous (0)
				 .representative (nano::dev::genesis->account ())
				 .balance (nano::Gxrb_ratio)
				 .link (send1->hash ())
				 .sign (destination.prv, destination.pub)
				 .work (*pool.generate (destination.pub))
				 .build ();
	ASSERT_EQ (nano::process_result::progress, ledger.process (*transaction, *open1).code);
	ASSERT_FALSE (ledger.rollback (*transaction, open1->hash ()));
	ASSERT_FALSE (store.block ().exists (*transaction, open1->hash ()));
	ASSERT_EQ (0, ledger.account_balance (*transaction, destination.pub));
	ASSERT_EQ (nano::dev::constants.genesis_amount - nano::Gxrb_ratio, ledger.weight (nano::dev::genesis->account ()));
	nano::pending_info info;
	ASSERT_FALSE (store.pending ().get (*transaction, nano::pending_key (destination.pub, send1->hash ()), info));
	ASSERT_EQ (nano::dev::genesis->account (), info.source);
	ASSERT_EQ (nano::Gxrb_ratio, info.amount.number ());
	ASSERT_EQ (store.account ().count (*transaction), ledger.cache.account_count ());
}

TEST (ledger, state_send_change_rollback)
{
	auto ctx = nano::test::context::ledger_empty ();
	auto & ledger = ctx.ledger ();
	auto & store = ctx.store ();
	auto transaction = store.tx_begin_write ();
	nano::work_pool pool{ nano::dev::network_params.network, std::numeric_limits<unsigned>::max () };
	nano::keypair rep;
	nano::block_builder builder;
	auto send1 = builder
				 .state ()
				 .account (nano::dev::genesis->account ())
				 .previous (nano::dev::genesis->hash ())
				 .representative (rep.pub)
				 .balance (nano::dev::constants.genesis_amount - nano::Gxrb_ratio)
				 .link (nano::dev::genesis->account ())
				 .sign (nano::dev::genesis_key.prv, nano::dev::genesis_key.pub)
				 .work (*pool.generate (nano::dev::genesis->hash ()))
				 .build ();
	ASSERT_EQ (nano::process_result::progress, ledger.process (*transaction, *send1).code);
	ASSERT_FALSE (ledger.rollback (*transaction, send1->hash ()));
	ASSERT_FALSE (store.block ().exists (*transaction, send1->hash ()));
	ASSERT_EQ (nano::dev::constants.genesis_amount, ledger.account_balance (*transaction, nano::dev::genesis->account ()));
	ASSERT_EQ (nano::dev::constants.genesis_amount, ledger.weight (nano::dev::genesis->account ()));
	ASSERT_EQ (0, ledger.weight (rep.pub));
	ASSERT_EQ (store.account ().count (*transaction), ledger.cache.account_count ());
}

TEST (ledger, state_receive_change_rollback)
{
	auto ctx = nano::test::context::ledger_empty ();
	auto & ledger = ctx.ledger ();
	auto & store = ctx.store ();
	auto transaction = store.tx_begin_write ();
	nano::work_pool pool{ nano::dev::network_params.network, std::numeric_limits<unsigned>::max () };
	nano::block_builder builder;
	auto send1 = builder
				 .state ()
				 .account (nano::dev::genesis->account ())
				 .previous (nano::dev::genesis->hash ())
				 .representative (nano::dev::genesis->account ())
				 .balance (nano::dev::constants.genesis_amount - nano::Gxrb_ratio)
				 .link (nano::dev::genesis->account ())
				 .sign (nano::dev::genesis_key.prv, nano::dev::genesis_key.pub)
				 .work (*pool.generate (nano::dev::genesis->hash ()))
				 .build ();
	ASSERT_EQ (nano::process_result::progress, ledger.process (*transaction, *send1).code);
	nano::keypair rep;
	auto receive1 = builder
					.state ()
					.account (nano::dev::genesis->account ())
					.previous (send1->hash ())
					.representative (rep.pub)
					.balance (nano::dev::constants.genesis_amount)
					.link (send1->hash ())
					.sign (nano::dev::genesis_key.prv, nano::dev::genesis_key.pub)
					.work (*pool.generate (send1->hash ()))
					.build ();
	ASSERT_EQ (nano::process_result::progress, ledger.process (*transaction, *receive1).code);
	ASSERT_FALSE (ledger.rollback (*transaction, receive1->hash ()));
	ASSERT_FALSE (store.block ().exists (*transaction, receive1->hash ()));
	ASSERT_EQ (nano::dev::constants.genesis_amount - nano::Gxrb_ratio, ledger.account_balance (*transaction, nano::dev::genesis->account ()));
	ASSERT_EQ (nano::dev::constants.genesis_amount - nano::Gxrb_ratio, ledger.weight (nano::dev::genesis->account ()));
	ASSERT_EQ (0, ledger.weight (rep.pub));
	ASSERT_EQ (store.account ().count (*transaction), ledger.cache.account_count ());
}

TEST (ledger, epoch_blocks_v1_general)
{
	auto ctx = nano::test::context::ledger_empty ();
	auto & ledger = ctx.ledger ();
	auto & store = ctx.store ();
	auto transaction = store.tx_begin_write ();
	nano::work_pool pool{ nano::dev::network_params.network, std::numeric_limits<unsigned>::max () };
	nano::keypair destination;
	nano::block_builder builder;
	auto epoch1 = builder
				  .state ()
				  .account (nano::dev::genesis->account ())
				  .previous (nano::dev::genesis->hash ())
				  .representative (nano::dev::genesis->account ())
				  .balance (nano::dev::constants.genesis_amount)
				  .link (ledger.epoch_link (nano::epoch::epoch_1))
				  .sign (nano::dev::genesis_key.prv, nano::dev::genesis_key.pub)
				  .work (*pool.generate (nano::dev::genesis->hash ()))
				  .build ();
	ASSERT_EQ (nano::process_result::progress, ledger.process (*transaction, *epoch1).code);
	ASSERT_FALSE (epoch1->sideband ().details ().is_send ());
	ASSERT_FALSE (epoch1->sideband ().details ().is_receive ());
	ASSERT_TRUE (epoch1->sideband ().details ().is_epoch ());
	ASSERT_EQ (nano::epoch::epoch_1, epoch1->sideband ().details ().epoch ());
	ASSERT_EQ (nano::epoch::epoch_0, epoch1->sideband ().source_epoch ()); // Not used for epoch blocks
	auto epoch2 = builder
				  .state ()
				  .account (nano::dev::genesis->account ())
				  .previous (epoch1->hash ())
				  .representative (nano::dev::genesis->account ())
				  .balance (nano::dev::constants.genesis_amount)
				  .link (ledger.epoch_link (nano::epoch::epoch_1))
				  .sign (nano::dev::genesis_key.prv, nano::dev::genesis_key.pub)
				  .work (*pool.generate (epoch1->hash ()))
				  .build ();
	ASSERT_EQ (nano::process_result::block_position, ledger.process (*transaction, *epoch2).code);
	nano::account_info genesis_info;
	ASSERT_FALSE (ledger.store.account ().get (*transaction, nano::dev::genesis->account (), genesis_info));
	ASSERT_EQ (genesis_info.epoch (), nano::epoch::epoch_1);
	ASSERT_FALSE (ledger.rollback (*transaction, epoch1->hash ()));
	ASSERT_FALSE (ledger.store.account ().get (*transaction, nano::dev::genesis->account (), genesis_info));
	ASSERT_EQ (genesis_info.epoch (), nano::epoch::epoch_0);
	ASSERT_EQ (nano::process_result::progress, ledger.process (*transaction, *epoch1).code);
	ASSERT_FALSE (ledger.store.account ().get (*transaction, nano::dev::genesis->account (), genesis_info));
	ASSERT_EQ (genesis_info.epoch (), nano::epoch::epoch_1);
	ASSERT_FALSE (epoch1->sideband ().details ().is_send ());
	ASSERT_FALSE (epoch1->sideband ().details ().is_receive ());
	ASSERT_TRUE (epoch1->sideband ().details ().is_epoch ());
	ASSERT_EQ (nano::epoch::epoch_1, epoch1->sideband ().details ().epoch ());
	ASSERT_EQ (nano::epoch::epoch_0, epoch1->sideband ().source_epoch ()); // Not used for epoch blocks
	auto change1 = builder
				   .change ()
				   .previous (epoch1->hash ())
				   .representative (nano::dev::genesis->account ())
				   .sign (nano::dev::genesis_key.prv, nano::dev::genesis_key.pub)
				   .work (*pool.generate (epoch1->hash ()))
				   .build ();
	ASSERT_EQ (nano::process_result::block_position, ledger.process (*transaction, *change1).code);
	auto send1 = builder
				 .state ()
				 .account (nano::dev::genesis->account ())
				 .previous (epoch1->hash ())
				 .representative (nano::dev::genesis->account ())
				 .balance (nano::dev::constants.genesis_amount - nano::Gxrb_ratio)
				 .link (destination.pub)
				 .sign (nano::dev::genesis_key.prv, nano::dev::genesis_key.pub)
				 .work (*pool.generate (epoch1->hash ()))
				 .build ();
	ASSERT_EQ (nano::process_result::progress, ledger.process (*transaction, *send1).code);
	ASSERT_TRUE (send1->sideband ().details ().is_send ());
	ASSERT_FALSE (send1->sideband ().details ().is_receive ());
	ASSERT_FALSE (send1->sideband ().details ().is_epoch ());
	ASSERT_EQ (nano::epoch::epoch_1, send1->sideband ().details ().epoch ());
	ASSERT_EQ (nano::epoch::epoch_0, send1->sideband ().source_epoch ()); // Not used for send blocks
	auto open1 = builder
				 .open ()
				 .source (send1->hash ())
				 .representative (nano::dev::genesis->account ())
				 .account (destination.pub)
				 .sign (destination.prv, destination.pub)
				 .work (*pool.generate (destination.pub))
				 .build ();
	ASSERT_EQ (nano::process_result::unreceivable, ledger.process (*transaction, *open1).code);
	auto epoch3 = builder
				  .state ()
				  .account (destination.pub)
				  .previous (0)
				  .representative (nano::dev::genesis->account ())
				  .balance (0)
				  .link (ledger.epoch_link (nano::epoch::epoch_1))
				  .sign (nano::dev::genesis_key.prv, nano::dev::genesis_key.pub)
				  .work (*pool.generate (destination.pub))
				  .build ();
	ASSERT_EQ (nano::process_result::representative_mismatch, ledger.process (*transaction, *epoch3).code);
	auto epoch4 = builder
				  .state ()
				  .account (destination.pub)
				  .previous (0)
				  .representative (0)
				  .balance (0)
				  .link (ledger.epoch_link (nano::epoch::epoch_1))
				  .sign (nano::dev::genesis_key.prv, nano::dev::genesis_key.pub)
				  .work (*pool.generate (destination.pub))
				  .build ();
	ASSERT_EQ (nano::process_result::progress, ledger.process (*transaction, *epoch4).code);
	ASSERT_FALSE (epoch4->sideband ().details ().is_send ());
	ASSERT_FALSE (epoch4->sideband ().details ().is_receive ());
	ASSERT_TRUE (epoch4->sideband ().details ().is_epoch ());
	ASSERT_EQ (nano::epoch::epoch_1, epoch4->sideband ().details ().epoch ());
	ASSERT_EQ (nano::epoch::epoch_0, epoch4->sideband ().source_epoch ()); // Not used for epoch blocks
	auto receive1 = builder
					.receive ()
					.previous (epoch4->hash ())
					.source (send1->hash ())
					.sign (destination.prv, destination.pub)
					.work (*pool.generate (epoch4->hash ()))
					.build ();
	ASSERT_EQ (nano::process_result::block_position, ledger.process (*transaction, *receive1).code);
	auto receive2 = builder
					.state ()
					.account (destination.pub)
					.previous (epoch4->hash ())
					.representative (destination.pub)
					.balance (nano::Gxrb_ratio)
					.link (send1->hash ())
					.sign (destination.prv, destination.pub)
					.work (*pool.generate (epoch4->hash ()))
					.build ();
	ASSERT_EQ (nano::process_result::progress, ledger.process (*transaction, *receive2).code);
	ASSERT_EQ (nano::epoch::epoch_1, receive2->sideband ().details ().epoch ());
	ASSERT_EQ (nano::epoch::epoch_1, receive2->sideband ().source_epoch ());
	ASSERT_EQ (0, ledger.balance (*transaction, epoch4->hash ()));
	ASSERT_EQ (nano::Gxrb_ratio, ledger.balance (*transaction, receive2->hash ()));
	ASSERT_EQ (nano::Gxrb_ratio, ledger.amount (*transaction, receive2->hash ()));
	ASSERT_EQ (nano::dev::constants.genesis_amount - nano::Gxrb_ratio, ledger.weight (nano::dev::genesis->account ()));
	ASSERT_EQ (nano::Gxrb_ratio, ledger.weight (destination.pub));
	ASSERT_FALSE (receive2->sideband ().details ().is_send ());
	ASSERT_TRUE (receive2->sideband ().details ().is_receive ());
	ASSERT_FALSE (receive2->sideband ().details ().is_epoch ());
}

TEST (ledger, epoch_blocks_v2_general)
{
	auto ctx = nano::test::context::ledger_empty ();
	auto & ledger = ctx.ledger ();
	auto & store = ctx.store ();
	auto transaction = store.tx_begin_write ();
	nano::work_pool pool{ nano::dev::network_params.network, std::numeric_limits<unsigned>::max () };
	nano::keypair destination;
	nano::block_builder builder;
	auto epoch1 = builder
				  .state ()
				  .account (nano::dev::genesis->account ())
				  .previous (nano::dev::genesis->hash ())
				  .representative (nano::dev::genesis->account ())
				  .balance (nano::dev::constants.genesis_amount)
				  .link (ledger.epoch_link (nano::epoch::epoch_2))
				  .sign (nano::dev::genesis_key.prv, nano::dev::genesis_key.pub)
				  .work (*pool.generate (nano::dev::genesis->hash ()))
				  .build ();
	// Trying to upgrade from epoch 0 to epoch 2. It is a requirement epoch upgrades are sequential unless the account is unopened
	ASSERT_EQ (nano::process_result::block_position, ledger.process (*transaction, *epoch1).code);
	// Set it to the first epoch and it should now succeed
	epoch1 = builder
			 .state ()
			 .account (nano::dev::genesis->account ())
			 .previous (nano::dev::genesis->hash ())
			 .representative (nano::dev::genesis->account ())
			 .balance (nano::dev::constants.genesis_amount)
			 .link (ledger.epoch_link (nano::epoch::epoch_1))
			 .sign (nano::dev::genesis_key.prv, nano::dev::genesis_key.pub)
			 .work (epoch1->block_work ())
			 .build ();
	ASSERT_EQ (nano::process_result::progress, ledger.process (*transaction, *epoch1).code);
	ASSERT_EQ (nano::epoch::epoch_1, epoch1->sideband ().details ().epoch ());
	ASSERT_EQ (nano::epoch::epoch_0, epoch1->sideband ().source_epoch ()); // Not used for epoch blocks
	auto epoch2 = builder
				  .state ()
				  .account (nano::dev::genesis->account ())
				  .previous (epoch1->hash ())
				  .representative (nano::dev::genesis->account ())
				  .balance (nano::dev::constants.genesis_amount)
				  .link (ledger.epoch_link (nano::epoch::epoch_2))
				  .sign (nano::dev::genesis_key.prv, nano::dev::genesis_key.pub)
				  .work (*pool.generate (epoch1->hash ()))
				  .build ();
	ASSERT_EQ (nano::process_result::progress, ledger.process (*transaction, *epoch2).code);
	ASSERT_EQ (nano::epoch::epoch_2, epoch2->sideband ().details ().epoch ());
	ASSERT_EQ (nano::epoch::epoch_0, epoch2->sideband ().source_epoch ()); // Not used for epoch blocks
	auto epoch3 = builder
				  .state ()
				  .account (nano::dev::genesis->account ())
				  .previous (epoch2->hash ())
				  .representative (nano::dev::genesis->account ())
				  .balance (nano::dev::constants.genesis_amount)
				  .link (ledger.epoch_link (nano::epoch::epoch_2))
				  .sign (nano::dev::genesis_key.prv, nano::dev::genesis_key.pub)
				  .work (*pool.generate (epoch2->hash ()))
				  .build ();
	ASSERT_EQ (nano::process_result::block_position, ledger.process (*transaction, *epoch3).code);
	nano::account_info genesis_info;
	ASSERT_FALSE (ledger.store.account ().get (*transaction, nano::dev::genesis->account (), genesis_info));
	ASSERT_EQ (genesis_info.epoch (), nano::epoch::epoch_2);
	ASSERT_FALSE (ledger.rollback (*transaction, epoch1->hash ()));
	ASSERT_FALSE (ledger.store.account ().get (*transaction, nano::dev::genesis->account (), genesis_info));
	ASSERT_EQ (genesis_info.epoch (), nano::epoch::epoch_0);
	ASSERT_EQ (nano::process_result::progress, ledger.process (*transaction, *epoch1).code);
	ASSERT_FALSE (ledger.store.account ().get (*transaction, nano::dev::genesis->account (), genesis_info));
	ASSERT_EQ (genesis_info.epoch (), nano::epoch::epoch_1);
	auto change1 = builder
				   .change ()
				   .previous (epoch1->hash ())
				   .representative (nano::dev::genesis->account ())
				   .sign (nano::dev::genesis_key.prv, nano::dev::genesis_key.pub)
				   .work (*pool.generate (epoch1->hash ()))
				   .build ();
	ASSERT_EQ (nano::process_result::block_position, ledger.process (*transaction, *change1).code);
	auto send1 = builder
				 .state ()
				 .account (nano::dev::genesis->account ())
				 .previous (epoch1->hash ())
				 .representative (nano::dev::genesis->account ())
				 .balance (nano::dev::constants.genesis_amount - nano::Gxrb_ratio)
				 .link (destination.pub)
				 .sign (nano::dev::genesis_key.prv, nano::dev::genesis_key.pub)
				 .work (*pool.generate (epoch1->hash ()))
				 .build ();
	ASSERT_EQ (nano::process_result::progress, ledger.process (*transaction, *send1).code);
	ASSERT_EQ (nano::epoch::epoch_1, send1->sideband ().details ().epoch ());
	ASSERT_EQ (nano::epoch::epoch_0, send1->sideband ().source_epoch ()); // Not used for send blocks
	auto open1 = builder
				 .open ()
				 .source (send1->hash ())
				 .representative (nano::dev::genesis->account ())
				 .account (destination.pub)
				 .sign (destination.prv, destination.pub)
				 .work (*pool.generate (destination.pub))
				 .build ();
	ASSERT_EQ (nano::process_result::unreceivable, ledger.process (*transaction, *open1).code);
	auto epoch4 = builder
				  .state ()
				  .account (destination.pub)
				  .previous (0)
				  .representative (0)
				  .balance (0)
				  .link (ledger.epoch_link (nano::epoch::epoch_1))
				  .sign (nano::dev::genesis_key.prv, nano::dev::genesis_key.pub)
				  .work (*pool.generate (destination.pub))
				  .build ();
	ASSERT_EQ (nano::process_result::progress, ledger.process (*transaction, *epoch4).code);
	ASSERT_EQ (nano::epoch::epoch_1, epoch4->sideband ().details ().epoch ());
	ASSERT_EQ (nano::epoch::epoch_0, epoch4->sideband ().source_epoch ()); // Not used for epoch blocks
	auto epoch5 = builder
				  .state ()
				  .account (destination.pub)
				  .previous (epoch4->hash ())
				  .representative (nano::dev::genesis->account ())
				  .balance (0)
				  .link (ledger.epoch_link (nano::epoch::epoch_2))
				  .sign (nano::dev::genesis_key.prv, nano::dev::genesis_key.pub)
				  .work (*pool.generate (epoch4->hash ()))
				  .build ();
	ASSERT_EQ (nano::process_result::representative_mismatch, ledger.process (*transaction, *epoch5).code);
	auto epoch6 = builder
				  .state ()
				  .account (destination.pub)
				  .previous (epoch4->hash ())
				  .representative (0)
				  .balance (0)
				  .link (ledger.epoch_link (nano::epoch::epoch_2))
				  .sign (nano::dev::genesis_key.prv, nano::dev::genesis_key.pub)
				  .work (*pool.generate (epoch4->hash ()))
				  .build ();
	ASSERT_EQ (nano::process_result::progress, ledger.process (*transaction, *epoch6).code);
	ASSERT_EQ (nano::epoch::epoch_2, epoch6->sideband ().details ().epoch ());
	ASSERT_EQ (nano::epoch::epoch_0, epoch6->sideband ().source_epoch ()); // Not used for epoch blocks
	auto receive1 = builder
					.receive ()
					.previous (epoch6->hash ())
					.source (send1->hash ())
					.sign (destination.prv, destination.pub)
					.work (*pool.generate (epoch6->hash ()))
					.build ();
	ASSERT_EQ (nano::process_result::block_position, ledger.process (*transaction, *receive1).code);
	auto receive2 = builder
					.state ()
					.account (destination.pub)
					.previous (epoch6->hash ())
					.representative (destination.pub)
					.balance (nano::Gxrb_ratio)
					.link (send1->hash ())
					.sign (destination.prv, destination.pub)
					.work (*pool.generate (epoch6->hash ()))
					.build ();
	ASSERT_EQ (nano::process_result::progress, ledger.process (*transaction, *receive2).code);
	ASSERT_EQ (nano::epoch::epoch_2, receive2->sideband ().details ().epoch ());
	ASSERT_EQ (nano::epoch::epoch_1, receive2->sideband ().source_epoch ());
	ASSERT_EQ (0, ledger.balance (*transaction, epoch6->hash ()));
	ASSERT_EQ (nano::Gxrb_ratio, ledger.balance (*transaction, receive2->hash ()));
	ASSERT_EQ (nano::Gxrb_ratio, ledger.amount (*transaction, receive2->hash ()));
	ASSERT_EQ (nano::dev::constants.genesis_amount - nano::Gxrb_ratio, ledger.weight (nano::dev::genesis->account ()));
	ASSERT_EQ (nano::Gxrb_ratio, ledger.weight (destination.pub));
}

TEST (ledger, epoch_blocks_receive_upgrade)
{
	auto ctx = nano::test::context::ledger_empty ();
	auto & ledger = ctx.ledger ();
	auto & store = ctx.store ();
	auto transaction = store.tx_begin_write ();
	nano::work_pool pool{ nano::dev::network_params.network, std::numeric_limits<unsigned>::max () };
	nano::keypair destination;
	nano::block_builder builder;
	auto send1 = builder
				 .state ()
				 .account (nano::dev::genesis->account ())
				 .previous (nano::dev::genesis->hash ())
				 .representative (nano::dev::genesis->account ())
				 .balance (nano::dev::constants.genesis_amount - nano::Gxrb_ratio)
				 .link (destination.pub)
				 .sign (nano::dev::genesis_key.prv, nano::dev::genesis_key.pub)
				 .work (*pool.generate (nano::dev::genesis->hash ()))
				 .build ();
	ASSERT_EQ (nano::process_result::progress, ledger.process (*transaction, *send1).code);
	auto epoch1 = builder
				  .state ()
				  .account (nano::dev::genesis->account ())
				  .previous (send1->hash ())
				  .representative (nano::dev::genesis->account ())
				  .balance (nano::dev::constants.genesis_amount - nano::Gxrb_ratio)
				  .link (ledger.epoch_link (nano::epoch::epoch_1))
				  .sign (nano::dev::genesis_key.prv, nano::dev::genesis_key.pub)
				  .work (*pool.generate (send1->hash ()))
				  .build ();
	ASSERT_EQ (nano::process_result::progress, ledger.process (*transaction, *epoch1).code);
	auto send2 = builder
				 .state ()
				 .account (nano::dev::genesis->account ())
				 .previous (epoch1->hash ())
				 .representative (nano::dev::genesis->account ())
				 .balance (nano::dev::constants.genesis_amount - nano::Gxrb_ratio * 2)
				 .link (destination.pub)
				 .sign (nano::dev::genesis_key.prv, nano::dev::genesis_key.pub)
				 .work (*pool.generate (epoch1->hash ()))
				 .build ();
	ASSERT_EQ (nano::process_result::progress, ledger.process (*transaction, *send2).code);
	ASSERT_EQ (nano::epoch::epoch_1, send2->sideband ().details ().epoch ());
	ASSERT_EQ (nano::epoch::epoch_0, send2->sideband ().source_epoch ()); // Not used for send blocks
	auto open1 = builder
				 .open ()
				 .source (send1->hash ())
				 .representative (destination.pub)
				 .account (destination.pub)
				 .sign (destination.prv, destination.pub)
				 .work (*pool.generate (destination.pub))
				 .build ();
	ASSERT_EQ (nano::process_result::progress, ledger.process (*transaction, *open1).code);
	ASSERT_EQ (nano::epoch::epoch_0, open1->sideband ().details ().epoch ());
	ASSERT_EQ (nano::epoch::epoch_0, open1->sideband ().source_epoch ());
	auto receive1 = builder
					.receive ()
					.previous (open1->hash ())
					.source (send2->hash ())
					.sign (destination.prv, destination.pub)
					.work (*pool.generate (open1->hash ()))
					.build ();
	ASSERT_EQ (nano::process_result::unreceivable, ledger.process (*transaction, *receive1).code);
	auto receive2 = builder
					.state ()
					.account (destination.pub)
					.previous (open1->hash ())
					.representative (destination.pub)
					.balance (nano::Gxrb_ratio * 2)
					.link (send2->hash ())
					.sign (destination.prv, destination.pub)
					.work (*pool.generate (open1->hash ()))
					.build ();
	ASSERT_EQ (nano::process_result::progress, ledger.process (*transaction, *receive2).code);
	ASSERT_EQ (nano::epoch::epoch_1, receive2->sideband ().details ().epoch ());
	ASSERT_EQ (nano::epoch::epoch_1, receive2->sideband ().source_epoch ());
	nano::account_info destination_info;
	ASSERT_FALSE (ledger.store.account ().get (*transaction, destination.pub, destination_info));
	ASSERT_EQ (destination_info.epoch (), nano::epoch::epoch_1);
	ASSERT_FALSE (ledger.rollback (*transaction, receive2->hash ()));
	ASSERT_FALSE (ledger.store.account ().get (*transaction, destination.pub, destination_info));
	ASSERT_EQ (destination_info.epoch (), nano::epoch::epoch_0);
	nano::pending_info pending_send2;
	ASSERT_FALSE (ledger.store.pending ().get (*transaction, nano::pending_key (destination.pub, send2->hash ()), pending_send2));
	ASSERT_EQ (nano::dev::genesis_key.pub, pending_send2.source);
	ASSERT_EQ (nano::Gxrb_ratio, pending_send2.amount.number ());
	ASSERT_EQ (nano::epoch::epoch_1, pending_send2.epoch);
	ASSERT_EQ (nano::process_result::progress, ledger.process (*transaction, *receive2).code);
	ASSERT_EQ (nano::epoch::epoch_1, receive2->sideband ().details ().epoch ());
	ASSERT_EQ (nano::epoch::epoch_1, receive2->sideband ().source_epoch ());
	ASSERT_FALSE (ledger.store.account ().get (*transaction, destination.pub, destination_info));
	ASSERT_EQ (destination_info.epoch (), nano::epoch::epoch_1);
	nano::keypair destination2;
	auto send3 = builder
				 .state ()
				 .account (destination.pub)
				 .previous (receive2->hash ())
				 .representative (destination.pub)
				 .balance (nano::Gxrb_ratio)
				 .link (destination2.pub)
				 .sign (destination.prv, destination.pub)
				 .work (*pool.generate (receive2->hash ()))
				 .build ();
	ASSERT_EQ (nano::process_result::progress, ledger.process (*transaction, *send3).code);
	auto open2 = builder
				 .open ()
				 .source (send3->hash ())
				 .representative (destination2.pub)
				 .account (destination2.pub)
				 .sign (destination2.prv, destination2.pub)
				 .work (*pool.generate (destination2.pub))
				 .build ();
	ASSERT_EQ (nano::process_result::unreceivable, ledger.process (*transaction, *open2).code);
	// Upgrade to epoch 2 and send to destination. Try to create an open block from an epoch 2 source block.
	nano::keypair destination3;
	auto epoch2 = builder
				  .state ()
				  .account (nano::dev::genesis->account ())
				  .previous (send2->hash ())
				  .representative (nano::dev::genesis->account ())
				  .balance (nano::dev::constants.genesis_amount - nano::Gxrb_ratio * 2)
				  .link (ledger.epoch_link (nano::epoch::epoch_2))
				  .sign (nano::dev::genesis_key.prv, nano::dev::genesis_key.pub)
				  .work (*pool.generate (send2->hash ()))
				  .build ();
	ASSERT_EQ (nano::process_result::progress, ledger.process (*transaction, *epoch2).code);
	auto send4 = builder
				 .state ()
				 .account (nano::dev::genesis->account ())
				 .previous (epoch2->hash ())
				 .representative (nano::dev::genesis->account ())
				 .balance (nano::dev::constants.genesis_amount - nano::Gxrb_ratio * 3)
				 .link (destination3.pub)
				 .sign (nano::dev::genesis_key.prv, nano::dev::genesis_key.pub)
				 .work (*pool.generate (epoch2->hash ()))
				 .build ();
	ASSERT_EQ (nano::process_result::progress, ledger.process (*transaction, *send4).code);
	auto open3 = builder
				 .open ()
				 .source (send4->hash ())
				 .representative (destination3.pub)
				 .account (destination3.pub)
				 .sign (destination3.prv, destination3.pub)
				 .work (*pool.generate (destination3.pub))
				 .build ();
	ASSERT_EQ (nano::process_result::unreceivable, ledger.process (*transaction, *open3).code);
	// Send it to an epoch 1 account
	auto send5 = builder
				 .state ()
				 .account (nano::dev::genesis->account ())
				 .previous (send4->hash ())
				 .representative (nano::dev::genesis->account ())
				 .balance (nano::dev::constants.genesis_amount - nano::Gxrb_ratio * 4)
				 .link (destination.pub)
				 .sign (nano::dev::genesis_key.prv, nano::dev::genesis_key.pub)
				 .work (*pool.generate (send4->hash ()))
				 .build ();
	ASSERT_EQ (nano::process_result::progress, ledger.process (*transaction, *send5).code);
	ASSERT_FALSE (ledger.store.account ().get (*transaction, destination.pub, destination_info));
	ASSERT_EQ (destination_info.epoch (), nano::epoch::epoch_1);
	auto receive3 = builder
					.state ()
					.account (destination.pub)
					.previous (send3->hash ())
					.representative (destination.pub)
					.balance (nano::Gxrb_ratio * 2)
					.link (send5->hash ())
					.sign (destination.prv, destination.pub)
					.work (*pool.generate (send3->hash ()))
					.build ();
	ASSERT_EQ (nano::process_result::progress, ledger.process (*transaction, *receive3).code);
	ASSERT_EQ (nano::epoch::epoch_2, receive3->sideband ().details ().epoch ());
	ASSERT_EQ (nano::epoch::epoch_2, receive3->sideband ().source_epoch ());
	ASSERT_FALSE (ledger.store.account ().get (*transaction, destination.pub, destination_info));
	ASSERT_EQ (destination_info.epoch (), nano::epoch::epoch_2);
	// Upgrade an unopened account straight to epoch 2
	nano::keypair destination4;
	auto send6 = builder
				 .state ()
				 .account (nano::dev::genesis->account ())
				 .previous (send5->hash ())
				 .representative (nano::dev::genesis->account ())
				 .balance (nano::dev::constants.genesis_amount - nano::Gxrb_ratio * 5)
				 .link (destination4.pub)
				 .sign (nano::dev::genesis_key.prv, nano::dev::genesis_key.pub)
				 .work (*pool.generate (send5->hash ()))
				 .build ();
	ASSERT_EQ (nano::process_result::progress, ledger.process (*transaction, *send6).code);
	auto epoch4 = builder
				  .state ()
				  .account (destination4.pub)
				  .previous (0)
				  .representative (0)
				  .balance (0)
				  .link (ledger.epoch_link (nano::epoch::epoch_2))
				  .sign (nano::dev::genesis_key.prv, nano::dev::genesis_key.pub)
				  .work (*pool.generate (destination4.pub))
				  .build ();
	ASSERT_EQ (nano::process_result::progress, ledger.process (*transaction, *epoch4).code);
	ASSERT_EQ (nano::epoch::epoch_2, epoch4->sideband ().details ().epoch ());
	ASSERT_EQ (nano::epoch::epoch_0, epoch4->sideband ().source_epoch ()); // Not used for epoch blocks
	ASSERT_EQ (store.account ().count (*transaction), ledger.cache.account_count ());
}

TEST (ledger, epoch_blocks_fork)
{
	auto ctx = nano::test::context::ledger_empty ();
	auto & ledger = ctx.ledger ();
	auto & store = ctx.store ();
	auto transaction = store.tx_begin_write ();
	nano::work_pool pool{ nano::dev::network_params.network, std::numeric_limits<unsigned>::max () };
	nano::keypair destination;
	nano::block_builder builder;
	auto send1 = builder
				 .send ()
				 .previous (nano::dev::genesis->hash ())
				 .destination (nano::account{})
				 .balance (nano::dev::constants.genesis_amount)
				 .sign (nano::dev::genesis_key.prv, nano::dev::genesis_key.pub)
				 .work (*pool.generate (nano::dev::genesis->hash ()))
				 .build ();
	ASSERT_EQ (nano::process_result::progress, ledger.process (*transaction, *send1).code);
	auto epoch1 = builder
				  .state ()
				  .account (nano::dev::genesis->account ())
				  .previous (nano::dev::genesis->hash ())
				  .representative (nano::dev::genesis->account ())
				  .balance (nano::dev::constants.genesis_amount)
				  .link (ledger.epoch_link (nano::epoch::epoch_1))
				  .sign (nano::dev::genesis_key.prv, nano::dev::genesis_key.pub)
				  .work (*pool.generate (nano::dev::genesis->hash ()))
				  .build ();
	ASSERT_EQ (nano::process_result::fork, ledger.process (*transaction, *epoch1).code);
	auto epoch2 = builder
				  .state ()
				  .account (nano::dev::genesis->account ())
				  .previous (nano::dev::genesis->hash ())
				  .representative (nano::dev::genesis->account ())
				  .balance (nano::dev::constants.genesis_amount)
				  .link (ledger.epoch_link (nano::epoch::epoch_2))
				  .sign (nano::dev::genesis_key.prv, nano::dev::genesis_key.pub)
				  .work (*pool.generate (nano::dev::genesis->hash ()))
				  .build ();
	ASSERT_EQ (nano::process_result::fork, ledger.process (*transaction, *epoch2).code);
	auto epoch3 = builder
				  .state ()
				  .account (nano::dev::genesis->account ())
				  .previous (send1->hash ())
				  .representative (nano::dev::genesis->account ())
				  .balance (nano::dev::constants.genesis_amount)
				  .link (ledger.epoch_link (nano::epoch::epoch_1))
				  .sign (nano::dev::genesis_key.prv, nano::dev::genesis_key.pub)
				  .work (*pool.generate (send1->hash ()))
				  .build ();
	ASSERT_EQ (nano::process_result::progress, ledger.process (*transaction, *epoch3).code);
	ASSERT_EQ (nano::epoch::epoch_1, epoch3->sideband ().details ().epoch ());
	ASSERT_EQ (nano::epoch::epoch_0, epoch3->sideband ().source_epoch ()); // Not used for epoch state blocks
	auto epoch4 = builder
				  .state ()
				  .account (nano::dev::genesis->account ())
				  .previous (send1->hash ())
				  .representative (nano::dev::genesis->account ())
				  .balance (nano::dev::constants.genesis_amount)
				  .link (ledger.epoch_link (nano::epoch::epoch_2))
				  .sign (nano::dev::genesis_key.prv, nano::dev::genesis_key.pub)
				  .work (*pool.generate (send1->hash ()))
				  .build ();
	ASSERT_EQ (nano::process_result::fork, ledger.process (*transaction, *epoch2).code);
}

TEST (ledger, successor_epoch)
{
	nano::test::system system (1);
	auto & node1 (*system.nodes[0]);
	nano::keypair key1;
	nano::work_pool pool{ nano::dev::network_params.network, std::numeric_limits<unsigned>::max () };
	nano::block_builder builder;
	auto send1 = builder
				 .send ()
				 .previous (nano::dev::genesis->hash ())
				 .destination (key1.pub)
				 .balance (nano::dev::constants.genesis_amount - 1)
				 .sign (nano::dev::genesis_key.prv, nano::dev::genesis_key.pub)
				 .work (*pool.generate (nano::dev::genesis->hash ()))
				 .build ();
	auto open = builder
				.state ()
				.account (key1.pub)
				.previous (0)
				.representative (key1.pub)
				.balance (1)
				.link (send1->hash ())
				.sign (key1.prv, key1.pub)
				.work (*pool.generate (key1.pub))
				.build ();
	auto change = builder
				  .state ()
				  .account (key1.pub)
				  .previous (open->hash ())
				  .representative (key1.pub)
				  .balance (1)
				  .link (0)
				  .sign (key1.prv, key1.pub)
				  .work (*pool.generate (open->hash ()))
				  .build ();
	auto open_hash = open->hash ();
	auto send2 = builder
				 .send ()
				 .previous (send1->hash ())
				 .destination (reinterpret_cast<nano::account const &> (open_hash))
				 .balance (nano::dev::constants.genesis_amount - 2)
				 .sign (nano::dev::genesis_key.prv, nano::dev::genesis_key.pub)
				 .work (*pool.generate (send1->hash ()))
				 .build ();
	auto epoch_open = builder
					  .state ()
					  .account (reinterpret_cast<nano::account const &> (open_hash))
					  .previous (0)
					  .representative (0)
					  .balance (0)
					  .link (node1.ledger.epoch_link (nano::epoch::epoch_1))
					  .sign (nano::dev::genesis_key.prv, nano::dev::genesis_key.pub)
					  .work (*pool.generate (open->hash ()))
					  .build ();
	auto transaction (node1.store.tx_begin_write ());
	ASSERT_EQ (nano::process_result::progress, node1.ledger.process (*transaction, *send1).code);
	ASSERT_EQ (nano::process_result::progress, node1.ledger.process (*transaction, *open).code);
	ASSERT_EQ (nano::process_result::progress, node1.ledger.process (*transaction, *change).code);
	ASSERT_EQ (nano::process_result::progress, node1.ledger.process (*transaction, *send2).code);
	ASSERT_EQ (nano::process_result::progress, node1.ledger.process (*transaction, *epoch_open).code);
	ASSERT_EQ (*change, *node1.ledger.successor (*transaction, change->qualified_root ()));
	ASSERT_EQ (*epoch_open, *node1.ledger.successor (*transaction, epoch_open->qualified_root ()));
	ASSERT_EQ (nano::epoch::epoch_1, epoch_open->sideband ().details ().epoch ());
	ASSERT_EQ (nano::epoch::epoch_0, epoch_open->sideband ().source_epoch ()); // Not used for epoch state blocks
}

TEST (ledger, epoch_open_pending)
{
	nano::block_builder builder{};
	nano::test::system system{ 1 };
	auto & node1 = *system.nodes[0];
	nano::work_pool pool{ nano::dev::network_params.network, std::numeric_limits<unsigned>::max () };
	nano::keypair key1{};
	auto epoch_open = builder.state ()
					  .account (key1.pub)
					  .previous (0)
					  .representative (0)
					  .balance (0)
					  .link (node1.ledger.epoch_link (nano::epoch::epoch_1))
					  .sign (nano::dev::genesis_key.prv, nano::dev::genesis_key.pub)
					  .work (*pool.generate (key1.pub))
					  .build_shared ();
	auto process_result = node1.ledger.process (*node1.store.tx_begin_write (), *epoch_open);
	ASSERT_EQ (nano::process_result::gap_epoch_open_pending, process_result.code);
	ASSERT_EQ (nano::signature_verification::valid_epoch, process_result.verified);
	node1.block_processor.add (epoch_open);
	// Waits for the block to get saved in the database
	ASSERT_TIMELY (10s, 1 == node1.unchecked.count (*node1.store.tx_begin_read ()));
	ASSERT_FALSE (node1.ledger.block_or_pruned_exists (epoch_open->hash ()));
	// Open block should be inserted into unchecked
	auto blocks = node1.unchecked.get (*node1.store.tx_begin_read (), nano::hash_or_account (epoch_open->account ()).hash);
	ASSERT_EQ (blocks.size (), 1);
	ASSERT_EQ (blocks[0].get_block ()->full_hash (), epoch_open->full_hash ());
	ASSERT_EQ (blocks[0].get_verified (), nano::signature_verification::valid_epoch);
	// New block to process epoch open
	auto send1 = builder.state ()
				 .account (nano::dev::genesis->account ())
				 .previous (nano::dev::genesis->hash ())
				 .representative (nano::dev::genesis->account ())
				 .balance (nano::dev::constants.genesis_amount - 100)
				 .link (key1.pub)
				 .sign (nano::dev::genesis_key.prv, nano::dev::genesis_key.pub)
				 .work (*pool.generate (nano::dev::genesis->hash ()))
				 .build_shared ();
	node1.block_processor.add (send1);
	ASSERT_TIMELY (10s, node1.ledger.block_or_pruned_exists (epoch_open->hash ()));
}

TEST (ledger, block_hash_account_conflict)
{
	nano::block_builder builder;
	nano::test::system system (1);
	auto & node1 (*system.nodes[0]);
	nano::keypair key1;
	nano::keypair key2;
	nano::work_pool pool{ nano::dev::network_params.network, std::numeric_limits<unsigned>::max () };

	/*
	 * Generate a send block whose destination is a block hash already
	 * in the ledger and not an account
	 */
	auto send1 = builder.state ()
				 .account (nano::dev::genesis->account ())
				 .previous (nano::dev::genesis->hash ())
				 .representative (nano::dev::genesis->account ())
				 .balance (nano::dev::constants.genesis_amount - 100)
				 .link (key1.pub)
				 .sign (nano::dev::genesis_key.prv, nano::dev::genesis_key.pub)
				 .work (*pool.generate (nano::dev::genesis->hash ()))
				 .build_shared ();

	auto receive1 = builder.state ()
					.account (key1.pub)
					.previous (0)
					.representative (nano::dev::genesis->account ())
					.balance (100)
					.link (send1->hash ())
					.sign (key1.prv, key1.pub)
					.work (*pool.generate (key1.pub))
					.build_shared ();

	/*
	 * Note that the below link is a block hash when this is intended
	 * to represent a send state block. This can generally never be
	 * received , except by epoch blocks, which can sign an open block
	 * for arbitrary accounts.
	 */
	auto send2 = builder.state ()
				 .account (key1.pub)
				 .previous (receive1->hash ())
				 .representative (nano::dev::genesis->account ())
				 .balance (90)
				 .link (receive1->hash ())
				 .sign (key1.prv, key1.pub)
				 .work (*pool.generate (receive1->hash ()))
				 .build_shared ();

	/*
	 * Generate an epoch open for the account with the same value as the block hash
	 */
	auto receive1_hash = receive1->hash ();
	auto open_epoch1 = builder.state ()
					   .account (reinterpret_cast<nano::account const &> (receive1_hash))
					   .previous (0)
					   .representative (0)
					   .balance (0)
					   .link (node1.ledger.epoch_link (nano::epoch::epoch_1))
					   .sign (nano::dev::genesis_key.prv, nano::dev::genesis_key.pub)
					   .work (*pool.generate (receive1->hash ()))
					   .build_shared ();

	node1.work_generate_blocking (*send1);
	node1.work_generate_blocking (*receive1);
	node1.work_generate_blocking (*send2);
	node1.work_generate_blocking (*open_epoch1);
	ASSERT_EQ (nano::process_result::progress, node1.process (*send1).code);
	ASSERT_EQ (nano::process_result::progress, node1.process (*receive1).code);
	ASSERT_EQ (nano::process_result::progress, node1.process (*send2).code);
	ASSERT_EQ (nano::process_result::progress, node1.process (*open_epoch1).code);
	nano::test::blocks_confirm (node1, { send1, receive1, send2, open_epoch1 });
	auto election1 = node1.active.election (send1->qualified_root ());
	ASSERT_NE (nullptr, election1);
	auto election2 = node1.active.election (receive1->qualified_root ());
	ASSERT_NE (nullptr, election2);
	auto election3 = node1.active.election (send2->qualified_root ());
	ASSERT_NE (nullptr, election3);
	auto election4 = node1.active.election (open_epoch1->qualified_root ());
	ASSERT_NE (nullptr, election4);
	auto winner1 (election1->winner ());
	auto winner2 (election2->winner ());
	auto winner3 (election3->winner ());
	auto winner4 (election4->winner ());
	ASSERT_EQ (*send1, *winner1);
	ASSERT_EQ (*receive1, *winner2);
	ASSERT_EQ (*send2, *winner3);
	ASSERT_EQ (*open_epoch1, *winner4);
}

TEST (ledger, could_fit)
{
	auto logger{ std::make_shared<nano::logger_mt> () };
	auto store = nano::make_store (logger, nano::unique_path (), nano::dev::constants);
	ASSERT_TRUE (!store->init_error ());
	nano::stat stats;
	nano::ledger ledger (*store, stats, nano::dev::constants);
	auto transaction (store->tx_begin_write ());
	store->initialize (*transaction, ledger.cache, ledger.constants);
	nano::work_pool pool{ nano::dev::network_params.network, std::numeric_limits<unsigned>::max () };
	nano::keypair destination;
	// Test legacy and state change blocks could_fit
	nano::block_builder builder;
	auto change1 = builder
				   .change ()
				   .previous (nano::dev::genesis->hash ())
				   .representative (nano::dev::genesis->account ())
				   .sign (nano::dev::genesis_key.prv, nano::dev::genesis_key.pub)
				   .work (*pool.generate (nano::dev::genesis->hash ()))
				   .build ();
	auto change2 = builder
				   .state ()
				   .account (nano::dev::genesis->account ())
				   .previous (nano::dev::genesis->hash ())
				   .representative (nano::dev::genesis->account ())
				   .balance (nano::dev::constants.genesis_amount)
				   .link (0)
				   .sign (nano::dev::genesis_key.prv, nano::dev::genesis_key.pub)
				   .work (*pool.generate (nano::dev::genesis->hash ()))
				   .build ();
	ASSERT_TRUE (ledger.could_fit (*transaction, *change1));
	ASSERT_TRUE (ledger.could_fit (*transaction, *change2));
	// Test legacy and state send
	nano::keypair key1;
	auto send1 = builder
				 .send ()
				 .previous (change1->hash ())
				 .destination (key1.pub)
				 .balance (nano::dev::constants.genesis_amount - 1)
				 .sign (nano::dev::genesis_key.prv, nano::dev::genesis_key.pub)
				 .work (*pool.generate (change1->hash ()))
				 .build ();
	auto send2 = builder
				 .state ()
				 .account (nano::dev::genesis->account ())
				 .previous (change1->hash ())
				 .representative (nano::dev::genesis->account ())
				 .balance (nano::dev::constants.genesis_amount - 1)
				 .link (key1.pub)
				 .sign (nano::dev::genesis_key.prv, nano::dev::genesis_key.pub)
				 .work (*pool.generate (change1->hash ()))
				 .build ();
	ASSERT_FALSE (ledger.could_fit (*transaction, *send1));
	ASSERT_FALSE (ledger.could_fit (*transaction, *send2));
	ASSERT_EQ (nano::process_result::progress, ledger.process (*transaction, *change1).code);
	ASSERT_TRUE (ledger.could_fit (*transaction, *change1));
	ASSERT_TRUE (ledger.could_fit (*transaction, *change2));
	ASSERT_TRUE (ledger.could_fit (*transaction, *send1));
	ASSERT_TRUE (ledger.could_fit (*transaction, *send2));
	// Test legacy and state open
	auto open1 = builder
				 .open ()
				 .source (send2->hash ())
				 .representative (nano::dev::genesis->account ())
				 .account (key1.pub)
				 .sign (key1.prv, key1.pub)
				 .work (*pool.generate (key1.pub))
				 .build ();
	auto open2 = builder
				 .state ()
				 .account (key1.pub)
				 .previous (0)
				 .representative (nano::dev::genesis->account ())
				 .balance (1)
				 .link (send2->hash ())
				 .sign (key1.prv, key1.pub)
				 .work (*pool.generate (key1.pub))
				 .build ();
	ASSERT_FALSE (ledger.could_fit (*transaction, *open1));
	ASSERT_FALSE (ledger.could_fit (*transaction, *open2));
	ASSERT_EQ (nano::process_result::progress, ledger.process (*transaction, *send2).code);
	ASSERT_TRUE (ledger.could_fit (*transaction, *send1));
	ASSERT_TRUE (ledger.could_fit (*transaction, *send2));
	ASSERT_TRUE (ledger.could_fit (*transaction, *open1));
	ASSERT_TRUE (ledger.could_fit (*transaction, *open2));
	ASSERT_EQ (nano::process_result::progress, ledger.process (*transaction, *open1).code);
	ASSERT_TRUE (ledger.could_fit (*transaction, *open1));
	ASSERT_TRUE (ledger.could_fit (*transaction, *open2));
	// Create another send to receive
	auto send3 = builder
				 .state ()
				 .account (nano::dev::genesis->account ())
				 .previous (send2->hash ())
				 .representative (nano::dev::genesis->account ())
				 .balance (nano::dev::constants.genesis_amount - 2)
				 .link (key1.pub)
				 .sign (nano::dev::genesis_key.prv, nano::dev::genesis_key.pub)
				 .work (*pool.generate (send2->hash ()))
				 .build ();
	// Test legacy and state receive
	auto receive1 = builder
					.receive ()
					.previous (open1->hash ())
					.source (send3->hash ())
					.sign (key1.prv, key1.pub)
					.work (*pool.generate (open1->hash ()))
					.build ();
	auto receive2 = builder
					.state ()
					.account (key1.pub)
					.previous (open1->hash ())
					.representative (nano::dev::genesis->account ())
					.balance (2)
					.link (send3->hash ())
					.sign (key1.prv, key1.pub)
					.work (*pool.generate (open1->hash ()))
					.build ();
	ASSERT_FALSE (ledger.could_fit (*transaction, *receive1));
	ASSERT_FALSE (ledger.could_fit (*transaction, *receive2));
	ASSERT_EQ (nano::process_result::progress, ledger.process (*transaction, *send3).code);
	ASSERT_TRUE (ledger.could_fit (*transaction, *receive1));
	ASSERT_TRUE (ledger.could_fit (*transaction, *receive2));
	// Test epoch (state)
	auto epoch1 = builder
				  .state ()
				  .account (key1.pub)
				  .previous (receive1->hash ())
				  .representative (nano::dev::genesis->account ())
				  .balance (2)
				  .link (ledger.epoch_link (nano::epoch::epoch_1))
				  .sign (nano::dev::genesis_key.prv, nano::dev::genesis_key.pub)
				  .work (*pool.generate (receive1->hash ()))
				  .build ();
	ASSERT_FALSE (ledger.could_fit (*transaction, *epoch1));
	ASSERT_EQ (nano::process_result::progress, ledger.process (*transaction, *receive1).code);
	ASSERT_TRUE (ledger.could_fit (*transaction, *receive1));
	ASSERT_TRUE (ledger.could_fit (*transaction, *receive2));
	ASSERT_TRUE (ledger.could_fit (*transaction, *epoch1));
	ASSERT_EQ (nano::process_result::progress, ledger.process (*transaction, *epoch1).code);
	ASSERT_TRUE (ledger.could_fit (*transaction, *epoch1));
}

TEST (ledger, unchecked_epoch)
{
	nano::test::system system (1);
	auto & node1 (*system.nodes[0]);
	nano::keypair destination;
	nano::block_builder builder;
	auto send1 = builder
				 .state ()
				 .account (nano::dev::genesis->account ())
				 .previous (nano::dev::genesis->hash ())
				 .representative (nano::dev::genesis->account ())
				 .balance (nano::dev::constants.genesis_amount - nano::Gxrb_ratio)
				 .link (destination.pub)
				 .sign (nano::dev::genesis_key.prv, nano::dev::genesis_key.pub)
				 .work (0)
				 .build_shared ();
	node1.work_generate_blocking (*send1);
	auto open1 = builder
				 .state ()
				 .account (destination.pub)
				 .previous (0)
				 .representative (destination.pub)
				 .balance (nano::Gxrb_ratio)
				 .link (send1->hash ())
				 .sign (destination.prv, destination.pub)
				 .work (0)
				 .build_shared ();
	node1.work_generate_blocking (*open1);
	auto epoch1 = builder
				  .state ()
				  .account (destination.pub)
				  .previous (open1->hash ())
				  .representative (destination.pub)
				  .balance (nano::Gxrb_ratio)
				  .link (node1.ledger.epoch_link (nano::epoch::epoch_1))
				  .sign (nano::dev::genesis_key.prv, nano::dev::genesis_key.pub)
				  .work (0)
				  .build_shared ();
	node1.work_generate_blocking (*epoch1);
	node1.block_processor.add (epoch1);
	{
		// Waits for the epoch1 block to pass through block_processor and unchecked.put queues
		ASSERT_TIMELY (10s, 1 == node1.unchecked.count (*node1.store.tx_begin_read ()));
		auto blocks = node1.unchecked.get (*node1.store.tx_begin_read (), epoch1->previous ());
		ASSERT_EQ (blocks.size (), 1);
		ASSERT_EQ (blocks[0].get_verified (), nano::signature_verification::valid_epoch);
	}
	node1.block_processor.add (send1);
	node1.block_processor.add (open1);
	ASSERT_TIMELY (5s, node1.store.block ().exists (*node1.store.tx_begin_read (), epoch1->hash ()));
	{
		// Waits for the last blocks to pass through block_processor and unchecked.put queues
		ASSERT_TIMELY (10s, 0 == node1.unchecked.count (*node1.store.tx_begin_read ()));
		nano::account_info info{};
		ASSERT_FALSE (node1.store.account ().get (*node1.store.tx_begin_read (), destination.pub, info));
		ASSERT_EQ (info.epoch (), nano::epoch::epoch_1);
	}
}

TEST (ledger, unchecked_epoch_invalid)
{
	nano::test::system system;
	nano::node_config node_config (nano::test::get_available_port (), system.logging);
	node_config.frontiers_confirmation = nano::frontiers_confirmation_mode::disabled;
	auto & node1 (*system.add_node (node_config));
	nano::keypair destination;
	nano::block_builder builder;
	auto send1 = builder
				 .state ()
				 .account (nano::dev::genesis->account ())
				 .previous (nano::dev::genesis->hash ())
				 .representative (nano::dev::genesis->account ())
				 .balance (nano::dev::constants.genesis_amount - nano::Gxrb_ratio)
				 .link (destination.pub)
				 .sign (nano::dev::genesis_key.prv, nano::dev::genesis_key.pub)
				 .work (0)
				 .build_shared ();
	node1.work_generate_blocking (*send1);
	auto open1 = builder
				 .state ()
				 .account (destination.pub)
				 .previous (0)
				 .representative (destination.pub)
				 .balance (nano::Gxrb_ratio)
				 .link (send1->hash ())
				 .sign (destination.prv, destination.pub)
				 .work (0)
				 .build_shared ();
	node1.work_generate_blocking (*open1);
	// Epoch block with account own signature
	auto epoch1 = builder
				  .state ()
				  .account (destination.pub)
				  .previous (open1->hash ())
				  .representative (destination.pub)
				  .balance (nano::Gxrb_ratio)
				  .link (node1.ledger.epoch_link (nano::epoch::epoch_1))
				  .sign (destination.prv, destination.pub)
				  .work (0)
				  .build_shared ();
	node1.work_generate_blocking (*epoch1);
	// Pseudo epoch block (send subtype, destination - epoch link)
	auto epoch2 = builder
				  .state ()
				  .account (destination.pub)
				  .previous (open1->hash ())
				  .representative (destination.pub)
				  .balance (nano::Gxrb_ratio - 1)
				  .link (node1.ledger.epoch_link (nano::epoch::epoch_1))
				  .sign (destination.prv, destination.pub)
				  .work (0)
				  .build_shared ();
	node1.work_generate_blocking (*epoch2);
	node1.block_processor.add (epoch1);
	node1.block_processor.add (epoch2);
	{
		// Waits for the last blocks to pass through block_processor and unchecked.put queues
		ASSERT_TIMELY (10s, 2 == node1.unchecked.count (*node1.store.tx_begin_read ()));
		auto blocks = node1.unchecked.get (*node1.store.tx_begin_read (), epoch1->previous ());
		ASSERT_EQ (blocks.size (), 2);
		ASSERT_EQ (blocks[0].get_verified (), nano::signature_verification::valid);
		ASSERT_EQ (blocks[1].get_verified (), nano::signature_verification::valid);
	}
	node1.block_processor.add (send1);
	node1.block_processor.add (open1);
	// Waits for the last blocks to pass through block_processor and unchecked.put queues
	ASSERT_TIMELY (10s, node1.store.block ().exists (*node1.store.tx_begin_read (), epoch2->hash ()));
	{
		auto transaction = node1.store.tx_begin_read ();
<<<<<<< HEAD
		ASSERT_FALSE (node1.store.block ().exists (*transaction, epoch1->hash ()));
		ASSERT_TRUE (node1.active.empty ());
		auto unchecked_count = node1.unchecked.count (*transaction);
=======
		ASSERT_FALSE (node1.store.block.exists (transaction, epoch1->hash ()));
		auto unchecked_count = node1.unchecked.count (transaction);
>>>>>>> 5da8ad20
		ASSERT_EQ (unchecked_count, 0);
		ASSERT_EQ (unchecked_count, node1.unchecked.count (*transaction));
		nano::account_info info{};
		ASSERT_FALSE (node1.store.account ().get (*transaction, destination.pub, info));
		ASSERT_NE (info.epoch (), nano::epoch::epoch_1);
		auto epoch2_store = node1.store.block ().get (*transaction, epoch2->hash ());
		ASSERT_NE (nullptr, epoch2_store);
		ASSERT_EQ (nano::epoch::epoch_0, epoch2_store->sideband ().details ().epoch ());
		ASSERT_TRUE (epoch2_store->sideband ().details ().is_send ());
		ASSERT_FALSE (epoch2_store->sideband ().details ().is_epoch ());
		ASSERT_FALSE (epoch2_store->sideband ().details ().is_receive ());
	}
}

TEST (ledger, unchecked_open)
{
	nano::test::system system (1);
	auto & node1 (*system.nodes[0]);
	nano::keypair destination;
	nano::block_builder builder;
	auto send1 = builder
				 .state ()
				 .account (nano::dev::genesis->account ())
				 .previous (nano::dev::genesis->hash ())
				 .representative (nano::dev::genesis->account ())
				 .balance (nano::dev::constants.genesis_amount - nano::Gxrb_ratio)
				 .link (destination.pub)
				 .sign (nano::dev::genesis_key.prv, nano::dev::genesis_key.pub)
				 .work (0)
				 .build_shared ();
	node1.work_generate_blocking (*send1);
	auto open1 = builder
				 .open ()
				 .source (send1->hash ())
				 .representative (destination.pub)
				 .account (destination.pub)
				 .sign (destination.prv, destination.pub)
				 .work (0)
				 .build_shared ();
	node1.work_generate_blocking (*open1);
	// Invalid signature for open block
	auto open2 = builder
				 .open ()
				 .source (send1->hash ())
				 .representative (nano::dev::genesis_key.pub)
				 .account (destination.pub)
				 .sign (destination.prv, destination.pub)
				 .work (0)
				 .build_shared ();
	node1.work_generate_blocking (*open2);
	auto sig{ open2->block_signature () };
	sig.bytes[0] ^= 1;
	open2->signature_set (sig);
	node1.block_processor.add (open1);
	node1.block_processor.add (open2);
	{
		// Waits for the last blocks to pass through block_processor and unchecked.put queues
		ASSERT_TIMELY (10s, 1 == node1.unchecked.count (*node1.store.tx_begin_read ()));
		auto blocks = node1.unchecked.get (*node1.store.tx_begin_read (), open1->source ());
		ASSERT_EQ (blocks.size (), 1);
		ASSERT_EQ (blocks[0].get_verified (), nano::signature_verification::valid);
	}
	node1.block_processor.add (send1);
	// Waits for the send1 block to pass through block_processor and unchecked.put queues
	ASSERT_TIMELY (10s, node1.store.block ().exists (*node1.store.tx_begin_read (), open1->hash ()));
	ASSERT_EQ (0, node1.unchecked.count (*node1.store.tx_begin_read ()));
}

TEST (ledger, unchecked_receive)
{
	nano::test::system system{ 1 };
	auto & node1 = *system.nodes[0];
	nano::keypair destination{};
	nano::block_builder builder;
	auto send1 = builder
				 .state ()
				 .account (nano::dev::genesis->account ())
				 .previous (nano::dev::genesis->hash ())
				 .representative (nano::dev::genesis->account ())
				 .balance (nano::dev::constants.genesis_amount - nano::Gxrb_ratio)
				 .link (destination.pub)
				 .sign (nano::dev::genesis_key.prv, nano::dev::genesis_key.pub)
				 .work (0)
				 .build_shared ();
	node1.work_generate_blocking (*send1);
	auto send2 = builder
				 .state ()
				 .account (nano::dev::genesis->account ())
				 .previous (send1->hash ())
				 .representative (nano::dev::genesis->account ())
				 .balance (nano::dev::constants.genesis_amount - 2 * nano::Gxrb_ratio)
				 .link (destination.pub)
				 .sign (nano::dev::genesis_key.prv, nano::dev::genesis_key.pub)
				 .work (0)
				 .build_shared ();
	node1.work_generate_blocking (*send2);
	auto open1 = builder
				 .open ()
				 .source (send1->hash ())
				 .representative (destination.pub)
				 .account (destination.pub)
				 .sign (destination.prv, destination.pub)
				 .work (0)
				 .build_shared ();
	node1.work_generate_blocking (*open1);
	auto receive1 = builder
					.receive ()
					.previous (open1->hash ())
					.source (send2->hash ())
					.sign (destination.prv, destination.pub)
					.work (0)
					.build_shared ();
	node1.work_generate_blocking (*receive1);
	node1.block_processor.add (send1);
	node1.block_processor.add (receive1);
	auto check_block_is_listed = [&] (nano::transaction const & transaction_a, nano::block_hash const & block_hash_a) {
		return !node1.unchecked.get (transaction_a, block_hash_a).empty ();
	};
	// Previous block for receive1 is unknown, signature cannot be validated
	{
		// Waits for the last blocks to pass through block_processor and unchecked.put queues
		ASSERT_TIMELY (15s, check_block_is_listed (*node1.store.tx_begin_read (), receive1->previous ()));
		auto blocks = node1.unchecked.get (*node1.store.tx_begin_read (), receive1->previous ());
		ASSERT_EQ (blocks.size (), 1);
		ASSERT_EQ (blocks[0].get_verified (), nano::signature_verification::unknown);
	}
	// Waits for the open1 block to pass through block_processor and unchecked.put queues
	node1.block_processor.add (open1);
	ASSERT_TIMELY (15s, check_block_is_listed (*node1.store.tx_begin_read (), receive1->source ()));
	// Previous block for receive1 is known, signature was validated
	{
		auto transaction = node1.store.tx_begin_read ();
		auto blocks (node1.unchecked.get (*transaction, receive1->source ()));
		ASSERT_EQ (blocks.size (), 1);
		ASSERT_EQ (blocks[0].get_verified (), nano::signature_verification::valid);
	}
	node1.block_processor.add (send2);
	ASSERT_TIMELY (10s, node1.store.block ().exists (*node1.store.tx_begin_read (), receive1->hash ()));
	ASSERT_EQ (0, node1.unchecked.count (*node1.store.tx_begin_read ()));
}

TEST (ledger, confirmation_height_not_updated)
{
	auto ctx = nano::test::context::ledger_empty ();
	auto & ledger = ctx.ledger ();
	auto & store = ctx.store ();
	auto transaction = store.tx_begin_write ();
	nano::work_pool pool{ nano::dev::network_params.network, std::numeric_limits<unsigned>::max () };
	nano::account_info account_info;
	ASSERT_FALSE (store.account ().get (*transaction, nano::dev::genesis_key.pub, account_info));
	nano::keypair key;
	nano::block_builder builder;
	auto send1 = builder
				 .send ()
				 .previous (account_info.head ())
				 .destination (key.pub)
				 .balance (50)
				 .sign (nano::dev::genesis_key.prv, nano::dev::genesis_key.pub)
				 .work (*pool.generate (account_info.head ()))
				 .build ();
	nano::confirmation_height_info confirmation_height_info;
	ASSERT_FALSE (store.confirmation_height ().get (*transaction, nano::dev::genesis->account (), confirmation_height_info));
	ASSERT_EQ (1, confirmation_height_info.height ());
	ASSERT_EQ (nano::dev::genesis->hash (), confirmation_height_info.frontier ());
	ASSERT_EQ (nano::process_result::progress, ledger.process (*transaction, *send1).code);
	ASSERT_FALSE (store.confirmation_height ().get (*transaction, nano::dev::genesis->account (), confirmation_height_info));
	ASSERT_EQ (1, confirmation_height_info.height ());
	ASSERT_EQ (nano::dev::genesis->hash (), confirmation_height_info.frontier ());
	auto open1 = builder
				 .open ()
				 .source (send1->hash ())
				 .representative (nano::dev::genesis->account ())
				 .account (key.pub)
				 .sign (key.prv, key.pub)
				 .work (*pool.generate (key.pub))
				 .build ();
	ASSERT_EQ (nano::process_result::progress, ledger.process (*transaction, *open1).code);
	ASSERT_TRUE (store.confirmation_height ().get (*transaction, key.pub, confirmation_height_info));
	ASSERT_EQ (0, confirmation_height_info.height ());
	ASSERT_EQ (nano::block_hash (0), confirmation_height_info.frontier ());
}

TEST (ledger, zero_rep)
{
	nano::test::system system (1);
	auto & node1 (*system.nodes[0]);
	nano::block_builder builder;
	auto block1 = builder.state ()
				  .account (nano::dev::genesis_key.pub)
				  .previous (nano::dev::genesis->hash ())
				  .representative (0)
				  .balance (nano::dev::constants.genesis_amount)
				  .link (0)
				  .sign (nano::dev::genesis_key.prv, nano::dev::genesis_key.pub)
				  .work (*system.work.generate (nano::dev::genesis->hash ()))
				  .build ();
	auto transaction (node1.store.tx_begin_write ());
	ASSERT_EQ (nano::process_result::progress, node1.ledger.process (*transaction, *block1).code);
	ASSERT_EQ (0, node1.ledger.cache.rep_weights ().representation_get (nano::dev::genesis_key.pub));
	ASSERT_EQ (nano::dev::constants.genesis_amount, node1.ledger.cache.rep_weights ().representation_get (0));
	auto block2 = builder.state ()
				  .account (nano::dev::genesis_key.pub)
				  .previous (block1->hash ())
				  .representative (nano::dev::genesis_key.pub)
				  .balance (nano::dev::constants.genesis_amount)
				  .link (0)
				  .sign (nano::dev::genesis_key.prv, nano::dev::genesis_key.pub)
				  .work (*system.work.generate (block1->hash ()))
				  .build ();
	ASSERT_EQ (nano::process_result::progress, node1.ledger.process (*transaction, *block2).code);
	ASSERT_EQ (nano::dev::constants.genesis_amount, node1.ledger.cache.rep_weights ().representation_get (nano::dev::genesis_key.pub));
	ASSERT_EQ (0, node1.ledger.cache.rep_weights ().representation_get (0));
}

TEST (ledger, work_validation)
{
	auto ctx = nano::test::context::ledger_empty ();
	auto & ledger = ctx.ledger ();
	auto & store = ctx.store ();
	nano::work_pool pool{ nano::dev::network_params.network, std::numeric_limits<unsigned>::max () };
	nano::block_builder builder;
	auto gen = nano::dev::genesis_key;
	nano::keypair key;

	// With random work the block doesn't pass, then modifies the block with sufficient work and ensures a correct result
	auto process_block = [&store, &ledger, &pool] (nano::block & block_a, nano::block_details const details_a) {
		auto threshold = nano::dev::network_params.work.threshold (block_a.work_version (), details_a);
		// Rarely failed with random work, so modify until it doesn't have enough difficulty
		while (nano::dev::network_params.work.difficulty (block_a) >= threshold)
		{
			block_a.block_work_set (block_a.block_work () + 1);
		}
		EXPECT_EQ (nano::process_result::insufficient_work, ledger.process (*store.tx_begin_write (), block_a).code);
		block_a.block_work_set (*pool.generate (block_a.root (), threshold));
		EXPECT_EQ (nano::process_result::progress, ledger.process (*store.tx_begin_write (), block_a).code);
	};

	std::error_code ec;

	auto send = *builder.send ()
				 .previous (nano::dev::genesis->hash ())
				 .destination (gen.pub)
				 .balance (nano::dev::constants.genesis_amount - 1)
				 .sign (gen.prv, gen.pub)
				 .work (0)
				 .build (ec);
	ASSERT_FALSE (ec);

	auto receive = *builder.receive ()
					.previous (send.hash ())
					.source (send.hash ())
					.sign (gen.prv, gen.pub)
					.work (0)
					.build (ec);
	ASSERT_FALSE (ec);

	auto change = *builder.change ()
				   .previous (receive.hash ())
				   .representative (key.pub)
				   .sign (gen.prv, gen.pub)
				   .work (0)
				   .build (ec);
	ASSERT_FALSE (ec);

	auto state = *builder.state ()
				  .account (gen.pub)
				  .previous (change.hash ())
				  .representative (gen.pub)
				  .balance (nano::dev::constants.genesis_amount - 1)
				  .link (key.pub)
				  .sign (gen.prv, gen.pub)
				  .work (0)
				  .build (ec);
	ASSERT_FALSE (ec);

	auto open = *builder.open ()
				 .account (key.pub)
				 .source (state.hash ())
				 .representative (key.pub)
				 .sign (key.prv, key.pub)
				 .work (0)
				 .build (ec);
	ASSERT_FALSE (ec);

	auto epoch = *builder.state ()
				  .account (key.pub)
				  .previous (open.hash ())
				  .balance (1)
				  .representative (key.pub)
				  .link (ledger.epoch_link (nano::epoch::epoch_1))
				  .sign (gen.prv, gen.pub)
				  .work (0)
				  .build (ec);
	ASSERT_FALSE (ec);

	process_block (send, {});
	process_block (receive, {});
	process_block (change, {});
	process_block (state, nano::block_details (nano::epoch::epoch_0, true, false, false));
	process_block (open, {});
	process_block (epoch, nano::block_details (nano::epoch::epoch_1, false, false, true));
}

TEST (ledger, dependents_confirmed)
{
	auto ctx = nano::test::context::ledger_empty ();
	auto & ledger = ctx.ledger ();
	auto & store = ctx.store ();
	auto transaction = store.tx_begin_write ();
	nano::block_builder builder;
	ASSERT_TRUE (ledger.dependents_confirmed (*transaction, *nano::dev::genesis));
	nano::work_pool pool{ nano::dev::network_params.network, std::numeric_limits<unsigned>::max () };
	nano::keypair key1;
	auto send1 = builder.state ()
				 .account (nano::dev::genesis->account ())
				 .previous (nano::dev::genesis->hash ())
				 .representative (nano::dev::genesis->account ())
				 .balance (nano::dev::constants.genesis_amount - 100)
				 .link (key1.pub)
				 .sign (nano::dev::genesis_key.prv, nano::dev::genesis_key.pub)
				 .work (*pool.generate (nano::dev::genesis->hash ()))
				 .build_shared ();
	ASSERT_EQ (nano::process_result::progress, ledger.process (*transaction, *send1).code);
	ASSERT_TRUE (ledger.dependents_confirmed (*transaction, *send1));
	auto send2 = builder.state ()
				 .account (nano::dev::genesis->account ())
				 .previous (send1->hash ())
				 .representative (nano::dev::genesis->account ())
				 .balance (nano::dev::constants.genesis_amount - 200)
				 .link (key1.pub)
				 .sign (nano::dev::genesis_key.prv, nano::dev::genesis_key.pub)
				 .work (*pool.generate (send1->hash ()))
				 .build_shared ();
	ASSERT_EQ (nano::process_result::progress, ledger.process (*transaction, *send2).code);
	ASSERT_FALSE (ledger.dependents_confirmed (*transaction, *send2));
	auto receive1 = builder.state ()
					.account (key1.pub)
					.previous (0)
					.representative (nano::dev::genesis->account ())
					.balance (100)
					.link (send1->hash ())
					.sign (key1.prv, key1.pub)
					.work (*pool.generate (key1.pub))
					.build_shared ();
	ASSERT_EQ (nano::process_result::progress, ledger.process (*transaction, *receive1).code);
	ASSERT_FALSE (ledger.dependents_confirmed (*transaction, *receive1));
	nano::confirmation_height_info height;
	ASSERT_FALSE (ledger.store.confirmation_height ().get (*transaction, nano::dev::genesis->account (), height));
	height = nano::confirmation_height_info (height.height () + 1, height.frontier ());
	ledger.store.confirmation_height ().put (*transaction, nano::dev::genesis->account (), height);
	ASSERT_TRUE (ledger.dependents_confirmed (*transaction, *receive1));
	auto receive2 = builder.state ()
					.account (key1.pub)
					.previous (receive1->hash ())
					.representative (nano::dev::genesis->account ())
					.balance (200)
					.link (send2->hash ())
					.sign (key1.prv, key1.pub)
					.work (*pool.generate (receive1->hash ()))
					.build_shared ();
	ASSERT_EQ (nano::process_result::progress, ledger.process (*transaction, *receive2).code);
	ASSERT_FALSE (ledger.dependents_confirmed (*transaction, *receive2));
	ASSERT_TRUE (ledger.store.confirmation_height ().get (*transaction, key1.pub, height));
	height = nano::confirmation_height_info (height.height () + 1, height.frontier ());
	ledger.store.confirmation_height ().put (*transaction, key1.pub, height);
	ASSERT_FALSE (ledger.dependents_confirmed (*transaction, *receive2));
	ASSERT_FALSE (ledger.store.confirmation_height ().get (*transaction, nano::dev::genesis->account (), height));
	height = nano::confirmation_height_info (height.height () + 1, height.frontier ());
	ledger.store.confirmation_height ().put (*transaction, nano::dev::genesis->account (), height);
	ASSERT_TRUE (ledger.dependents_confirmed (*transaction, *receive2));
}

TEST (ledger, dependents_confirmed_pruning)
{
	auto logger{ std::make_shared<nano::logger_mt> () };
	auto store = nano::make_store (logger, nano::unique_path (), nano::dev::constants);
	ASSERT_FALSE (store->init_error ());
	nano::stat stats;
	nano::ledger ledger (*store, stats, nano::dev::constants);
	ledger.enable_pruning ();
	auto transaction (store->tx_begin_write ());
	store->initialize (*transaction, ledger.cache, ledger.constants);
	nano::block_builder builder;
	nano::work_pool pool{ nano::dev::network_params.network, std::numeric_limits<unsigned>::max () };
	nano::keypair key1;
	auto send1 = builder.state ()
				 .account (nano::dev::genesis->account ())
				 .previous (nano::dev::genesis->hash ())
				 .representative (nano::dev::genesis->account ())
				 .balance (nano::dev::constants.genesis_amount - 100)
				 .link (key1.pub)
				 .sign (nano::dev::genesis_key.prv, nano::dev::genesis_key.pub)
				 .work (*pool.generate (nano::dev::genesis->hash ()))
				 .build_shared ();
	ASSERT_EQ (nano::process_result::progress, ledger.process (*transaction, *send1).code);
	auto send2 = builder.state ()
				 .account (nano::dev::genesis->account ())
				 .previous (send1->hash ())
				 .representative (nano::dev::genesis->account ())
				 .balance (nano::dev::constants.genesis_amount - 200)
				 .link (key1.pub)
				 .sign (nano::dev::genesis_key.prv, nano::dev::genesis_key.pub)
				 .work (*pool.generate (send1->hash ()))
				 .build_shared ();
	ASSERT_EQ (nano::process_result::progress, ledger.process (*transaction, *send2).code);
	nano::confirmation_height_info height;
	ASSERT_FALSE (ledger.store.confirmation_height ().get (*transaction, nano::dev::genesis->account (), height));
	height = nano::confirmation_height_info (3, height.frontier ());
	ledger.store.confirmation_height ().put (*transaction, nano::dev::genesis->account (), height);
	ASSERT_TRUE (ledger.block_confirmed (*transaction, send1->hash ()));
	ASSERT_EQ (2, ledger.pruning_action (*transaction, send2->hash (), 1));
	auto receive1 = builder.state ()
					.account (key1.pub)
					.previous (0)
					.representative (nano::dev::genesis->account ())
					.balance (100)
					.link (send1->hash ())
					.sign (key1.prv, key1.pub)
					.work (*pool.generate (key1.pub))
					.build_shared ();
	ASSERT_TRUE (ledger.dependents_confirmed (*transaction, *receive1));
}

TEST (ledger, block_confirmed)
{
	auto ctx = nano::test::context::ledger_empty ();
	auto & ledger = ctx.ledger ();
	auto & store = ctx.store ();
	auto transaction = store.tx_begin_write ();
	nano::block_builder builder;
	ASSERT_TRUE (ledger.block_confirmed (*transaction, nano::dev::genesis->hash ()));
	nano::work_pool pool{ nano::dev::network_params.network, std::numeric_limits<unsigned>::max () };
	nano::keypair key1;
	auto send1 = builder.state ()
				 .account (nano::dev::genesis->account ())
				 .previous (nano::dev::genesis->hash ())
				 .representative (nano::dev::genesis->account ())
				 .balance (nano::dev::constants.genesis_amount - 100)
				 .link (key1.pub)
				 .sign (nano::dev::genesis_key.prv, nano::dev::genesis_key.pub)
				 .work (*pool.generate (nano::dev::genesis->hash ()))
				 .build ();
	// Must be safe against non-existing blocks
	ASSERT_FALSE (ledger.block_confirmed (*transaction, send1->hash ()));
	ASSERT_EQ (nano::process_result::progress, ledger.process (*transaction, *send1).code);
	ASSERT_FALSE (ledger.block_confirmed (*transaction, send1->hash ()));
	nano::confirmation_height_info height;
	ASSERT_FALSE (ledger.store.confirmation_height ().get (*transaction, nano::dev::genesis->account (), height));
	height = nano::confirmation_height_info (height.height () + 1, height.frontier ());
	ledger.store.confirmation_height ().put (*transaction, nano::dev::genesis->account (), height);
	ASSERT_TRUE (ledger.block_confirmed (*transaction, send1->hash ()));
}

TEST (ledger, cache)
{
	auto ctx = nano::test::context::ledger_empty ();
	auto & ledger = ctx.ledger ();
	auto & store = ctx.store ();
	auto & stats = ctx.stats ();
	nano::work_pool pool{ nano::dev::network_params.network, std::numeric_limits<unsigned>::max () };
	nano::block_builder builder;

	size_t const total = 100;

	// Check existing ledger (incremental cache update) and reload on a new ledger
	for (size_t i (0); i < total; ++i)
	{
		auto account_count = 1 + i;
		auto block_count = 1 + 2 * (i + 1) - 2;
		auto cemented_count = 1 + 2 * (i + 1) - 2;
		auto genesis_weight = nano::dev::constants.genesis_amount - i;
		auto pruned_count = i;

		auto cache_check = [&, i] (nano::ledger_cache & cache_a) {
			ASSERT_EQ (account_count, cache_a.account_count ());
			ASSERT_EQ (block_count, cache_a.block_count ());
			ASSERT_EQ (cemented_count, cache_a.cemented_count ());
			ASSERT_EQ (genesis_weight, cache_a.rep_weights ().representation_get (nano::dev::genesis->account ()));
			ASSERT_EQ (pruned_count, cache_a.pruned_count ());
		};

		nano::keypair key;
		auto const latest = ledger.latest (*store.tx_begin_read (), nano::dev::genesis->account ());
		auto send = builder.state ()
					.account (nano::dev::genesis->account ())
					.previous (latest)
					.representative (nano::dev::genesis->account ())
					.balance (nano::dev::constants.genesis_amount - (i + 1))
					.link (key.pub)
					.sign (nano::dev::genesis_key.prv, nano::dev::genesis_key.pub)
					.work (*pool.generate (latest))
					.build ();
		auto open = builder.state ()
					.account (key.pub)
					.previous (0)
					.representative (key.pub)
					.balance (1)
					.link (send->hash ())
					.sign (key.prv, key.pub)
					.work (*pool.generate (key.pub))
					.build ();
		{
			auto transaction (store.tx_begin_write ());
			ASSERT_EQ (nano::process_result::progress, ledger.process (*transaction, *send).code);
		}

		++block_count;
		--genesis_weight;
		cache_check (ledger.cache);
		nano::ledger ledger2{ store, stats, nano::dev::constants };
		cache_check (ledger2.cache);

		{
			auto transaction (store.tx_begin_write ());
			ASSERT_EQ (nano::process_result::progress, ledger.process (*transaction, *open).code);
		}

		++block_count;
		++account_count;
		cache_check (ledger.cache);
		nano::ledger ledger3{ store, stats, nano::dev::constants };
		cache_check (ledger3.cache);

		{
			auto transaction (store.tx_begin_write ());
			nano::confirmation_height_info height;
			ASSERT_FALSE (ledger.store.confirmation_height ().get (*transaction, nano::dev::genesis->account (), height));
			height = nano::confirmation_height_info (height.height () + 1, send->hash ());
			ledger.store.confirmation_height ().put (*transaction, nano::dev::genesis->account (), height);
			ASSERT_TRUE (ledger.block_confirmed (*transaction, send->hash ()));
			ledger.cache.add_cemented (1);
		}

		++cemented_count;
		cache_check (ledger.cache);
		nano::ledger ledger4{ store, stats, nano::dev::constants };
		cache_check (ledger4.cache);

		{
			auto transaction (store.tx_begin_write ());
			nano::confirmation_height_info height;
			ledger.store.confirmation_height ().get (*transaction, key.pub, height);
			height = nano::confirmation_height_info (height.height () + 1, open->hash ());
			ledger.store.confirmation_height ().put (*transaction, key.pub, height);
			ASSERT_TRUE (ledger.block_confirmed (*transaction, open->hash ()));
			ledger.cache.add_cemented (1);
		}

		++cemented_count;
		cache_check (ledger.cache);
		nano::ledger ledger5{ store, stats, nano::dev::constants };
		cache_check (ledger5.cache);

		{
			auto transaction (store.tx_begin_write ());
			ledger.store.pruned ().put (*transaction, open->hash ());
			ledger.cache.add_pruned (1);
		}
		++pruned_count;
		cache_check (ledger.cache);
		nano::ledger ledger6{ store, stats, nano::dev::constants };
		cache_check (ledger6.cache);
	}
}

TEST (ledger, pruning_action)
{
	auto logger{ std::make_shared<nano::logger_mt> () };
	auto store = nano::make_store (logger, nano::unique_path (), nano::dev::constants);
	ASSERT_TRUE (!store->init_error ());
	nano::stat stats;
	nano::ledger ledger (*store, stats, nano::dev::constants);
	ledger.enable_pruning ();
	auto transaction (store->tx_begin_write ());
	store->initialize (*transaction, ledger.cache, ledger.constants);
	nano::work_pool pool{ nano::dev::network_params.network, std::numeric_limits<unsigned>::max () };
	nano::block_builder builder;
	auto send1 = builder
				 .state ()
				 .account (nano::dev::genesis->account ())
				 .previous (nano::dev::genesis->hash ())
				 .representative (nano::dev::genesis->account ())
				 .balance (nano::dev::constants.genesis_amount - nano::Gxrb_ratio)
				 .link (nano::dev::genesis->account ())
				 .sign (nano::dev::genesis_key.prv, nano::dev::genesis_key.pub)
				 .work (*pool.generate (nano::dev::genesis->hash ()))
				 .build ();
	ASSERT_EQ (nano::process_result::progress, ledger.process (*transaction, *send1).code);
	ASSERT_TRUE (store->block ().exists (*transaction, send1->hash ()));
	auto send1_stored (store->block ().get (*transaction, send1->hash ()));
	ASSERT_NE (nullptr, send1_stored);
	ASSERT_EQ (*send1, *send1_stored);
	ASSERT_TRUE (store->pending ().exists (*transaction, nano::pending_key (nano::dev::genesis->account (), send1->hash ())));
	auto send2 = builder
				 .state ()
				 .account (nano::dev::genesis->account ())
				 .previous (send1->hash ())
				 .representative (nano::dev::genesis->account ())
				 .balance (nano::dev::constants.genesis_amount - nano::Gxrb_ratio * 2)
				 .link (nano::dev::genesis->account ())
				 .sign (nano::dev::genesis_key.prv, nano::dev::genesis_key.pub)
				 .work (*pool.generate (send1->hash ()))
				 .build ();
	ASSERT_EQ (nano::process_result::progress, ledger.process (*transaction, *send2).code);
	ASSERT_TRUE (store->block ().exists (*transaction, send2->hash ()));
	// Pruning action
	ASSERT_EQ (1, ledger.pruning_action (*transaction, send1->hash (), 1));
	ASSERT_EQ (0, ledger.pruning_action (*transaction, nano::dev::genesis->hash (), 1));
	ASSERT_TRUE (store->pending ().exists (*transaction, nano::pending_key (nano::dev::genesis->account (), send1->hash ())));
	ASSERT_FALSE (store->block ().exists (*transaction, send1->hash ()));
	ASSERT_TRUE (ledger.block_or_pruned_exists (*transaction, send1->hash ()));
	ASSERT_TRUE (store->pruned ().exists (*transaction, send1->hash ()));
	ASSERT_TRUE (store->block ().exists (*transaction, nano::dev::genesis->hash ()));
	ASSERT_TRUE (store->block ().exists (*transaction, send2->hash ()));
	// Receiving pruned block
	auto receive1 = builder
					.state ()
					.account (nano::dev::genesis->account ())
					.previous (send2->hash ())
					.representative (nano::dev::genesis->account ())
					.balance (nano::dev::constants.genesis_amount - nano::Gxrb_ratio)
					.link (send1->hash ())
					.sign (nano::dev::genesis_key.prv, nano::dev::genesis_key.pub)
					.work (*pool.generate (send2->hash ()))
					.build ();
	ASSERT_EQ (nano::process_result::progress, ledger.process (*transaction, *receive1).code);
	ASSERT_TRUE (store->block ().exists (*transaction, receive1->hash ()));
	auto receive1_stored (store->block ().get (*transaction, receive1->hash ()));
	ASSERT_NE (nullptr, receive1_stored);
	ASSERT_EQ (*receive1, *receive1_stored);
	ASSERT_FALSE (store->pending ().exists (*transaction, nano::pending_key (nano::dev::genesis->account (), send1->hash ())));
	ASSERT_EQ (4, receive1_stored->sideband ().height ());
	ASSERT_FALSE (receive1_stored->sideband ().details ().is_send ());
	ASSERT_TRUE (receive1_stored->sideband ().details ().is_receive ());
	ASSERT_FALSE (receive1_stored->sideband ().details ().is_epoch ());
	// Middle block pruning
	ASSERT_TRUE (store->block ().exists (*transaction, send2->hash ()));
	ASSERT_EQ (1, ledger.pruning_action (*transaction, send2->hash (), 1));
	ASSERT_TRUE (store->pruned ().exists (*transaction, send2->hash ()));
	ASSERT_FALSE (store->block ().exists (*transaction, send2->hash ()));
	ASSERT_EQ (store->account ().count (*transaction), ledger.cache.account_count ());
	ASSERT_EQ (store->pruned ().count (*transaction), ledger.cache.pruned_count ());
	ASSERT_EQ (store->block ().count (*transaction), ledger.cache.block_count () - ledger.cache.pruned_count ());
}

TEST (ledger, pruning_large_chain)
{
	auto logger{ std::make_shared<nano::logger_mt> () };
	auto store = nano::make_store (logger, nano::unique_path (), nano::dev::constants);
	ASSERT_TRUE (!store->init_error ());
	nano::stat stats;
	nano::ledger ledger (*store, stats, nano::dev::constants);
	ledger.enable_pruning ();
	auto transaction (store->tx_begin_write ());
	store->initialize (*transaction, ledger.cache, ledger.constants);
	nano::work_pool pool{ nano::dev::network_params.network, std::numeric_limits<unsigned>::max () };
	size_t send_receive_pairs (20);
	auto last_hash (nano::dev::genesis->hash ());
	nano::block_builder builder;
	for (auto i (0); i < send_receive_pairs; i++)
	{
		auto send = builder
					.state ()
					.account (nano::dev::genesis->account ())
					.previous (last_hash)
					.representative (nano::dev::genesis->account ())
					.balance (nano::dev::constants.genesis_amount - nano::Gxrb_ratio)
					.link (nano::dev::genesis->account ())
					.sign (nano::dev::genesis_key.prv, nano::dev::genesis_key.pub)
					.work (*pool.generate (last_hash))
					.build ();
		ASSERT_EQ (nano::process_result::progress, ledger.process (*transaction, *send).code);
		ASSERT_TRUE (store->block ().exists (*transaction, send->hash ()));
		auto receive = builder
					   .state ()
					   .account (nano::dev::genesis->account ())
					   .previous (send->hash ())
					   .representative (nano::dev::genesis->account ())
					   .balance (nano::dev::constants.genesis_amount)
					   .link (send->hash ())
					   .sign (nano::dev::genesis_key.prv, nano::dev::genesis_key.pub)
					   .work (*pool.generate (send->hash ()))
					   .build ();
		ASSERT_EQ (nano::process_result::progress, ledger.process (*transaction, *receive).code);
		ASSERT_TRUE (store->block ().exists (*transaction, receive->hash ()));
		last_hash = receive->hash ();
	}
	ASSERT_EQ (0, store->pruned ().count (*transaction));
	ASSERT_EQ (send_receive_pairs * 2 + 1, store->block ().count (*transaction));
	// Pruning action
	ASSERT_EQ (send_receive_pairs * 2, ledger.pruning_action (*transaction, last_hash, 5));
	ASSERT_TRUE (store->pruned ().exists (*transaction, last_hash));
	ASSERT_TRUE (store->block ().exists (*transaction, nano::dev::genesis->hash ()));
	ASSERT_FALSE (store->block ().exists (*transaction, last_hash));
	ASSERT_EQ (store->pruned ().count (*transaction), ledger.cache.pruned_count ());
	ASSERT_EQ (store->block ().count (*transaction), ledger.cache.block_count () - ledger.cache.pruned_count ());
	ASSERT_EQ (send_receive_pairs * 2, store->pruned ().count (*transaction));
	ASSERT_EQ (1, store->block ().count (*transaction)); // Genesis
}

TEST (ledger, pruning_source_rollback)
{
	auto logger{ std::make_shared<nano::logger_mt> () };
	auto store = nano::make_store (logger, nano::unique_path (), nano::dev::constants);
	ASSERT_TRUE (!store->init_error ());
	nano::stat stats;
	nano::ledger ledger (*store, stats, nano::dev::constants);
	ledger.enable_pruning ();
	auto transaction (store->tx_begin_write ());
	store->initialize (*transaction, ledger.cache, ledger.constants);
	nano::work_pool pool{ nano::dev::network_params.network, std::numeric_limits<unsigned>::max () };
	nano::block_builder builder;
	auto epoch1 = builder
				  .state ()
				  .account (nano::dev::genesis->account ())
				  .previous (nano::dev::genesis->hash ())
				  .representative (nano::dev::genesis->account ())
				  .balance (nano::dev::constants.genesis_amount)
				  .link (ledger.epoch_link (nano::epoch::epoch_1))
				  .sign (nano::dev::genesis_key.prv, nano::dev::genesis_key.pub)
				  .work (*pool.generate (nano::dev::genesis->hash ()))
				  .build ();
	ASSERT_EQ (nano::process_result::progress, ledger.process (*transaction, *epoch1).code);
	auto send1 = builder
				 .state ()
				 .account (nano::dev::genesis->account ())
				 .previous (epoch1->hash ())
				 .representative (nano::dev::genesis->account ())
				 .balance (nano::dev::constants.genesis_amount - nano::Gxrb_ratio)
				 .link (nano::dev::genesis->account ())
				 .sign (nano::dev::genesis_key.prv, nano::dev::genesis_key.pub)
				 .work (*pool.generate (epoch1->hash ()))
				 .build ();
	ASSERT_EQ (nano::process_result::progress, ledger.process (*transaction, *send1).code);
	ASSERT_TRUE (store->pending ().exists (*transaction, nano::pending_key (nano::dev::genesis->account (), send1->hash ())));
	auto send2 = builder
				 .state ()
				 .account (nano::dev::genesis->account ())
				 .previous (send1->hash ())
				 .representative (nano::dev::genesis->account ())
				 .balance (nano::dev::constants.genesis_amount - nano::Gxrb_ratio * 2)
				 .link (nano::dev::genesis->account ())
				 .sign (nano::dev::genesis_key.prv, nano::dev::genesis_key.pub)
				 .work (*pool.generate (send1->hash ()))
				 .build ();
	ASSERT_EQ (nano::process_result::progress, ledger.process (*transaction, *send2).code);
	ASSERT_TRUE (store->block ().exists (*transaction, send2->hash ()));
	// Pruning action
	ASSERT_EQ (2, ledger.pruning_action (*transaction, send1->hash (), 1));
	ASSERT_FALSE (store->block ().exists (*transaction, send1->hash ()));
	ASSERT_TRUE (store->pruned ().exists (*transaction, send1->hash ()));
	ASSERT_FALSE (store->block ().exists (*transaction, epoch1->hash ()));
	ASSERT_TRUE (store->pruned ().exists (*transaction, epoch1->hash ()));
	ASSERT_TRUE (store->block ().exists (*transaction, nano::dev::genesis->hash ()));
	nano::pending_info info;
	ASSERT_FALSE (store->pending ().get (*transaction, nano::pending_key (nano::dev::genesis->account (), send1->hash ()), info));
	ASSERT_EQ (nano::dev::genesis->account (), info.source);
	ASSERT_EQ (nano::Gxrb_ratio, info.amount.number ());
	ASSERT_EQ (nano::epoch::epoch_1, info.epoch);
	// Receiving pruned block
	auto receive1 = builder
					.state ()
					.account (nano::dev::genesis->account ())
					.previous (send2->hash ())
					.representative (nano::dev::genesis->account ())
					.balance (nano::dev::constants.genesis_amount - nano::Gxrb_ratio)
					.link (send1->hash ())
					.sign (nano::dev::genesis_key.prv, nano::dev::genesis_key.pub)
					.work (*pool.generate (send2->hash ()))
					.build ();
	ASSERT_EQ (nano::process_result::progress, ledger.process (*transaction, *receive1).code);
	ASSERT_FALSE (store->pending ().exists (*transaction, nano::pending_key (nano::dev::genesis->account (), send1->hash ())));
	ASSERT_EQ (2, ledger.cache.pruned_count ());
	ASSERT_EQ (5, ledger.cache.block_count ());
	// Rollback receive block
	ASSERT_FALSE (ledger.rollback (*transaction, receive1->hash ()));
	nano::pending_info info2;
	ASSERT_FALSE (store->pending ().get (*transaction, nano::pending_key (nano::dev::genesis->account (), send1->hash ()), info2));
	ASSERT_NE (nano::dev::genesis->account (), info2.source); // Tradeoff to not store pruned blocks accounts
	ASSERT_EQ (nano::Gxrb_ratio, info2.amount.number ());
	ASSERT_EQ (nano::epoch::epoch_1, info2.epoch);
	// Process receive block again
	ASSERT_EQ (nano::process_result::progress, ledger.process (*transaction, *receive1).code);
	ASSERT_FALSE (store->pending ().exists (*transaction, nano::pending_key (nano::dev::genesis->account (), send1->hash ())));
	ASSERT_EQ (2, ledger.cache.pruned_count ());
	ASSERT_EQ (5, ledger.cache.block_count ());
}

TEST (ledger, pruning_source_rollback_legacy)
{
	auto logger{ std::make_shared<nano::logger_mt> () };
	auto store = nano::make_store (logger, nano::unique_path (), nano::dev::constants);
	ASSERT_TRUE (!store->init_error ());
	nano::stat stats;
	nano::ledger ledger (*store, stats, nano::dev::constants);
	ledger.enable_pruning ();
	auto transaction (store->tx_begin_write ());
	store->initialize (*transaction, ledger.cache, ledger.constants);
	nano::work_pool pool{ nano::dev::network_params.network, std::numeric_limits<unsigned>::max () };
	nano::block_builder builder;
	auto send1 = builder
				 .send ()
				 .previous (nano::dev::genesis->hash ())
				 .destination (nano::dev::genesis->account ())
				 .balance (nano::dev::constants.genesis_amount - nano::Gxrb_ratio)
				 .sign (nano::dev::genesis_key.prv, nano::dev::genesis_key.pub)
				 .work (*pool.generate (nano::dev::genesis->hash ()))
				 .build ();
	ASSERT_EQ (nano::process_result::progress, ledger.process (*transaction, *send1).code);
	ASSERT_TRUE (store->pending ().exists (*transaction, nano::pending_key (nano::dev::genesis->account (), send1->hash ())));
	nano::keypair key1;
	auto send2 = builder
				 .send ()
				 .previous (send1->hash ())
				 .destination (key1.pub)
				 .balance (nano::dev::constants.genesis_amount - 2 * nano::Gxrb_ratio)
				 .sign (nano::dev::genesis_key.prv, nano::dev::genesis_key.pub)
				 .work (*pool.generate (send1->hash ()))
				 .build ();
	ASSERT_EQ (nano::process_result::progress, ledger.process (*transaction, *send2).code);
	ASSERT_TRUE (store->block ().exists (*transaction, send2->hash ()));
	ASSERT_TRUE (store->pending ().exists (*transaction, nano::pending_key (key1.pub, send2->hash ())));
	auto send3 = builder
				 .send ()
				 .previous (send2->hash ())
				 .destination (nano::dev::genesis->account ())
				 .balance (nano::dev::constants.genesis_amount - 3 * nano::Gxrb_ratio)
				 .sign (nano::dev::genesis_key.prv, nano::dev::genesis_key.pub)
				 .work (*pool.generate (send2->hash ()))
				 .build ();
	ASSERT_EQ (nano::process_result::progress, ledger.process (*transaction, *send3).code);
	ASSERT_TRUE (store->block ().exists (*transaction, send3->hash ()));
	ASSERT_TRUE (store->pending ().exists (*transaction, nano::pending_key (nano::dev::genesis->account (), send3->hash ())));
	// Pruning action
	ASSERT_EQ (2, ledger.pruning_action (*transaction, send2->hash (), 1));
	ASSERT_FALSE (store->block ().exists (*transaction, send2->hash ()));
	ASSERT_TRUE (store->pruned ().exists (*transaction, send2->hash ()));
	ASSERT_FALSE (store->block ().exists (*transaction, send1->hash ()));
	ASSERT_TRUE (store->pruned ().exists (*transaction, send1->hash ()));
	ASSERT_TRUE (store->block ().exists (*transaction, nano::dev::genesis->hash ()));
	nano::pending_info info1;
	ASSERT_FALSE (store->pending ().get (*transaction, nano::pending_key (nano::dev::genesis->account (), send1->hash ()), info1));
	ASSERT_EQ (nano::dev::genesis->account (), info1.source);
	ASSERT_EQ (nano::Gxrb_ratio, info1.amount.number ());
	ASSERT_EQ (nano::epoch::epoch_0, info1.epoch);
	nano::pending_info info2;
	ASSERT_FALSE (store->pending ().get (*transaction, nano::pending_key (key1.pub, send2->hash ()), info2));
	ASSERT_EQ (nano::dev::genesis->account (), info2.source);
	ASSERT_EQ (nano::Gxrb_ratio, info2.amount.number ());
	ASSERT_EQ (nano::epoch::epoch_0, info2.epoch);
	// Receiving pruned block
	auto receive1 = builder
					.receive ()
					.previous (send3->hash ())
					.source (send1->hash ())
					.sign (nano::dev::genesis_key.prv, nano::dev::genesis_key.pub)
					.work (*pool.generate (send3->hash ()))
					.build ();
	ASSERT_EQ (nano::process_result::progress, ledger.process (*transaction, *receive1).code);
	ASSERT_FALSE (store->pending ().exists (*transaction, nano::pending_key (nano::dev::genesis->account (), send1->hash ())));
	ASSERT_EQ (2, ledger.cache.pruned_count ());
	ASSERT_EQ (5, ledger.cache.block_count ());
	// Rollback receive block
	ASSERT_FALSE (ledger.rollback (*transaction, receive1->hash ()));
	nano::pending_info info3;
	ASSERT_FALSE (store->pending ().get (*transaction, nano::pending_key (nano::dev::genesis->account (), send1->hash ()), info3));
	ASSERT_NE (nano::dev::genesis->account (), info3.source); // Tradeoff to not store pruned blocks accounts
	ASSERT_EQ (nano::Gxrb_ratio, info3.amount.number ());
	ASSERT_EQ (nano::epoch::epoch_0, info3.epoch);
	// Process receive block again
	ASSERT_EQ (nano::process_result::progress, ledger.process (*transaction, *receive1).code);
	ASSERT_FALSE (store->pending ().exists (*transaction, nano::pending_key (nano::dev::genesis->account (), send1->hash ())));
	ASSERT_EQ (2, ledger.cache.pruned_count ());
	ASSERT_EQ (5, ledger.cache.block_count ());
	// Receiving pruned block (open)
	auto open1 = builder
				 .open ()
				 .source (send2->hash ())
				 .representative (nano::dev::genesis->account ())
				 .account (key1.pub)
				 .sign (key1.prv, key1.pub)
				 .work (*pool.generate (key1.pub))
				 .build ();
	ASSERT_EQ (nano::process_result::progress, ledger.process (*transaction, *open1).code);
	ASSERT_FALSE (store->pending ().exists (*transaction, nano::pending_key (key1.pub, send2->hash ())));
	ASSERT_EQ (2, ledger.cache.pruned_count ());
	ASSERT_EQ (6, ledger.cache.block_count ());
	// Rollback open block
	ASSERT_FALSE (ledger.rollback (*transaction, open1->hash ()));
	nano::pending_info info4;
	ASSERT_FALSE (store->pending ().get (*transaction, nano::pending_key (key1.pub, send2->hash ()), info4));
	ASSERT_NE (nano::dev::genesis->account (), info4.source); // Tradeoff to not store pruned blocks accounts
	ASSERT_EQ (nano::Gxrb_ratio, info4.amount.number ());
	ASSERT_EQ (nano::epoch::epoch_0, info4.epoch);
	// Process open block again
	ASSERT_EQ (nano::process_result::progress, ledger.process (*transaction, *open1).code);
	ASSERT_FALSE (store->pending ().exists (*transaction, nano::pending_key (key1.pub, send2->hash ())));
	ASSERT_EQ (2, ledger.cache.pruned_count ());
	ASSERT_EQ (6, ledger.cache.block_count ());
}

TEST (ledger, pruning_process_error)
{
	auto logger{ std::make_shared<nano::logger_mt> () };
	auto store = nano::make_store (logger, nano::unique_path (), nano::dev::constants);
	ASSERT_TRUE (!store->init_error ());
	nano::stat stats;
	nano::ledger ledger (*store, stats, nano::dev::constants);
	ledger.enable_pruning ();
	auto transaction (store->tx_begin_write ());
	store->initialize (*transaction, ledger.cache, ledger.constants);
	nano::work_pool pool{ nano::dev::network_params.network, std::numeric_limits<unsigned>::max () };
	nano::block_builder builder;
	auto send1 = builder
				 .state ()
				 .account (nano::dev::genesis->account ())
				 .previous (nano::dev::genesis->hash ())
				 .representative (nano::dev::genesis->account ())
				 .balance (nano::dev::constants.genesis_amount - nano::Gxrb_ratio)
				 .link (nano::dev::genesis->account ())
				 .sign (nano::dev::genesis_key.prv, nano::dev::genesis_key.pub)
				 .work (*pool.generate (nano::dev::genesis->hash ()))
				 .build ();
	ASSERT_EQ (nano::process_result::progress, ledger.process (*transaction, *send1).code);
	ASSERT_EQ (0, ledger.cache.pruned_count ());
	ASSERT_EQ (2, ledger.cache.block_count ());
	// Pruning action for latest block (not valid action)
	ASSERT_EQ (1, ledger.pruning_action (*transaction, send1->hash (), 1));
	ASSERT_FALSE (store->block ().exists (*transaction, send1->hash ()));
	ASSERT_TRUE (store->pruned ().exists (*transaction, send1->hash ()));
	// Attempt to process pruned block again
	ASSERT_EQ (nano::process_result::old, ledger.process (*transaction, *send1).code);
	// Attept to process new block after pruned
	auto send2 = builder
				 .state ()
				 .account (nano::dev::genesis->account ())
				 .previous (send1->hash ())
				 .representative (nano::dev::genesis->account ())
				 .balance (nano::dev::constants.genesis_amount - nano::Gxrb_ratio * 2)
				 .link (nano::dev::genesis->account ())
				 .sign (nano::dev::genesis_key.prv, nano::dev::genesis_key.pub)
				 .work (*pool.generate (send1->hash ()))
				 .build ();
	ASSERT_EQ (nano::process_result::gap_previous, ledger.process (*transaction, *send2).code);
	ASSERT_EQ (1, ledger.cache.pruned_count ());
	ASSERT_EQ (2, ledger.cache.block_count ());
}

TEST (ledger, pruning_legacy_blocks)
{
	auto logger{ std::make_shared<nano::logger_mt> () };
	auto store = nano::make_store (logger, nano::unique_path (), nano::dev::constants);
	ASSERT_TRUE (!store->init_error ());
	nano::stat stats;
	nano::ledger ledger (*store, stats, nano::dev::constants);
	ledger.enable_pruning ();
	nano::keypair key1;
	auto transaction (store->tx_begin_write ());
	store->initialize (*transaction, ledger.cache, ledger.constants);
	nano::work_pool pool{ nano::dev::network_params.network, std::numeric_limits<unsigned>::max () };
	nano::block_builder builder;
	auto send1 = builder
				 .send ()
				 .previous (nano::dev::genesis->hash ())
				 .destination (nano::dev::genesis->account ())
				 .balance (nano::dev::constants.genesis_amount - nano::Gxrb_ratio)
				 .sign (nano::dev::genesis_key.prv, nano::dev::genesis_key.pub)
				 .work (*pool.generate (nano::dev::genesis->hash ()))
				 .build ();
	ASSERT_EQ (nano::process_result::progress, ledger.process (*transaction, *send1).code);
	ASSERT_TRUE (store->pending ().exists (*transaction, nano::pending_key (nano::dev::genesis->account (), send1->hash ())));
	auto receive1 = builder
					.receive ()
					.previous (send1->hash ())
					.source (send1->hash ())
					.sign (nano::dev::genesis_key.prv, nano::dev::genesis_key.pub)
					.work (*pool.generate (send1->hash ()))
					.build ();
	ASSERT_EQ (nano::process_result::progress, ledger.process (*transaction, *receive1).code);
	auto change1 = builder
				   .change ()
				   .previous (receive1->hash ())
				   .representative (key1.pub)
				   .sign (nano::dev::genesis_key.prv, nano::dev::genesis_key.pub)
				   .work (*pool.generate (receive1->hash ()))
				   .build ();
	ASSERT_EQ (nano::process_result::progress, ledger.process (*transaction, *change1).code);
	auto send2 = builder
				 .send ()
				 .previous (change1->hash ())
				 .destination (key1.pub)
				 .balance (nano::dev::constants.genesis_amount - nano::Gxrb_ratio)
				 .sign (nano::dev::genesis_key.prv, nano::dev::genesis_key.pub)
				 .work (*pool.generate (change1->hash ()))
				 .build ();
	ASSERT_EQ (nano::process_result::progress, ledger.process (*transaction, *send2).code);
	auto open1 = builder
				 .open ()
				 .source (send2->hash ())
				 .representative (nano::dev::genesis->account ())
				 .account (key1.pub)
				 .sign (key1.prv, key1.pub)
				 .work (*pool.generate (key1.pub))
				 .build ();
	ASSERT_EQ (nano::process_result::progress, ledger.process (*transaction, *open1).code);
	auto send3 = builder
				 .send ()
				 .previous (open1->hash ())
				 .destination (nano::dev::genesis->account ())
				 .balance (0)
				 .sign (key1.prv, key1.pub)
				 .work (*pool.generate (open1->hash ()))
				 .build ();
	ASSERT_EQ (nano::process_result::progress, ledger.process (*transaction, *send3).code);
	// Pruning action
	ASSERT_EQ (3, ledger.pruning_action (*transaction, change1->hash (), 2));
	ASSERT_EQ (1, ledger.pruning_action (*transaction, open1->hash (), 1));
	ASSERT_TRUE (store->block ().exists (*transaction, nano::dev::genesis->hash ()));
	ASSERT_FALSE (store->block ().exists (*transaction, send1->hash ()));
	ASSERT_TRUE (store->pruned ().exists (*transaction, send1->hash ()));
	ASSERT_FALSE (store->block ().exists (*transaction, receive1->hash ()));
	ASSERT_TRUE (store->pruned ().exists (*transaction, receive1->hash ()));
	ASSERT_FALSE (store->block ().exists (*transaction, change1->hash ()));
	ASSERT_TRUE (store->pruned ().exists (*transaction, change1->hash ()));
	ASSERT_TRUE (store->block ().exists (*transaction, send2->hash ()));
	ASSERT_FALSE (store->block ().exists (*transaction, open1->hash ()));
	ASSERT_TRUE (store->pruned ().exists (*transaction, open1->hash ()));
	ASSERT_TRUE (store->block ().exists (*transaction, send3->hash ()));
	ASSERT_EQ (4, ledger.cache.pruned_count ());
	ASSERT_EQ (7, ledger.cache.block_count ());
	ASSERT_EQ (store->pruned ().count (*transaction), ledger.cache.pruned_count ());
	ASSERT_EQ (store->block ().count (*transaction), ledger.cache.block_count () - ledger.cache.pruned_count ());
}

TEST (ledger, pruning_safe_functions)
{
	auto logger{ std::make_shared<nano::logger_mt> () };
	auto store = nano::make_store (logger, nano::unique_path (), nano::dev::constants);
	ASSERT_TRUE (!store->init_error ());
	nano::stat stats;
	nano::ledger ledger (*store, stats, nano::dev::constants);
	ledger.enable_pruning ();
	auto transaction (store->tx_begin_write ());
	store->initialize (*transaction, ledger.cache, ledger.constants);
	nano::work_pool pool{ nano::dev::network_params.network, std::numeric_limits<unsigned>::max () };
	nano::block_builder builder;
	auto send1 = builder
				 .state ()
				 .account (nano::dev::genesis->account ())
				 .previous (nano::dev::genesis->hash ())
				 .representative (nano::dev::genesis->account ())
				 .balance (nano::dev::constants.genesis_amount - nano::Gxrb_ratio)
				 .link (nano::dev::genesis->account ())
				 .sign (nano::dev::genesis_key.prv, nano::dev::genesis_key.pub)
				 .work (*pool.generate (nano::dev::genesis->hash ()))
				 .build ();
	ASSERT_EQ (nano::process_result::progress, ledger.process (*transaction, *send1).code);
	ASSERT_TRUE (store->block ().exists (*transaction, send1->hash ()));
	auto send2 = builder
				 .state ()
				 .account (nano::dev::genesis->account ())
				 .previous (send1->hash ())
				 .representative (nano::dev::genesis->account ())
				 .balance (nano::dev::constants.genesis_amount - nano::Gxrb_ratio * 2)
				 .link (nano::dev::genesis->account ())
				 .sign (nano::dev::genesis_key.prv, nano::dev::genesis_key.pub)
				 .work (*pool.generate (send1->hash ()))
				 .build ();
	ASSERT_EQ (nano::process_result::progress, ledger.process (*transaction, *send2).code);
	ASSERT_TRUE (store->block ().exists (*transaction, send2->hash ()));
	// Pruning action
	ASSERT_EQ (1, ledger.pruning_action (*transaction, send1->hash (), 1));
	ASSERT_FALSE (store->block ().exists (*transaction, send1->hash ()));
	ASSERT_TRUE (ledger.block_or_pruned_exists (*transaction, send1->hash ())); // true for pruned
	ASSERT_TRUE (store->pruned ().exists (*transaction, send1->hash ()));
	ASSERT_TRUE (store->block ().exists (*transaction, nano::dev::genesis->hash ()));
	ASSERT_TRUE (store->block ().exists (*transaction, send2->hash ()));
	// Safe ledger actions
	bool error (false);
	ASSERT_EQ (0, ledger.balance_safe (*transaction, send1->hash (), error));
	ASSERT_TRUE (error);
	error = false;
	ASSERT_EQ (nano::dev::constants.genesis_amount - nano::Gxrb_ratio * 2, ledger.balance_safe (*transaction, send2->hash (), error));
	ASSERT_FALSE (error);
	error = false;
	ASSERT_EQ (0, ledger.amount_safe (*transaction, send2->hash (), error));
	ASSERT_TRUE (error);
	error = false;
	ASSERT_TRUE (ledger.account_safe (*transaction, send1->hash (), error).is_zero ());
	ASSERT_TRUE (error);
	error = false;
	ASSERT_EQ (nano::dev::genesis->account (), ledger.account_safe (*transaction, send2->hash (), error));
	ASSERT_FALSE (error);
}

TEST (ledger, hash_root_random)
{
	auto logger{ std::make_shared<nano::logger_mt> () };
	auto store = nano::make_store (logger, nano::unique_path (), nano::dev::constants);
	ASSERT_TRUE (!store->init_error ());
	nano::stat stats;
	nano::ledger ledger (*store, stats, nano::dev::constants);
	ledger.enable_pruning ();
	auto transaction (store->tx_begin_write ());
	store->initialize (*transaction, ledger.cache, ledger.constants);
	nano::work_pool pool{ nano::dev::network_params.network, std::numeric_limits<unsigned>::max () };
	nano::block_builder builder;
	auto send1 = builder
				 .state ()
				 .account (nano::dev::genesis->account ())
				 .previous (nano::dev::genesis->hash ())
				 .representative (nano::dev::genesis->account ())
				 .balance (nano::dev::constants.genesis_amount - nano::Gxrb_ratio)
				 .link (nano::dev::genesis->account ())
				 .sign (nano::dev::genesis_key.prv, nano::dev::genesis_key.pub)
				 .work (*pool.generate (nano::dev::genesis->hash ()))
				 .build ();
	ASSERT_EQ (nano::process_result::progress, ledger.process (*transaction, *send1).code);
	ASSERT_TRUE (store->block ().exists (*transaction, send1->hash ()));
	auto send2 = builder
				 .state ()
				 .account (nano::dev::genesis->account ())
				 .previous (send1->hash ())
				 .representative (nano::dev::genesis->account ())
				 .balance (nano::dev::constants.genesis_amount - nano::Gxrb_ratio * 2)
				 .link (nano::dev::genesis->account ())
				 .sign (nano::dev::genesis_key.prv, nano::dev::genesis_key.pub)
				 .work (*pool.generate (send1->hash ()))
				 .build ();
	ASSERT_EQ (nano::process_result::progress, ledger.process (*transaction, *send2).code);
	ASSERT_TRUE (store->block ().exists (*transaction, send2->hash ()));
	// Pruning action
	ASSERT_EQ (1, ledger.pruning_action (*transaction, send1->hash (), 1));
	ASSERT_FALSE (store->block ().exists (*transaction, send1->hash ()));
	ASSERT_TRUE (store->pruned ().exists (*transaction, send1->hash ()));
	ASSERT_TRUE (store->block ().exists (*transaction, nano::dev::genesis->hash ()));
	ASSERT_TRUE (store->block ().exists (*transaction, send2->hash ()));
	// Test random block including pruned
	bool done (false);
	auto iteration (0);
	while (!done)
	{
		++iteration;
		auto root_hash (ledger.hash_root_random (*transaction));
		done = (root_hash.first == send1->hash ()) && (root_hash.second.is_zero ());
		ASSERT_LE (iteration, 1000);
	}
	done = false;
	while (!done)
	{
		++iteration;
		auto root_hash (ledger.hash_root_random (*transaction));
		done = (root_hash.first == send2->hash ()) && (root_hash.second == send2->root ().as_block_hash ());
		ASSERT_LE (iteration, 1000);
	}
}

TEST (ledger, unconfirmed_frontiers)
{
	auto ctx = nano::test::context::ledger_empty ();
	auto & ledger = ctx.ledger ();
	auto & store = ctx.store ();
	nano::work_pool pool{ nano::dev::network_params.network, std::numeric_limits<unsigned>::max () };

	auto unconfirmed_frontiers = ledger.unconfirmed_frontiers ();
	ASSERT_TRUE (unconfirmed_frontiers.empty ());

	nano::state_block_builder builder;
	nano::keypair key;
	auto const latest = ledger.latest (*store.tx_begin_read (), nano::dev::genesis->account ());
	auto send = builder.make_block ()
				.account (nano::dev::genesis->account ())
				.previous (latest)
				.representative (nano::dev::genesis->account ())
				.balance (nano::dev::constants.genesis_amount - 100)
				.link (key.pub)
				.sign (nano::dev::genesis_key.prv, nano::dev::genesis_key.pub)
				.work (*pool.generate (latest))
				.build ();

	ASSERT_EQ (nano::process_result::progress, ledger.process (*store.tx_begin_write (), *send).code);

	unconfirmed_frontiers = ledger.unconfirmed_frontiers ();
	ASSERT_EQ (unconfirmed_frontiers.size (), 1);
	ASSERT_EQ (unconfirmed_frontiers.begin ()->first, 1);
	nano::uncemented_info uncemented_info1{ latest, send->hash (), nano::dev::genesis->account () };
	auto uncemented_info2 = unconfirmed_frontiers.begin ()->second;
	ASSERT_EQ (uncemented_info1.account, uncemented_info2.account);
	ASSERT_EQ (uncemented_info1.cemented_frontier, uncemented_info2.cemented_frontier);
	ASSERT_EQ (uncemented_info1.frontier, uncemented_info2.frontier);
}

TEST (ledger, is_send_genesis)
{
	auto ctx = nano::test::context::ledger_empty ();
	auto & ledger = ctx.ledger ();
	auto & store = ctx.store ();
	auto tx = store.tx_begin_read ();
	ASSERT_FALSE (ledger.is_send (*tx, *nano::dev::genesis));
}

TEST (ledger, is_send_state)
{
	auto ctx = nano::test::context::ledger_send_receive ();
	auto & ledger = ctx.ledger ();
	auto & store = ctx.store ();
	auto tx = store.tx_begin_read ();
	ASSERT_TRUE (ledger.is_send (*tx, *ctx.blocks ()[0]));
	ASSERT_FALSE (ledger.is_send (*tx, *ctx.blocks ()[1]));
}

TEST (ledger, is_send_legacy)
{
	auto ctx = nano::test::context::ledger_send_receive_legacy ();
	auto & ledger = ctx.ledger ();
	auto & store = ctx.store ();
	auto tx = store.tx_begin_read ();
	ASSERT_TRUE (ledger.is_send (*tx, *ctx.blocks ()[0]));
	ASSERT_FALSE (ledger.is_send (*tx, *ctx.blocks ()[1]));
}<|MERGE_RESOLUTION|>--- conflicted
+++ resolved
@@ -4361,14 +4361,8 @@
 	ASSERT_TIMELY (10s, node1.store.block ().exists (*node1.store.tx_begin_read (), epoch2->hash ()));
 	{
 		auto transaction = node1.store.tx_begin_read ();
-<<<<<<< HEAD
 		ASSERT_FALSE (node1.store.block ().exists (*transaction, epoch1->hash ()));
-		ASSERT_TRUE (node1.active.empty ());
 		auto unchecked_count = node1.unchecked.count (*transaction);
-=======
-		ASSERT_FALSE (node1.store.block.exists (transaction, epoch1->hash ()));
-		auto unchecked_count = node1.unchecked.count (transaction);
->>>>>>> 5da8ad20
 		ASSERT_EQ (unchecked_count, 0);
 		ASSERT_EQ (unchecked_count, node1.unchecked.count (*transaction));
 		nano::account_info info{};
