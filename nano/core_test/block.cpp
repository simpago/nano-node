#include <nano/lib/blocks.hpp>
#include <nano/lib/stream.hpp>
#include <nano/node/common.hpp>
#include <nano/test_common/testutil.hpp>

#include <gtest/gtest.h>

#include <boost/property_tree/json_parser.hpp>

TEST (sign_message, sign_multiple_times)
{
	uint8_t data[] = { 1, 2, 3, 4 };
	nano::keypair key;
	auto signature_a{ nano::sign_message (key.prv, key.pub, &data[0], 4) };
	auto signature_b{ nano::sign_message (key.prv, key.pub, &data[0], 4) };
	ASSERT_EQ (signature_a, signature_b);
	bool res_a = nano::validate_message (key.pub, &data[0], 4, signature_a);
	bool res_b = nano::validate_message (key.pub, &data[0], 4, signature_b);
	ASSERT_EQ (res_a, false);
	ASSERT_EQ (res_b, false);
}

TEST (uint512_union, parse_zero)
{
	nano::uint512_union input (nano::uint512_t (0));
	std::string text;
	input.encode_hex (text);
	nano::uint512_union output;
	auto error (output.decode_hex (text));
	ASSERT_FALSE (error);
	ASSERT_EQ (input, output);
	ASSERT_TRUE (output.number ().is_zero ());
}

TEST (uint512_union, parse_zero_short)
{
	std::string text ("0");
	nano::uint512_union output;
	auto error (output.decode_hex (text));
	ASSERT_FALSE (error);
	ASSERT_TRUE (output.number ().is_zero ());
}

TEST (uint512_union, parse_one)
{
	nano::uint512_union input (nano::uint512_t (1));
	std::string text;
	input.encode_hex (text);
	nano::uint512_union output;
	auto error (output.decode_hex (text));
	ASSERT_FALSE (error);
	ASSERT_EQ (input, output);
	ASSERT_EQ (1, output.number ());
}

TEST (uint512_union, parse_error_symbol)
{
	nano::uint512_union input (nano::uint512_t (1000));
	std::string text;
	input.encode_hex (text);
	text[5] = '!';
	nano::uint512_union output;
	auto error (output.decode_hex (text));
	ASSERT_TRUE (error);
}

TEST (uint512_union, max)
{
	nano::uint512_union input (std::numeric_limits<nano::uint512_t>::max ());
	std::string text;
	input.encode_hex (text);
	nano::uint512_union output;
	auto error (output.decode_hex (text));
	ASSERT_FALSE (error);
	ASSERT_EQ (input, output);
	ASSERT_EQ (nano::uint512_t ("0xffffffffffffffffffffffffffffffffffffffffffffffffffffffffffffffffffffffffffffffffffffffffffffffffffffffffffffffffffffffffffffffff"), output.number ());
}

TEST (uint512_union, parse_error_overflow)
{
	nano::uint512_union input (std::numeric_limits<nano::uint512_t>::max ());
	std::string text;
	input.encode_hex (text);
	text.push_back (0);
	nano::uint512_union output;
	auto error (output.decode_hex (text));
	ASSERT_TRUE (error);
}

TEST (block, difficulty)
{
	nano::keypair key;
	nano::send_block block (0, 1, 2, key.prv, key.pub, 5);
	ASSERT_EQ (nano::dev::network_params.work.difficulty (block), nano::dev::network_params.work.difficulty (block.work_version (), block.root (), block.block_work ()));
}

TEST (blocks, work_version)
{
	ASSERT_EQ (nano::work_version::work_1, nano::send_block ().work_version ());
	ASSERT_EQ (nano::work_version::work_1, nano::receive_block ().work_version ());
	ASSERT_EQ (nano::work_version::work_1, nano::change_block ().work_version ());
	ASSERT_EQ (nano::work_version::work_1, nano::open_block ().work_version ());
	ASSERT_EQ (nano::work_version::work_1, nano::state_block ().work_version ());
}

<<<<<<< HEAD
=======
TEST (block_uniquer, null)
{
	nano::block_uniquer uniquer;
	ASSERT_EQ (nullptr, uniquer.unique (nullptr));
}

TEST (block_uniquer, single)
{
	nano::keypair key;
	nano::state_block_builder builder;
	auto block1 = builder
				  .account (0)
				  .previous (0)
				  .representative (0)
				  .balance (0)
				  .link (0)
				  .sign (key.prv, key.pub)
				  .work (0)
				  .build ();
	auto block2 (std::make_shared<nano::state_block> (*block1));
	ASSERT_NE (block1, block2);
	ASSERT_EQ (*block1, *block2);
	std::weak_ptr<nano::state_block> block3 (block2);
	ASSERT_NE (nullptr, block3.lock ());
	nano::block_uniquer uniquer;
	auto block4 (uniquer.unique (block1));
	ASSERT_EQ (block1, block4);
	auto block5 (uniquer.unique (block2));
	ASSERT_EQ (block1, block5);
	block2.reset ();
	ASSERT_EQ (nullptr, block3.lock ());
}

TEST (block_uniquer, cleanup)
{
	nano::keypair key;
	nano::state_block_builder builder;
	auto block1 = builder
				  .account (0)
				  .previous (0)
				  .representative (0)
				  .balance (0)
				  .link (0)
				  .sign (key.prv, key.pub)
				  .work (0)
				  .build ();
	auto block2 = builder
				  .make_block ()
				  .account (0)
				  .previous (0)
				  .representative (0)
				  .balance (0)
				  .link (0)
				  .sign (key.prv, key.pub)
				  .work (1)
				  .build ();

	nano::block_uniquer uniquer;
	auto block3 = uniquer.unique (block1);
	auto block4 = uniquer.unique (block2);
	block2.reset ();
	block4.reset ();
	ASSERT_EQ (2, uniquer.size ());
	std::this_thread::sleep_for (nano::block_uniquer::cleanup_cutoff);
	auto block5 = uniquer.unique (block1);
	ASSERT_EQ (1, uniquer.size ());
}

TEST (block_builder, from)
{
	std::error_code ec;
	nano::block_builder builder;
	auto block = builder
				 .state ()
				 .account_address ("xrb_15nhh1kzw3x8ohez6s75wy3jr6dqgq65oaede1fzk5hqxk4j8ehz7iqtb3to")
				 .previous_hex ("FEFBCE274E75148AB31FF63EFB3082EF1126BF72BF3FA9C76A97FD5A9F0EBEC5")
				 .balance_dec ("2251569974100400000000000000000000")
				 .representative_address ("xrb_1stofnrxuz3cai7ze75o174bpm7scwj9jn3nxsn8ntzg784jf1gzn1jjdkou")
				 .link_hex ("E16DD58C1EFA8B521545B0A74375AA994D9FC43828A4266D75ECF57F07A7EE86")
				 .build (ec);
	ASSERT_EQ (block->hash ().to_string (), "2D243F8F92CDD0AD94A1D456A6B15F3BE7A6FCBD98D4C5831D06D15C818CD81F");

	auto block2 = builder.state ().from (*block).build (ec);
	ASSERT_EQ (block2->hash ().to_string (), "2D243F8F92CDD0AD94A1D456A6B15F3BE7A6FCBD98D4C5831D06D15C818CD81F");

	auto block3 = builder.state ().from (*block).sign_zero ().work (0).build (ec);
	ASSERT_EQ (block3->hash ().to_string (), "2D243F8F92CDD0AD94A1D456A6B15F3BE7A6FCBD98D4C5831D06D15C818CD81F");
}

TEST (block_builder, zeroed_state_block)
{
	nano::block_builder builder;
	nano::keypair key;
	nano::state_block_builder state_builder;
	// Make sure manually- and builder constructed all-zero blocks have equal hashes, and check signature.
	auto zero_block_manual = state_builder
							 .account (0)
							 .previous (0)
							 .representative (0)
							 .balance (0)
							 .link (0)
							 .sign (key.prv, key.pub)
							 .work (0)
							 .build ();
	auto zero_block_build = builder.state ().zero ().sign (key.prv, key.pub).build ();
	ASSERT_EQ (zero_block_manual->hash (), zero_block_build->hash ());
	ASSERT_FALSE (nano::validate_message (key.pub, zero_block_build->hash (), zero_block_build->signature));
}

TEST (block_builder, state)
{
	// Test against a random hash from the live network
	std::error_code ec;
	nano::block_builder builder;
	auto block = builder
				 .state ()
				 .account_address ("xrb_15nhh1kzw3x8ohez6s75wy3jr6dqgq65oaede1fzk5hqxk4j8ehz7iqtb3to")
				 .previous_hex ("FEFBCE274E75148AB31FF63EFB3082EF1126BF72BF3FA9C76A97FD5A9F0EBEC5")
				 .balance_dec ("2251569974100400000000000000000000")
				 .representative_address ("xrb_1stofnrxuz3cai7ze75o174bpm7scwj9jn3nxsn8ntzg784jf1gzn1jjdkou")
				 .link_hex ("E16DD58C1EFA8B521545B0A74375AA994D9FC43828A4266D75ECF57F07A7EE86")
				 .build (ec);
	ASSERT_EQ (block->hash ().to_string (), "2D243F8F92CDD0AD94A1D456A6B15F3BE7A6FCBD98D4C5831D06D15C818CD81F");
	ASSERT_FALSE (block->source ());
	ASSERT_FALSE (block->destination_field ());
	ASSERT_EQ (block->link ().to_string (), "E16DD58C1EFA8B521545B0A74375AA994D9FC43828A4266D75ECF57F07A7EE86");
}

>>>>>>> fa81fc01
TEST (block_builder, state_missing_rep)
{
	// Test against a random hash from the live network
	std::error_code ec;
	nano::block_builder builder;
	auto block = builder
				 .state ()
				 .account_address ("xrb_15nhh1kzw3x8ohez6s75wy3jr6dqgq65oaede1fzk5hqxk4j8ehz7iqtb3to")
				 .previous_hex ("FEFBCE274E75148AB31FF63EFB3082EF1126BF72BF3FA9C76A97FD5A9F0EBEC5")
				 .balance_dec ("2251569974100400000000000000000000")
				 .link_hex ("E16DD58C1EFA8B521545B0A74375AA994D9FC43828A4266D75ECF57F07A7EE86")
				 .sign_zero ()
				 .work (0)
				 .build (ec);
	ASSERT_EQ (ec, nano::error_common::missing_representative);
}

TEST (block_builder, state_errors)
{
	std::error_code ec;
	nano::block_builder builder;

	// Ensure the proper error is generated
	builder.state ().account_hex ("xrb_bad").build (ec);
	ASSERT_EQ (ec, nano::error_common::bad_account_number);

	builder.state ().zero ().account_address ("xrb_1111111111111111111111111111111111111111111111111111hifc8npp").build (ec);
	ASSERT_NO_ERROR (ec);
}

TEST (block_builder, open)
{
	// Test built block's hash against the Genesis open block from the live network
	std::error_code ec;
	nano::block_builder builder;
	auto block = builder
				 .open ()
				 .account_address ("xrb_3t6k35gi95xu6tergt6p69ck76ogmitsa8mnijtpxm9fkcm736xtoncuohr3")
				 .representative_address ("xrb_3t6k35gi95xu6tergt6p69ck76ogmitsa8mnijtpxm9fkcm736xtoncuohr3")
				 .source_hex ("E89208DD038FBB269987689621D52292AE9C35941A7484756ECCED92A65093BA")
				 .build (ec);
	ASSERT_EQ (block->hash ().to_string (), "991CF190094C00F0B68E2E5F75F6BEE95A2E0BD93CEAA4A6734DB9F19B728948");
	ASSERT_EQ (block->source ().value ().to_string (), "E89208DD038FBB269987689621D52292AE9C35941A7484756ECCED92A65093BA");
	ASSERT_FALSE (block->destination_field ());
	ASSERT_TRUE (block->link ().is_zero ());
}

TEST (block_builder, open_equality)
{
	std::error_code ec;
	nano::block_builder builder;

	// With constructor
	nano::keypair key1, key2;
	nano::open_block block1 (1, key1.pub, key2.pub, key1.prv, key1.pub, 5);

	// With builder
	auto block2 = builder
				  .open ()
				  .source (1)
				  .account (key2.pub)
				  .representative (key1.pub)
				  .sign (key1.prv, key1.pub)
				  .work (5)
				  .build (ec);

	ASSERT_NO_ERROR (ec);
	ASSERT_EQ (block1.hash (), block2->hash ());
	ASSERT_EQ (block1.block_work (), block2->block_work ());
}

TEST (block_builder, change)
{
	std::error_code ec;
	nano::block_builder builder;
	auto block = builder
				 .change ()
				 .representative_address ("xrb_3rropjiqfxpmrrkooej4qtmm1pueu36f9ghinpho4esfdor8785a455d16nf")
				 .previous_hex ("088EE46429CA936F76C4EAA20B97F6D33E5D872971433EE0C1311BCB98764456")
				 .build (ec);
	ASSERT_EQ (block->hash ().to_string (), "13552AC3928E93B5C6C215F61879358E248D4A5246B8B3D1EEC5A566EDCEE077");
	ASSERT_FALSE (block->source ());
	ASSERT_FALSE (block->destination_field ());
	ASSERT_TRUE (block->link ().is_zero ());
}

TEST (block_builder, change_equality)
{
	std::error_code ec;
	nano::block_builder builder;

	// With constructor
	nano::keypair key1, key2;
	nano::change_block block1 (1, key1.pub, key1.prv, key1.pub, 5);

	// With builder
	auto block2 = builder
				  .change ()
				  .previous (1)
				  .representative (key1.pub)
				  .sign (key1.prv, key1.pub)
				  .work (5)
				  .build (ec);

	ASSERT_NO_ERROR (ec);
	ASSERT_EQ (block1.hash (), block2->hash ());
	ASSERT_EQ (block1.block_work (), block2->block_work ());
}

TEST (block_builder, send)
{
	std::error_code ec;
	nano::block_builder builder;
	auto block = builder
				 .send ()
				 .destination_address ("xrb_1gys8r4crpxhp94n4uho5cshaho81na6454qni5gu9n53gksoyy1wcd4udyb")
				 .previous_hex ("F685856D73A488894F7F3A62BC3A88E17E985F9969629FF3FDD4A0D4FD823F24")
				 .balance_hex ("00F035A9C7D818E7C34148C524FFFFEE")
				 .build (ec);
	ASSERT_EQ (block->hash ().to_string (), "4560E7B1F3735D082700CFC2852F5D1F378F7418FD24CEF1AD45AB69316F15CD");
	ASSERT_FALSE (block->source ());
	ASSERT_EQ (block->destination_field ().value ().to_account (), "nano_1gys8r4crpxhp94n4uho5cshaho81na6454qni5gu9n53gksoyy1wcd4udyb");
	ASSERT_TRUE (block->link ().is_zero ());
}

TEST (block_builder, send_equality)
{
	std::error_code ec;
	nano::block_builder builder;

	// With constructor
	nano::keypair key1, key2;
	nano::send_block block1 (1, key1.pub, 2, key1.prv, key1.pub, 5);

	// With builder
	auto block2 = builder
				  .send ()
				  .previous (1)
				  .destination (key1.pub)
				  .balance (2)
				  .sign (key1.prv, key1.pub)
				  .work (5)
				  .build (ec);

	ASSERT_NO_ERROR (ec);
	ASSERT_EQ (block1.hash (), block2->hash ());
	ASSERT_EQ (block1.block_work (), block2->block_work ());
}

TEST (block_builder, receive_equality)
{
	std::error_code ec;
	nano::block_builder builder;

	// With constructor
	nano::keypair key1;
	nano::receive_block block1 (1, 2, key1.prv, key1.pub, 5);

	// With builder
	auto block2 = builder
				  .receive ()
				  .previous (1)
				  .source (2)
				  .sign (key1.prv, key1.pub)
				  .work (5)
				  .build (ec);

	ASSERT_NO_ERROR (ec);
	ASSERT_EQ (block1.hash (), block2->hash ());
	ASSERT_EQ (block1.block_work (), block2->block_work ());
}

TEST (block_builder, receive)
{
	std::error_code ec;
	nano::block_builder builder;
	auto block = builder
				 .receive ()
				 .previous_hex ("59660153194CAC5DAC08509D87970BF86F6AEA943025E2A7ED7460930594950E")
				 .source_hex ("7B2B0A29C1B235FDF9B4DEF2984BB3573BD1A52D28246396FBB3E4C5FE662135")
				 .build (ec);
	ASSERT_EQ (block->hash ().to_string (), "6C004BF911D9CF2ED75CF6EC45E795122AD5D093FF5A83EDFBA43EC4A3EDC722");
	ASSERT_EQ (block->source ().value ().to_string (), "7B2B0A29C1B235FDF9B4DEF2984BB3573BD1A52D28246396FBB3E4C5FE662135");
	ASSERT_FALSE (block->destination_field ());
	ASSERT_TRUE (block->link ().is_zero ());
}<|MERGE_RESOLUTION|>--- conflicted
+++ resolved
@@ -103,137 +103,6 @@
 	ASSERT_EQ (nano::work_version::work_1, nano::state_block ().work_version ());
 }
 
-<<<<<<< HEAD
-=======
-TEST (block_uniquer, null)
-{
-	nano::block_uniquer uniquer;
-	ASSERT_EQ (nullptr, uniquer.unique (nullptr));
-}
-
-TEST (block_uniquer, single)
-{
-	nano::keypair key;
-	nano::state_block_builder builder;
-	auto block1 = builder
-				  .account (0)
-				  .previous (0)
-				  .representative (0)
-				  .balance (0)
-				  .link (0)
-				  .sign (key.prv, key.pub)
-				  .work (0)
-				  .build ();
-	auto block2 (std::make_shared<nano::state_block> (*block1));
-	ASSERT_NE (block1, block2);
-	ASSERT_EQ (*block1, *block2);
-	std::weak_ptr<nano::state_block> block3 (block2);
-	ASSERT_NE (nullptr, block3.lock ());
-	nano::block_uniquer uniquer;
-	auto block4 (uniquer.unique (block1));
-	ASSERT_EQ (block1, block4);
-	auto block5 (uniquer.unique (block2));
-	ASSERT_EQ (block1, block5);
-	block2.reset ();
-	ASSERT_EQ (nullptr, block3.lock ());
-}
-
-TEST (block_uniquer, cleanup)
-{
-	nano::keypair key;
-	nano::state_block_builder builder;
-	auto block1 = builder
-				  .account (0)
-				  .previous (0)
-				  .representative (0)
-				  .balance (0)
-				  .link (0)
-				  .sign (key.prv, key.pub)
-				  .work (0)
-				  .build ();
-	auto block2 = builder
-				  .make_block ()
-				  .account (0)
-				  .previous (0)
-				  .representative (0)
-				  .balance (0)
-				  .link (0)
-				  .sign (key.prv, key.pub)
-				  .work (1)
-				  .build ();
-
-	nano::block_uniquer uniquer;
-	auto block3 = uniquer.unique (block1);
-	auto block4 = uniquer.unique (block2);
-	block2.reset ();
-	block4.reset ();
-	ASSERT_EQ (2, uniquer.size ());
-	std::this_thread::sleep_for (nano::block_uniquer::cleanup_cutoff);
-	auto block5 = uniquer.unique (block1);
-	ASSERT_EQ (1, uniquer.size ());
-}
-
-TEST (block_builder, from)
-{
-	std::error_code ec;
-	nano::block_builder builder;
-	auto block = builder
-				 .state ()
-				 .account_address ("xrb_15nhh1kzw3x8ohez6s75wy3jr6dqgq65oaede1fzk5hqxk4j8ehz7iqtb3to")
-				 .previous_hex ("FEFBCE274E75148AB31FF63EFB3082EF1126BF72BF3FA9C76A97FD5A9F0EBEC5")
-				 .balance_dec ("2251569974100400000000000000000000")
-				 .representative_address ("xrb_1stofnrxuz3cai7ze75o174bpm7scwj9jn3nxsn8ntzg784jf1gzn1jjdkou")
-				 .link_hex ("E16DD58C1EFA8B521545B0A74375AA994D9FC43828A4266D75ECF57F07A7EE86")
-				 .build (ec);
-	ASSERT_EQ (block->hash ().to_string (), "2D243F8F92CDD0AD94A1D456A6B15F3BE7A6FCBD98D4C5831D06D15C818CD81F");
-
-	auto block2 = builder.state ().from (*block).build (ec);
-	ASSERT_EQ (block2->hash ().to_string (), "2D243F8F92CDD0AD94A1D456A6B15F3BE7A6FCBD98D4C5831D06D15C818CD81F");
-
-	auto block3 = builder.state ().from (*block).sign_zero ().work (0).build (ec);
-	ASSERT_EQ (block3->hash ().to_string (), "2D243F8F92CDD0AD94A1D456A6B15F3BE7A6FCBD98D4C5831D06D15C818CD81F");
-}
-
-TEST (block_builder, zeroed_state_block)
-{
-	nano::block_builder builder;
-	nano::keypair key;
-	nano::state_block_builder state_builder;
-	// Make sure manually- and builder constructed all-zero blocks have equal hashes, and check signature.
-	auto zero_block_manual = state_builder
-							 .account (0)
-							 .previous (0)
-							 .representative (0)
-							 .balance (0)
-							 .link (0)
-							 .sign (key.prv, key.pub)
-							 .work (0)
-							 .build ();
-	auto zero_block_build = builder.state ().zero ().sign (key.prv, key.pub).build ();
-	ASSERT_EQ (zero_block_manual->hash (), zero_block_build->hash ());
-	ASSERT_FALSE (nano::validate_message (key.pub, zero_block_build->hash (), zero_block_build->signature));
-}
-
-TEST (block_builder, state)
-{
-	// Test against a random hash from the live network
-	std::error_code ec;
-	nano::block_builder builder;
-	auto block = builder
-				 .state ()
-				 .account_address ("xrb_15nhh1kzw3x8ohez6s75wy3jr6dqgq65oaede1fzk5hqxk4j8ehz7iqtb3to")
-				 .previous_hex ("FEFBCE274E75148AB31FF63EFB3082EF1126BF72BF3FA9C76A97FD5A9F0EBEC5")
-				 .balance_dec ("2251569974100400000000000000000000")
-				 .representative_address ("xrb_1stofnrxuz3cai7ze75o174bpm7scwj9jn3nxsn8ntzg784jf1gzn1jjdkou")
-				 .link_hex ("E16DD58C1EFA8B521545B0A74375AA994D9FC43828A4266D75ECF57F07A7EE86")
-				 .build (ec);
-	ASSERT_EQ (block->hash ().to_string (), "2D243F8F92CDD0AD94A1D456A6B15F3BE7A6FCBD98D4C5831D06D15C818CD81F");
-	ASSERT_FALSE (block->source ());
-	ASSERT_FALSE (block->destination_field ());
-	ASSERT_EQ (block->link ().to_string (), "E16DD58C1EFA8B521545B0A74375AA994D9FC43828A4266D75ECF57F07A7EE86");
-}
-
->>>>>>> fa81fc01
 TEST (block_builder, state_missing_rep)
 {
 	// Test against a random hash from the live network
@@ -315,7 +184,7 @@
 				 .previous_hex ("088EE46429CA936F76C4EAA20B97F6D33E5D872971433EE0C1311BCB98764456")
 				 .build (ec);
 	ASSERT_EQ (block->hash ().to_string (), "13552AC3928E93B5C6C215F61879358E248D4A5246B8B3D1EEC5A566EDCEE077");
-	ASSERT_FALSE (block->source ());
+	ASSERT_TRUE (block->source ().value ().is_zero ());
 	ASSERT_FALSE (block->destination_field ());
 	ASSERT_TRUE (block->link ().is_zero ());
 }
@@ -354,7 +223,7 @@
 				 .balance_hex ("00F035A9C7D818E7C34148C524FFFFEE")
 				 .build (ec);
 	ASSERT_EQ (block->hash ().to_string (), "4560E7B1F3735D082700CFC2852F5D1F378F7418FD24CEF1AD45AB69316F15CD");
-	ASSERT_FALSE (block->source ());
+	ASSERT_TRUE (block->source ().value ().is_zero ());
 	ASSERT_EQ (block->destination_field ().value ().to_account (), "nano_1gys8r4crpxhp94n4uho5cshaho81na6454qni5gu9n53gksoyy1wcd4udyb");
 	ASSERT_TRUE (block->link ().is_zero ());
 }
