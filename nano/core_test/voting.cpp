--- conflicted
+++ resolved
@@ -56,22 +56,6 @@
 	}
 }
 
-<<<<<<< HEAD
-TEST (vote_generator, session)
-{
-	nano::test::system system (1);
-	auto node (system.nodes[0]);
-	system.wallet (0)->insert_adhoc (nano::dev::genesis_key.prv);
-	nano::vote_generator_session generator_session (node->generator);
-	boost::thread thread ([node, &generator_session] () {
-		nano::thread_role::set (nano::thread_role::name::request_loop);
-		generator_session.add (nano::dev::genesis->account (), nano::dev::genesis->hash ());
-		ASSERT_EQ (0, node->stats->count (nano::stat::type::vote, nano::stat::detail::vote_indeterminate));
-		generator_session.flush ();
-	});
-	thread.join ();
-	ASSERT_TIMELY (2s, 1 == node->stats->count (nano::stat::type::vote, nano::stat::detail::vote_indeterminate));
-=======
 TEST (vote_spacing, basic)
 {
 	nano::vote_spacing spacing{ std::chrono::milliseconds{ 100 } };
@@ -103,7 +87,6 @@
 	std::this_thread::sleep_for (length);
 	spacing.flag (root2, hash4);
 	ASSERT_EQ (1, spacing.size ());
->>>>>>> 58f4d8ea
 }
 
 TEST (vote_spacing, vote_generator)
