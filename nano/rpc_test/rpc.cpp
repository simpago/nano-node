--- conflicted
+++ resolved
@@ -1435,47 +1435,6 @@
 	nano::test::process_live (*node0, blocks);
 	ASSERT_TIMELY (5s, nano::test::exists (*node0, blocks));
 	system.wallet (0)->insert_adhoc (nano::dev::genesis_key.prv);
-<<<<<<< HEAD
-	// Confirm last block to prune previous
-	{
-		auto election = node0->active.election (change->qualified_root ());
-		ASSERT_NE (nullptr, election);
-		election->force_confirm ();
-	}
-	ASSERT_TIMELY (2s, node0->block_confirmed (change->hash ()) && node0->active.active (send->qualified_root ()));
-	{
-		auto election = node0->active.election (send->qualified_root ());
-		ASSERT_NE (nullptr, election);
-		election->force_confirm ();
-	}
-	ASSERT_TIMELY (2s, node0->block_confirmed (send->hash ()) && node0->active.active (receive->qualified_root ()));
-	{
-		auto election = node0->active.election (receive->qualified_root ());
-		ASSERT_NE (nullptr, election);
-		election->force_confirm ();
-	}
-	ASSERT_TIMELY (2s, node0->block_confirmed (receive->hash ()) && node0->active.active (usend->qualified_root ()));
-	{
-		auto election = node0->active.election (usend->qualified_root ());
-		ASSERT_NE (nullptr, election);
-		election->force_confirm ();
-	}
-	ASSERT_TIMELY (2s, node0->block_confirmed (usend->hash ()) && node0->active.active (ureceive->qualified_root ()));
-	{
-		auto election = node0->active.election (ureceive->qualified_root ());
-		ASSERT_NE (nullptr, election);
-		election->force_confirm ();
-	}
-	ASSERT_TIMELY (2s, node0->block_confirmed (ureceive->hash ()) && node0->active.active (uchange->qualified_root ()));
-	{
-		auto election = node0->active.election (uchange->qualified_root ());
-		ASSERT_NE (nullptr, election);
-		election->force_confirm ();
-	}
-	ASSERT_TIMELY (2s, node0->active.empty () && node0->block_confirmed (uchange->hash ()));
-	ASSERT_TIMELY (2s, node0->ledger.cache.cemented_count () == 7 && node0->confirmation_height_processor.current ().is_zero () && node0->confirmation_height_processor.awaiting_processing_size () == 0);
-	// Pruning action
-=======
 
 	// WORKAROUND: this is called repeatedly inside an assert timely because nano::test::confirm()
 	// uses block_processor.flush internally which can fail to flush
@@ -1483,11 +1442,10 @@
 
 	ASSERT_TIMELY (5s, node0->block_confirmed (uchange->hash ()));
 	nano::confirmation_height_info confirmation_height_info;
-	node0->store.confirmation_height.get (node0->store.tx_begin_read (), nano::dev::genesis_key.pub, confirmation_height_info);
-	ASSERT_EQ (7, confirmation_height_info.height);
+	node0->store.confirmation_height ().get (*node0->store.tx_begin_read (), nano::dev::genesis_key.pub, confirmation_height_info);
+	ASSERT_EQ (7, confirmation_height_info.height ());
 
 	// Prune block "change"
->>>>>>> 471a0a34
 	{
 		auto transaction (node0->store.tx_begin_write ());
 		ASSERT_EQ (1, node0->ledger.pruning_action (*transaction, change->hash (), 1));
