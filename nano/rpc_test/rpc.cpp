--- conflicted
+++ resolved
@@ -1257,12 +1257,7 @@
 	auto account2 (system.wallet (0)->deterministic_insert ());
 	auto send2 (system.wallet (0)->send_action (nano::dev::genesis_key.pub, account2, node0->config->receive_minimum.number ()));
 	ASSERT_NE (nullptr, send2);
-<<<<<<< HEAD
 	auto receive2 (system.wallet (0)->receive_action (send2->hash (), account2, node0->config->receive_minimum.number (), send2->link ().as_account ()));
-	rpc_ctx.io_scope->renew ();
-=======
-	auto receive2 (system.wallet (0)->receive_action (send2->hash (), account2, node0->config.receive_minimum.number (), send2->link ().as_account ()));
->>>>>>> cdbed5ea
 	// Test filter for send state blocks
 	ASSERT_NE (nullptr, receive2);
 	{
@@ -1435,12 +1430,7 @@
 	// Prune block "send"
 	{
 		auto transaction (node0->store.tx_begin_write ());
-<<<<<<< HEAD
 		ASSERT_EQ (1, node0->ledger.pruning_action (*transaction, send->hash (), 1));
-		rpc_ctx.io_scope->renew ();
-=======
-		ASSERT_EQ (1, node0->ledger.pruning_action (transaction, send->hash (), 1));
->>>>>>> cdbed5ea
 	}
 
 	boost::property_tree::ptree request2;
@@ -1459,12 +1449,7 @@
 	// Prune block "receive"
 	{
 		auto transaction (node0->store.tx_begin_write ());
-<<<<<<< HEAD
 		ASSERT_EQ (1, node0->ledger.pruning_action (*transaction, receive->hash (), 1));
-		rpc_ctx.io_scope->renew ();
-=======
-		ASSERT_EQ (1, node0->ledger.pruning_action (transaction, receive->hash (), 1));
->>>>>>> cdbed5ea
 	}
 
 	boost::property_tree::ptree request3;
@@ -1987,12 +1972,7 @@
 	request.put ("include_only_confirmed", "true");
 
 	// Sorting with a smaller count than total should give absolute sorted amounts
-<<<<<<< HEAD
-	rpc_ctx.io_scope->reset ();
 	node->store.confirmation_height ().put (*node->store.tx_begin_write (), nano::dev::genesis_key.pub, { 2, block1->hash () });
-=======
-	node->store.confirmation_height.put (node->store.tx_begin_write (), nano::dev::genesis_key.pub, { 2, block1->hash () });
->>>>>>> cdbed5ea
 	auto block2 (system.wallet (0)->send_action (nano::dev::genesis_key.pub, key1.pub, 200));
 	auto block3 (system.wallet (0)->send_action (nano::dev::genesis_key.pub, key1.pub, 300));
 	auto block4 (system.wallet (0)->send_action (nano::dev::genesis_key.pub, key1.pub, 400));
@@ -5712,20 +5692,10 @@
 	ASSERT_EQ (node2->weight (nano::dev::genesis_key.pub).convert_to<std::string> (), weight2);
 	// Test accounts filter
 	auto new_rep (system.wallet (1)->deterministic_insert ());
-<<<<<<< HEAD
 	auto send (system.wallet (0)->send_action (nano::dev::genesis_key.pub, new_rep, node1->config->receive_minimum.number ()));
-	rpc_ctx.io_scope->renew ();
 	ASSERT_NE (nullptr, send);
 	ASSERT_TIMELY (10s, node2->block (send->hash ()));
-	rpc_ctx.io_scope->reset ();
 	auto receive (system.wallet (1)->receive_action (send->hash (), new_rep, node1->config->receive_minimum.number (), send->link ().as_account ()));
-	rpc_ctx.io_scope->renew ();
-=======
-	auto send (system.wallet (0)->send_action (nano::dev::genesis_key.pub, new_rep, node1->config.receive_minimum.number ()));
-	ASSERT_NE (nullptr, send);
-	ASSERT_TIMELY (10s, node2->block (send->hash ()));
-	auto receive (system.wallet (1)->receive_action (send->hash (), new_rep, node1->config.receive_minimum.number (), send->link ().as_account ()));
->>>>>>> cdbed5ea
 	ASSERT_NE (nullptr, receive);
 	ASSERT_TIMELY (5s, node2->block (receive->hash ()));
 	auto change (system.wallet (0)->change_action (nano::dev::genesis_key.pub, new_rep));
@@ -6583,12 +6553,7 @@
 	// This tests simulatenous calls to the same node in different threads
 	nano::test::system system;
 	auto node = add_ipc_enabled_node (system);
-<<<<<<< HEAD
-	scoped_io_thread_name_change scoped_thread_name_io;
 	nano::thread_runner runner (system.io_ctx, node->config->io_threads);
-=======
-	nano::thread_runner runner (system.io_ctx, node->config.io_threads);
->>>>>>> cdbed5ea
 	nano::node_rpc_config node_rpc_config;
 	nano::ipc::ipc_server ipc_server (*node, node_rpc_config);
 	nano::rpc_config rpc_config{ nano::dev::network_params.network, nano::test::get_available_port (), true };
