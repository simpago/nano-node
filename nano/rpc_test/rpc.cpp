--- conflicted
+++ resolved
@@ -1646,13 +1646,8 @@
 {
 	nano::system system;
 	auto node = add_ipc_enabled_node (system);
-<<<<<<< HEAD
-	auto [rpc, rpc_ctx] = add_rpc (system, node);
+	auto const rpc_ctx = add_rpc (system, node);
 	ASSERT_LT (node->network_params.work.get_entry (), node->network_params.work.get_epoch_1 ());
-=======
-	auto const rpc_ctx = add_rpc (system, node);
-	ASSERT_LT (node->network_params.work.entry, node->network_params.work.epoch_1);
->>>>>>> cff96417
 	auto latest (node->latest (nano::dev::genesis_key.pub));
 	auto min_difficulty = node->network_params.work.get_entry ();
 	auto max_difficulty = node->network_params.work.get_epoch_1 ();
@@ -2268,11 +2263,7 @@
 	for (auto & work : works)
 	{
 		nano::keypair key1;
-<<<<<<< HEAD
-		node1.work_generate (nano::work_version::work_1, key1.pub, node1.network_params.work.get_base (), [&work = works[i]] (boost::optional<uint64_t> work_a) {
-=======
-		node1.work_generate (nano::work_version::work_1, key1.pub, node1.network_params.work.base, [&work] (boost::optional<uint64_t> work_a) {
->>>>>>> cff96417
+		node1.work_generate (nano::work_version::work_1, key1.pub, node1.network_params.work.get_base (), [&work] (boost::optional<uint64_t> work_a) {
 			work = *work_a;
 		});
 		while (nano::dev::network_params.work.difficulty (nano::work_version::work_1, key1.pub, work) < nano::dev::network_params.work.threshold_base (nano::work_version::work_1))
@@ -2796,15 +2787,9 @@
 	auto node = add_ipc_enabled_node (system);
 	auto epoch1 = system.upgrade_genesis_epoch (*node, nano::epoch::epoch_1);
 	ASSERT_NE (nullptr, epoch1);
-<<<<<<< HEAD
 	ASSERT_EQ (node->network_params.work.get_epoch_2 (), node->network_params.work.get_base ());
 	auto work = system.work_generate_limited (epoch1->hash (), node->network_params.work.get_epoch_1 (), node->network_params.work.get_base ());
-	auto [rpc, rpc_ctx] = add_rpc (system, node);
-=======
-	ASSERT_EQ (node->network_params.work.epoch_2, node->network_params.work.base);
-	auto work = system.work_generate_limited (epoch1->hash (), node->network_params.work.epoch_1, node->network_params.work.base);
-	auto const rpc_ctx = add_rpc (system, node);
->>>>>>> cff96417
+	auto const rpc_ctx = add_rpc (system, node);
 	boost::property_tree::ptree request;
 	request.put ("action", "work_validate");
 	request.put ("hash", epoch1->hash ().to_string ());
@@ -4770,13 +4755,8 @@
 	ASSERT_EQ (nano::dev::genesis_key.pub.to_account (), item2->first);
 	auto weight2 (item2->second.get<std::string> ("weight"));
 	ASSERT_EQ (node2->weight (nano::dev::genesis_key.pub).convert_to<std::string> (), weight2);
-<<<<<<< HEAD
 	// Test accounts filter
-	rpc_ctx->io_scope->reset ();
-=======
-	//Test accounts filter
 	rpc_ctx.io_scope->reset ();
->>>>>>> cff96417
 	auto new_rep (system.wallet (1)->deterministic_insert ());
 	auto send (system.wallet (0)->send_action (nano::dev::genesis_key.pub, new_rep, node1->config.receive_minimum.number ()));
 	rpc_ctx.io_scope->renew ();
@@ -5497,13 +5477,8 @@
 {
 	nano::system system;
 	auto node = add_ipc_enabled_node (system);
-<<<<<<< HEAD
-	auto [rpc, rpc_ctx] = add_rpc (system, node);
+	auto const rpc_ctx = add_rpc (system, node);
 	ASSERT_EQ (node->default_difficulty (nano::work_version::work_1), node->network_params.work.get_epoch_2 ());
-=======
-	auto const rpc_ctx = add_rpc (system, node);
-	ASSERT_EQ (node->default_difficulty (nano::work_version::work_1), node->network_params.work.epoch_2);
->>>>>>> cff96417
 	boost::property_tree::ptree request;
 	request.put ("action", "active_difficulty");
 	auto expected_multiplier{ 1.0 };
