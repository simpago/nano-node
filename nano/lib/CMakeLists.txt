if(${CMAKE_SYSTEM_NAME} MATCHES "Darwin")
  set(platform_sources plat/default/priority.cpp plat/posix/perms.cpp
                       plat/darwin/thread_role.cpp plat/default/debugging.cpp)
elseif(${CMAKE_SYSTEM_NAME} MATCHES "Windows")
  set(platform_sources
      plat/windows/priority.cpp plat/windows/perms.cpp
      plat/windows/registry.cpp plat/windows/thread_role.cpp
      plat/default/debugging.cpp)
elseif(${CMAKE_SYSTEM_NAME} MATCHES "Linux")
  set(platform_sources plat/linux/priority.cpp plat/posix/perms.cpp
                       plat/linux/thread_role.cpp plat/linux/debugging.cpp)
elseif(${CMAKE_SYSTEM_NAME} MATCHES "FreeBSD")
  set(platform_sources plat/default/priority.cpp plat/posix/perms.cpp
                       plat/freebsd/thread_role.cpp plat/default/debugging.cpp)
else()
  error("Unknown platform: ${CMAKE_SYSTEM_NAME}")
endif()

add_library(
  nano_lib
  ${platform_sources}
  asio.hpp
  asio.cpp
  blockbuilders.hpp
  blockbuilders.cpp
  blocks.hpp
  blocks.cpp
  cli.hpp
  cli.cpp
  config.hpp
  config.cpp
  configbase.hpp
  diagnosticsconfig.hpp
  diagnosticsconfig.cpp
  epoch.hpp
  epoch.cpp
  errors.hpp
  errors.cpp
  ipc.hpp
  ipc.cpp
  ipc_client.hpp
  ipc_client.cpp
  json_error_response.hpp
  jsonconfig.hpp
  jsonconfig.cpp
  lmdbconfig.hpp
  lmdbconfig.cpp
  locks.hpp
  locks.cpp
  logger_mt.hpp
  logger_mt.cpp
  memory.hpp
  memory.cpp
  numbers.hpp
  numbers.cpp
  observer_set.hpp
  optional_ptr.hpp
<<<<<<< HEAD
=======
  processing_queue.hpp
  rate_limiting.hpp
  rate_limiting.cpp
>>>>>>> 8fba6b13
  rep_weights.hpp
  rep_weights.cpp
  rpc_handler_interface.hpp
  rpcconfig.hpp
  rpcconfig.cpp
  rsnano.hpp
  rsnanoutils.hpp
  rsnanoutils.cpp
  signal_manager.hpp
  signal_manager.cpp
  stats.hpp
  stats.cpp
  stream.hpp
  stream.cpp
  threading.hpp
  threading.cpp
  timer.hpp
  timer.cpp
  tlsconfig.hpp
  tlsconfig.cpp
  tomlconfig.hpp
  tomlconfig.cpp
  utility.hpp
  utility.cpp
  walletconfig.hpp
  walletconfig.cpp
  work.hpp
  work.cpp)

target_link_libraries(
  nano_lib
  crypto_lib
  blake2
  secure
  ipc_flatbuffers_lib
  rsnano
  ${CRYPTOPP_LIBRARY}
  ${CMAKE_DL_LIBS}
  Boost::boost
  Boost::program_options)

if(NANO_STACKTRACE_BACKTRACE)
  target_link_libraries(nano_lib backtrace)
endif()

target_compile_definitions(
  nano_lib
  PRIVATE -DMAJOR_VERSION_STRING=${CPACK_PACKAGE_VERSION_MAJOR}
          -DMINOR_VERSION_STRING=${CPACK_PACKAGE_VERSION_MINOR}
          -DPATCH_VERSION_STRING=${CPACK_PACKAGE_VERSION_PATCH}
          -DPRE_RELEASE_VERSION_STRING=${CPACK_PACKAGE_VERSION_PRE_RELEASE}
          -DCI=${CI_TEST}
  PUBLIC -DACTIVE_NETWORK=${ACTIVE_NETWORK})<|MERGE_RESOLUTION|>--- conflicted
+++ resolved
@@ -55,12 +55,7 @@
   numbers.cpp
   observer_set.hpp
   optional_ptr.hpp
-<<<<<<< HEAD
-=======
   processing_queue.hpp
-  rate_limiting.hpp
-  rate_limiting.cpp
->>>>>>> 8fba6b13
   rep_weights.hpp
   rep_weights.cpp
   rpc_handler_interface.hpp
