--- conflicted
+++ resolved
@@ -16,70 +16,6 @@
 
 namespace nano
 {
-<<<<<<< HEAD
-/*
- * Functions for understanding the role of the current thread
- */
-namespace thread_role
-{
-	enum class name
-	{
-		unknown,
-		io,
-		work,
-		packet_processing,
-		vote_processing,
-		block_processing,
-		request_loop,
-		wallet_actions,
-		bootstrap_initiator,
-		bootstrap_connections,
-		voting,
-		signature_checking,
-		rpc_request_processor,
-		rpc_process_container,
-		confirmation_height_processing,
-		worker,
-		bootstrap_worker,
-		request_aggregator,
-		epoch_upgrader,
-		election_scheduler,
-		unchecked,
-		backlog_population,
-		election_hinting,
-		vote_generator_queue,
-		bootstrap_server,
-		telemetry,
-		optimistic_scheduler,
-		ascending_bootstrap,
-		bootstrap_server_requests,
-		bootstrap_server_responses,
-	};
-
-	/*
-	 * Get/Set the identifier for the current thread
-	 */
-	nano::thread_role::name get ();
-	void set (nano::thread_role::name);
-
-	/*
-	 * Get the thread name as a string from enum
-	 */
-	std::string get_string (nano::thread_role::name);
-
-	/*
-	 * Get the current thread's role as a string
-	 */
-	std::string get_string ();
-
-	/*
-	 * Internal only, should not be called directly
-	 */
-	void set_os_name (std::string const &);
-}
-
-=======
->>>>>>> 346067e7
 namespace thread_attributes
 {
 	boost::thread::attributes get_default ();
