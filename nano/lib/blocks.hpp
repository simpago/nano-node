#pragma once

#include "nano/lib/config.hpp"

#include <nano/lib/block_sideband.hpp>
#include <nano/lib/epoch.hpp>
#include <nano/lib/errors.hpp>
#include <nano/lib/numbers.hpp>
#include <nano/lib/optional_ptr.hpp>
#include <nano/lib/stream.hpp>

#include <boost/property_tree/ptree_fwd.hpp>

#include <unordered_map>

namespace rsnano
{
class BlockHandle;
}

namespace nano
{
class block_visitor;
class mutable_block_visitor;
class object_stream;

class block
{
public:
	virtual ~block ();
	// Return a digest of the hashables in this block.
	nano::block_hash const & hash () const;
	// Return a digest of hashables and non-hashables in this block.
	nano::block_hash full_hash () const;
	nano::block_sideband sideband () const;
	void sideband_set (nano::block_sideband const &);
	bool has_sideband () const;
	std::string to_json () const;
	virtual uint64_t block_work () const;
	virtual void block_work_set (uint64_t);
	// Previous block in account's chain, zero for open block
	virtual nano::block_hash previous () const;
	// Source block for open/receive blocks, zero otherwise.
	virtual nano::block_hash source () const;
	// Destination account for send blocks, zero otherwise.
	virtual nano::account destination () const;
	// Previous block or account number for open blocks
	virtual nano::root root () const = 0;
	// Qualified root value based on previous() and root()
	virtual nano::qualified_root qualified_root () const;
	// Link field for state blocks, zero otherwise.
	virtual nano::link link () const;
	virtual nano::account representative () const;
	virtual nano::amount balance () const;
	virtual void serialize (nano::stream &) const;
	virtual void serialize_json (std::string &, bool = false) const;
	virtual void serialize_json (boost::property_tree::ptree &) const;
	virtual void visit (nano::block_visitor &) const = 0;
	virtual void visit (nano::mutable_block_visitor &) = 0;
	virtual bool operator== (nano::block const &) const = 0;
	virtual nano::block_type type () const;
	virtual nano::signature block_signature () const;
	virtual void signature_set (nano::signature const &);
	virtual void sign_zero ();
	virtual bool valid_predecessor (nano::block const &) const = 0;
	// Serialized size
	static size_t size (nano::block_type);
	virtual nano::work_version work_version () const;
	// If there are any changes to the hashables, call this to update the cached hash
	void refresh ();

public: // Direct access to the block fields or nullopt if the block type does not have the specified field
	// Returns account field or account from sideband
	nano::account account () const noexcept;
	// Account field for open/state blocks
	virtual std::optional<nano::account> account_field () const;

	rsnano::BlockHandle * get_handle () const;
	rsnano::BlockHandle * clone_handle () const;

	// gets the pointer to the block data within Rust;
	const void * get_rust_data_pointer () const;

protected:
	virtual nano::block_hash generate_hash () const;
	mutable nano::block_hash cached_hash{ 0 };
	rsnano::BlockHandle * handle;

public: // Logging
	void operator() (nano::object_stream &) const;
};

class send_block final : public nano::block
{
public:
	send_block ();
	send_block (nano::block_hash const &, nano::account const &, nano::amount const &, nano::raw_key const &, nano::public_key const &, uint64_t);
	send_block (bool &, nano::stream &);
	send_block (bool &, boost::property_tree::ptree const &);
	send_block (const send_block &);
	send_block (send_block && other);
	send_block (rsnano::BlockHandle * handle_a);
	using nano::block::hash;
	nano::account destination () const override;
	nano::root root () const override;
	nano::amount balance () const override;
	void visit (nano::block_visitor &) const override;
	void visit (nano::mutable_block_visitor &) override;
	bool operator== (nano::block const &) const override;
	bool operator== (nano::send_block const &) const;
	bool valid_predecessor (nano::block const &) const override;
	void zero ();
	void set_destination (nano::account account_a);
	void previous_set (nano::block_hash previous_a);
	void balance_set (nano::amount balance_a);
	static std::size_t size ();
};

class receive_block : public nano::block
{
public:
	receive_block ();
	receive_block (nano::block_hash const &, nano::block_hash const &, nano::raw_key const &, nano::public_key const &, uint64_t);
	receive_block (bool &, nano::stream &);
	receive_block (bool &, boost::property_tree::ptree const &);
	receive_block (const nano::receive_block &);
	receive_block (nano::receive_block &&);
	receive_block (rsnano::BlockHandle * handle_a);
	using nano::block::hash;
	void previous_set (nano::block_hash previous_a);
	nano::block_hash source () const override;
	void source_set (nano::block_hash source_a);
	nano::root root () const override;
	void visit (nano::block_visitor &) const override;
	void visit (nano::mutable_block_visitor &) override;
	bool operator== (nano::block const &) const override;
	bool operator== (nano::receive_block const &) const;
	bool valid_predecessor (nano::block const &) const override;
	void zero ();
	static std::size_t size ();
};
class open_block : public nano::block
{
public:
	open_block ();
	open_block (nano::block_hash const &, nano::account const &, nano::account const &, nano::raw_key const &, nano::public_key const &, uint64_t);
	open_block (nano::block_hash const &, nano::account const &, nano::account const &, std::nullptr_t);
	open_block (bool &, nano::stream &);
	open_block (bool &, boost::property_tree::ptree const &);
	open_block (const nano::open_block &);
	open_block (nano::open_block &&);
	open_block (rsnano::BlockHandle * handle_a);
	using nano::block::hash;
<<<<<<< HEAD
	std::optional<nano::account> account () const override;
	nano::block_hash source () const override;
	nano::root root () const override;
	nano::account representative () const override;
=======
	void hash (blake2b_state &) const override;
	uint64_t block_work () const override;
	void block_work_set (uint64_t) override;
	nano::block_hash const & previous () const override;
	nano::block_hash const & source () const override;
	nano::root const & root () const override;
	nano::account const & representative () const override;
	void serialize (nano::stream &) const override;
	bool deserialize (nano::stream &);
	void serialize_json (std::string &, bool = false) const override;
	void serialize_json (boost::property_tree::ptree &) const override;
	bool deserialize_json (boost::property_tree::ptree const &);
>>>>>>> a7cab750
	void visit (nano::block_visitor &) const override;
	void visit (nano::mutable_block_visitor &) override;
	bool operator== (nano::block const &) const override;
	bool operator== (nano::open_block const &) const;
	bool valid_predecessor (nano::block const &) const override;
<<<<<<< HEAD
	void source_set (nano::block_hash source_a);
	void account_set (nano::account account_a);
	void representative_set (nano::account account_a);
	void zero ();
	static std::size_t size ();
=======
	nano::open_hashables hashables;
	nano::signature signature;
	uint64_t work;
	static std::size_t constexpr size = nano::open_hashables::size + sizeof (signature) + sizeof (work);

public: // Open block fields
	std::optional<nano::account> account_field () const override;

public: // Logging
	void operator() (nano::object_stream &) const override;
};

class change_hashables
{
public:
	change_hashables () = default;
	change_hashables (nano::block_hash const &, nano::account const &);
	change_hashables (bool &, nano::stream &);
	change_hashables (bool &, boost::property_tree::ptree const &);
	void hash (blake2b_state &) const;
	nano::block_hash previous;
	nano::account representative;
	static std::size_t constexpr size = sizeof (previous) + sizeof (representative);
>>>>>>> a7cab750
};

class change_block : public nano::block
{
public:
	change_block ();
	change_block (nano::block_hash const &, nano::account const &, nano::raw_key const &, nano::public_key const &, uint64_t);
	change_block (bool &, nano::stream &);
	change_block (bool &, boost::property_tree::ptree const &);
	change_block (const nano::change_block &);
	change_block (nano::change_block &&);
	change_block (rsnano::BlockHandle * handle_a);
	using nano::block::hash;
	nano::root root () const override;
	nano::account representative () const override;
	void visit (nano::block_visitor &) const override;
	void visit (nano::mutable_block_visitor &) override;
	bool operator== (nano::block const &) const override;
	bool operator== (nano::change_block const &) const;
	bool valid_predecessor (nano::block const &) const override;
	void previous_set (nano::block_hash previous_a);
	void representative_set (nano::account account_a);
	void zero ();
	static std::size_t size ();
};

class state_block : public nano::block
{
public:
	state_block ();
	state_block (nano::account const &, nano::block_hash const &, nano::account const &, nano::amount const &, nano::link const &, nano::raw_key const &, nano::public_key const &, uint64_t);
	state_block (bool &, nano::stream &);
	state_block (bool &, boost::property_tree::ptree const &);
	state_block (const nano::state_block &);
	state_block (nano::state_block &&);
	state_block (rsnano::BlockHandle * handle_a);
	using nano::block::hash;
<<<<<<< HEAD
	std::optional<nano::account> account () const override;
	nano::root root () const override;
	nano::link link () const override;
	nano::account representative () const override;
	nano::amount balance () const override;
=======
	void hash (blake2b_state &) const override;
	uint64_t block_work () const override;
	void block_work_set (uint64_t) override;
	nano::block_hash const & previous () const override;
	nano::root const & root () const override;
	nano::link const & link () const override;
	nano::account const & representative () const override;
	nano::amount const & balance () const override;
	void serialize (nano::stream &) const override;
	bool deserialize (nano::stream &);
	void serialize_json (std::string &, bool = false) const override;
	void serialize_json (boost::property_tree::ptree &) const override;
	bool deserialize_json (boost::property_tree::ptree const &);
>>>>>>> a7cab750
	void visit (nano::block_visitor &) const override;
	void visit (nano::mutable_block_visitor &) override;
	bool operator== (nano::block const &) const override;
	bool operator== (nano::state_block const &) const;
	nano::state_block & operator= (const nano::state_block & other);
	bool valid_predecessor (nano::block const &) const override;
<<<<<<< HEAD
	void previous_set (nano::block_hash previous_a);
	void balance_set (nano::amount balance_a);
	void account_set (nano::account account_a);
	void representative_set (nano::account account_a);
	void link_set (nano::link link);
	void zero ();
	static std::size_t size ();
=======
	nano::state_hashables hashables;
	nano::signature signature;
	uint64_t work;
	static std::size_t constexpr size = nano::state_hashables::size + sizeof (signature) + sizeof (work);

public: // State block fields
	std::optional<nano::account> account_field () const override;

public: // Logging
	void operator() (nano::object_stream &) const override;
>>>>>>> a7cab750
};

class block_visitor
{
public:
	virtual void send_block (nano::send_block const &) = 0;
	virtual void receive_block (nano::receive_block const &) = 0;
	virtual void open_block (nano::open_block const &) = 0;
	virtual void change_block (nano::change_block const &) = 0;
	virtual void state_block (nano::state_block const &) = 0;
	virtual ~block_visitor () = default;
};

class mutable_block_visitor
{
public:
	virtual void send_block (nano::send_block &) = 0;
	virtual void receive_block (nano::receive_block &) = 0;
	virtual void open_block (nano::open_block &) = 0;
	virtual void change_block (nano::change_block &) = 0;
	virtual void state_block (nano::state_block &) = 0;
	virtual ~mutable_block_visitor () = default;
};

std::shared_ptr<nano::block> deserialize_block_json (boost::property_tree::ptree const &);
/**
 * Serialize a block prefixed with an 8-bit typecode
 */
void serialize_block (nano::stream &, nano::block const &);

void block_memory_pool_purge ();
std::shared_ptr<nano::block> block_handle_to_block (rsnano::BlockHandle * handle);
}<|MERGE_RESOLUTION|>--- conflicted
+++ resolved
@@ -151,61 +151,20 @@
 	open_block (nano::open_block &&);
 	open_block (rsnano::BlockHandle * handle_a);
 	using nano::block::hash;
-<<<<<<< HEAD
-	std::optional<nano::account> account () const override;
+	std::optional<nano::account> account_field () const override;
 	nano::block_hash source () const override;
 	nano::root root () const override;
 	nano::account representative () const override;
-=======
-	void hash (blake2b_state &) const override;
-	uint64_t block_work () const override;
-	void block_work_set (uint64_t) override;
-	nano::block_hash const & previous () const override;
-	nano::block_hash const & source () const override;
-	nano::root const & root () const override;
-	nano::account const & representative () const override;
-	void serialize (nano::stream &) const override;
-	bool deserialize (nano::stream &);
-	void serialize_json (std::string &, bool = false) const override;
-	void serialize_json (boost::property_tree::ptree &) const override;
-	bool deserialize_json (boost::property_tree::ptree const &);
->>>>>>> a7cab750
 	void visit (nano::block_visitor &) const override;
 	void visit (nano::mutable_block_visitor &) override;
 	bool operator== (nano::block const &) const override;
 	bool operator== (nano::open_block const &) const;
 	bool valid_predecessor (nano::block const &) const override;
-<<<<<<< HEAD
 	void source_set (nano::block_hash source_a);
 	void account_set (nano::account account_a);
 	void representative_set (nano::account account_a);
 	void zero ();
 	static std::size_t size ();
-=======
-	nano::open_hashables hashables;
-	nano::signature signature;
-	uint64_t work;
-	static std::size_t constexpr size = nano::open_hashables::size + sizeof (signature) + sizeof (work);
-
-public: // Open block fields
-	std::optional<nano::account> account_field () const override;
-
-public: // Logging
-	void operator() (nano::object_stream &) const override;
-};
-
-class change_hashables
-{
-public:
-	change_hashables () = default;
-	change_hashables (nano::block_hash const &, nano::account const &);
-	change_hashables (bool &, nano::stream &);
-	change_hashables (bool &, boost::property_tree::ptree const &);
-	void hash (blake2b_state &) const;
-	nano::block_hash previous;
-	nano::account representative;
-	static std::size_t constexpr size = sizeof (previous) + sizeof (representative);
->>>>>>> a7cab750
 };
 
 class change_block : public nano::block
@@ -243,34 +202,17 @@
 	state_block (nano::state_block &&);
 	state_block (rsnano::BlockHandle * handle_a);
 	using nano::block::hash;
-<<<<<<< HEAD
-	std::optional<nano::account> account () const override;
+	std::optional<nano::account> account_field () const override;
 	nano::root root () const override;
 	nano::link link () const override;
 	nano::account representative () const override;
 	nano::amount balance () const override;
-=======
-	void hash (blake2b_state &) const override;
-	uint64_t block_work () const override;
-	void block_work_set (uint64_t) override;
-	nano::block_hash const & previous () const override;
-	nano::root const & root () const override;
-	nano::link const & link () const override;
-	nano::account const & representative () const override;
-	nano::amount const & balance () const override;
-	void serialize (nano::stream &) const override;
-	bool deserialize (nano::stream &);
-	void serialize_json (std::string &, bool = false) const override;
-	void serialize_json (boost::property_tree::ptree &) const override;
-	bool deserialize_json (boost::property_tree::ptree const &);
->>>>>>> a7cab750
 	void visit (nano::block_visitor &) const override;
 	void visit (nano::mutable_block_visitor &) override;
 	bool operator== (nano::block const &) const override;
 	bool operator== (nano::state_block const &) const;
 	nano::state_block & operator= (const nano::state_block & other);
 	bool valid_predecessor (nano::block const &) const override;
-<<<<<<< HEAD
 	void previous_set (nano::block_hash previous_a);
 	void balance_set (nano::amount balance_a);
 	void account_set (nano::account account_a);
@@ -278,18 +220,6 @@
 	void link_set (nano::link link);
 	void zero ();
 	static std::size_t size ();
-=======
-	nano::state_hashables hashables;
-	nano::signature signature;
-	uint64_t work;
-	static std::size_t constexpr size = nano::state_hashables::size + sizeof (signature) + sizeof (work);
-
-public: // State block fields
-	std::optional<nano::account> account_field () const override;
-
-public: // Logging
-	void operator() (nano::object_stream &) const override;
->>>>>>> a7cab750
 };
 
 class block_visitor
