--- conflicted
+++ resolved
@@ -145,11 +145,7 @@
 	return std::nullopt;
 }
 
-<<<<<<< HEAD
-nano::link nano::block::link () const
-=======
 std::optional<nano::link> nano::block::link () const
->>>>>>> 4b2f574c
 {
 	return std::nullopt;
 }
@@ -196,13 +192,8 @@
 		case nano::block_type::send:
 			return destination_field ().value ();
 		case nano::block_type::state:
-<<<<<<< HEAD
 			release_assert (sideband ().details ().is_send ());
-			return link ().as_account ();
-=======
-			release_assert (sideband ().details.is_send);
 			return link ().value ().as_account ();
->>>>>>> 4b2f574c
 		default:
 			release_assert (false);
 	}
@@ -217,13 +208,8 @@
 		case nano::block_type::receive:
 			return source_field ().value ();
 		case nano::block_type::state:
-<<<<<<< HEAD
 			release_assert (sideband ().details ().is_receive ());
-			return link ().as_block_hash ();
-=======
-			release_assert (sideband ().details.is_receive);
 			return link ().value ().as_block_hash ();
->>>>>>> 4b2f574c
 		default:
 			release_assert (false);
 	}
@@ -933,11 +919,7 @@
 	}
 }
 
-<<<<<<< HEAD
-nano::link nano::state_block::link () const
-=======
 std::optional<nano::link> nano::state_block::link () const
->>>>>>> 4b2f574c
 {
 	uint8_t buffer[32];
 	rsnano::rsn_state_block_link (handle, &buffer);
