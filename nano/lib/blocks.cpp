#include <nano/crypto_lib/random_pool.hpp>
#include <nano/lib/blocks.hpp>
#include <nano/lib/memory.hpp>
#include <nano/lib/numbers.hpp>
#include <nano/lib/object_stream.hpp>
#include <nano/lib/rsnano.hpp>
#include <nano/lib/threading.hpp>

#include <boost/property_tree/json_parser.hpp>

#include <optional>

/** Compare blocks, first by type, then content. This is an optimization over dynamic_cast, which is very slow on some platforms. */
namespace
{
template <typename T>
bool blocks_equal (T const & first, nano::block const & second)
{
	static_assert (std::is_base_of<nano::block, T>::value, "Input parameter is not a block type");
	return (first.type () == second.type ()) && (static_cast<T const &> (second)) == first;
}
}

void nano::block_memory_pool_purge ()
{
	nano::purge_shared_ptr_singleton_pool_memory<nano::open_block> ();
	nano::purge_shared_ptr_singleton_pool_memory<nano::state_block> ();
	nano::purge_shared_ptr_singleton_pool_memory<nano::send_block> ();
	nano::purge_shared_ptr_singleton_pool_memory<nano::change_block> ();
}

/*
 * block
 */

nano::block::~block ()
{
	if (handle != nullptr)
	{
		rsnano::rsn_block_destroy (handle);
	}
}

std::string nano::block::to_json () const
{
	std::string result;
	serialize_json (result);
	return result;
}

size_t nano::block::size (nano::block_type type_a)
{
	return rsnano::rsn_block_serialized_size (static_cast<uint8_t> (type_a));
}

nano::work_version nano::block::work_version () const
{
	return nano::work_version::work_1;
}

void nano::block::refresh ()
{
	if (!cached_hash.is_zero ())
	{
		cached_hash = generate_hash ();
	}
}

bool nano::block::is_send () const noexcept
{
	release_assert (has_sideband ());
	switch (type ())
	{
		case nano::block_type::send:
			return true;
		case nano::block_type::state:
			return sideband ().details ().is_send ();
		default:
			return false;
	}
}

bool nano::block::is_receive () const noexcept
{
	release_assert (has_sideband ());
	switch (type ())
	{
		case nano::block_type::receive:
		case nano::block_type::open:
			return true;
		case nano::block_type::state:
			return sideband ().details ().is_receive ();
		default:
			return false;
	}
}

bool nano::block::is_change () const noexcept
{
	release_assert (has_sideband ());
	switch (type ())
	{
		case nano::block_type::change:
			return true;
		case nano::block_type::state:
			if (link_field ().value ().is_zero ())
			{
				return true;
			}
			return false;
		default:
			return false;
	}
}

uint64_t nano::block::block_work () const
{
	return rsnano::rsn_block_work (handle);
}

void nano::block::block_work_set (uint64_t work_a)
{
	rsnano::rsn_block_work_set (handle, work_a);
}

nano::block_type nano::block::type () const
{
	return static_cast<nano::block_type> (rsnano::rsn_block_type (handle));
}

nano::block_hash const & nano::block::hash () const
{
	if (!cached_hash.is_zero ())
	{
		// Once a block is created, it should not be modified (unless using refresh ())
		// This would invalidate the cache; check it hasn't changed.
		debug_assert (cached_hash == generate_hash ());
	}
	else
	{
		cached_hash = generate_hash ();
	}

	return cached_hash;
}

nano::block_hash nano::block::full_hash () const
{
	nano::block_hash result;
	rsnano::rsn_block_full_hash (handle, result.bytes.data ());
	return result;
}

nano::block_sideband nano::block::sideband () const
{
	rsnano::BlockSidebandDto dto;
	auto result = rsnano::rsn_block_sideband (get_handle (), &dto);
	debug_assert (result == 0);
	return nano::block_sideband (dto);
}

void nano::block::sideband_set (nano::block_sideband const & sideband_a)
{
	if (rsnano::rsn_block_sideband_set (get_handle (), &sideband_a.as_dto ()) < 0)
		throw std::runtime_error ("cannot set sideband");
}

bool nano::block::has_sideband () const
{
	return rsnano::rsn_block_has_sideband (get_handle ());
}

rsnano::BlockHandle * nano::block::get_handle () const
{
	return handle;
}

std::optional<nano::account> nano::block::representative_field () const
{
	return std::nullopt;
}

std::optional<nano::block_hash> nano::block::source_field () const
{
	return std::nullopt;
}

std::optional<nano::account> nano::block::destination_field () const
{
	return std::nullopt;
}

std::optional<nano::link> nano::block::link_field () const
{
	return std::nullopt;
}

nano::account nano::block::account () const noexcept
{
	release_assert (has_sideband ());
	switch (type ())
	{
		case block_type::open:
		case block_type::state:
			return account_field ().value ();
		case block_type::change:
		case block_type::send:
		case block_type::receive:
			return sideband ().account ();
		default:
			release_assert (false);
	}
}

nano::amount nano::block::balance () const noexcept
{
	release_assert (has_sideband ());
	switch (type ())
	{
		case nano::block_type::open:
		case nano::block_type::receive:
		case nano::block_type::change:
			return sideband ().balance ();
		case nano::block_type::send:
		case nano::block_type::state:
			return balance_field ().value ();
		default:
			release_assert (false);
	}
}

nano::account nano::block::destination () const noexcept
{
	release_assert (has_sideband ());
	switch (type ())
	{
		case nano::block_type::send:
			return destination_field ().value ();
		case nano::block_type::state:
			release_assert (sideband ().details ().is_send ());
			return link_field ().value ().as_account ();
		default:
			release_assert (false);
	}
}

nano::block_hash nano::block::source () const noexcept
{
	release_assert (has_sideband ());
	switch (type ())
	{
		case nano::block_type::open:
		case nano::block_type::receive:
			return source_field ().value ();
		case nano::block_type::state:
			release_assert (sideband ().details ().is_receive ());
			return link_field ().value ().as_block_hash ();
		default:
			release_assert (false);
	}
}

// TODO - Remove comments below and fixup usages to not need to check .is_zero ()
// std::optional<nano::block_hash> nano::block::previous () const
nano::block_hash nano::block::previous () const noexcept
{
	std::optional<nano::block_hash> result = previous_field ();
	/*
	if (result && result.value ().is_zero ())
	{
		return std::nullopt;
	}
	return result;*/
	return result.value_or (0);
}

std::optional<nano::account> nano::block::account_field () const
{
	return std::nullopt;
}

rsnano::BlockHandle * nano::block::clone_handle () const
{
	return rsnano::rsn_block_handle_clone (handle);
}

const void * nano::block::get_rust_data_pointer () const
{
	return rsnano::rsn_block_rust_data_pointer (handle);
}

nano::qualified_root nano::block::qualified_root () const
{
	return { root (), previous () };
}

std::optional<nano::amount> nano::block::balance_field () const
{
	return std::nullopt;
}

void nano::block::sign_zero ()
{
	signature_set (nano::signature (0));
}

void nano::block::serialize (nano::stream & stream_a) const
{
	if (rsnano::rsn_block_serialize (handle, &stream_a) != 0)
	{
		throw std::runtime_error ("could not serialize block");
	}
}

nano::block_hash nano::block::previous () const
{
	uint8_t buffer[32];
	rsnano::rsn_block_previous (handle, &buffer);
	nano::block_hash result;
	std::copy (std::begin (buffer), std::end (buffer), std::begin (result.bytes));
	return result;
}

nano::signature nano::block::block_signature () const
{
	uint8_t bytes[64];
	rsnano::rsn_block_signature (handle, &bytes);
	nano::signature result;
	std::copy (std::begin (bytes), std::end (bytes), std::begin (result.bytes));
	return result;
}

void nano::block::signature_set (nano::signature const & signature_a)
{
	uint8_t bytes[64];
	std::copy (std::begin (signature_a.bytes), std::end (signature_a.bytes), std::begin (bytes));
	rsnano::rsn_block_signature_set (handle, &bytes);
}

void nano::block::serialize_json (std::string & string_a, bool single_line) const
{
	boost::property_tree::ptree tree;
	serialize_json (tree);
	std::stringstream ostream;
	boost::property_tree::write_json (ostream, tree, !single_line);
	string_a = ostream.str ();
}

void nano::block::serialize_json (boost::property_tree::ptree & tree) const
{
	if (rsnano::rsn_block_serialize_json (handle, &tree) < 0)
		throw std::runtime_error ("could not serialize send_block as JSON");
}

nano::block_hash nano::block::generate_hash () const
{
	uint8_t bytes[32];
	rsnano::rsn_block_hash (handle, &bytes);
	nano::block_hash result;
	std::copy (std::begin (bytes), std::end (bytes), std::begin (result.bytes));
	return result;
}

void nano::block::operator() (nano::object_stream & obs) const
{
	obs.write ("hash", hash ());
}

void nano::send_block::visit (nano::block_visitor & visitor_a) const
{
	visitor_a.send_block (*this);
}

void nano::send_block::visit (nano::mutable_block_visitor & visitor_a)
{
	visitor_a.send_block (*this);
}

void nano::send_block::zero ()
{
	rsnano::rsn_send_block_zero (handle);
}

void nano::send_block::set_destination (nano::account account_a)
{
	uint8_t bytes[32];
	std::copy (std::begin (account_a.bytes), std::end (account_a.bytes), std::begin (bytes));
	rsnano::rsn_send_block_destination_set (handle, &bytes);
}

void nano::send_block::previous_set (nano::block_hash previous_a)
{
	uint8_t bytes[32];
	std::copy (std::begin (previous_a.bytes), std::end (previous_a.bytes), std::begin (bytes));
	rsnano::rsn_send_block_previous_set (handle, &bytes);
}

void nano::send_block::balance_set (nano::amount balance_a)
{
	uint8_t bytes[16];
	std::copy (std::begin (balance_a.bytes), std::end (balance_a.bytes), std::begin (bytes));
	rsnano::rsn_send_block_balance_set (handle, &bytes);
}

nano::send_block::send_block (nano::block_hash const & previous_a, nano::account const & destination_a, nano::amount const & balance_a, nano::raw_key const & prv_a, nano::public_key const & pub_a, uint64_t work_a)
{
	debug_assert (destination_a != nullptr);
	debug_assert (pub_a != nullptr);

	rsnano::SendBlockDto2 dto;
	std::copy (std::begin (previous_a.bytes), std::end (previous_a.bytes), std::begin (dto.previous));
	std::copy (std::begin (destination_a.bytes), std::end (destination_a.bytes), std::begin (dto.destination));
	std::copy (std::begin (balance_a.bytes), std::end (balance_a.bytes), std::begin (dto.balance));
	std::copy (std::begin (prv_a.bytes), std::end (prv_a.bytes), std::begin (dto.priv_key));
	std::copy (std::begin (pub_a.bytes), std::end (pub_a.bytes), std::begin (dto.pub_key));
	dto.work = work_a;
	handle = rsnano::rsn_send_block_create2 (&dto);
	if (handle == nullptr)
		throw std::runtime_error ("could not create send_block");
}

nano::send_block::send_block (bool & error_a, nano::stream & stream_a)
{
	handle = rsnano::rsn_send_block_deserialize (&stream_a);
	error_a = handle == nullptr;
}

nano::send_block::send_block (bool & error_a, boost::property_tree::ptree const & tree_a)
{
	handle = rsnano::rsn_send_block_deserialize_json (&tree_a);
	error_a = handle == nullptr;
}

rsnano::SendBlockDto empty_send_block_dto ()
{
	rsnano::SendBlockDto dto;
	std::fill (std::begin (dto.signature), std::end (dto.signature), 0);
	std::fill (std::begin (dto.previous), std::end (dto.previous), 0);
	std::fill (std::begin (dto.destination), std::end (dto.destination), 0);
	std::fill (std::begin (dto.balance), std::end (dto.balance), 0);
	dto.work = 0;
	return dto;
}

nano::send_block::send_block ()
{
	auto dto{ empty_send_block_dto () };
	handle = rsnano::rsn_send_block_create (&dto);
}

nano::send_block::send_block (const send_block & other)
{
	cached_hash = other.cached_hash;
	if (other.handle == nullptr)
	{
		handle = nullptr;
	}
	else
	{
		handle = rsnano::rsn_block_clone (other.handle);
	}
}

nano::send_block::send_block (send_block && other)
{
	cached_hash = other.cached_hash;
	handle = other.handle;
	other.handle = nullptr;
}

nano::send_block::send_block (rsnano::BlockHandle * handle_a)
{
	handle = handle_a;
}

<<<<<<< HEAD
bool nano::send_block::operator== (nano::block const & other_a) const
=======
std::optional<nano::block_hash> nano::send_block::previous_field () const
>>>>>>> 5332f2c3
{
	return blocks_equal (*this, other_a);
}

bool nano::send_block::valid_predecessor (nano::block const & block_a) const
{
	return rsnano::rsn_send_block_valid_predecessor (static_cast<uint8_t> (block_a.type ()));
}

bool nano::send_block::operator== (nano::send_block const & other_a) const
{
	return rsnano::rsn_block_equals (handle, other_a.handle);
}

std::optional<nano::account> nano::send_block::destination_field () const
{
	uint8_t buffer[32];
	rsnano::rsn_send_block_destination (handle, &buffer);
	nano::account result;
	std::copy (std::begin (buffer), std::end (buffer), std::begin (result.bytes));
	return result;
}

nano::root nano::send_block::root () const
{
	return previous ();
}

std::optional<nano::amount> nano::send_block::balance_field () const
{
	uint8_t buffer[16];
	rsnano::rsn_send_block_balance (handle, &buffer);
	nano::amount result;
	std::copy (std::begin (buffer), std::end (buffer), std::begin (result.bytes));
	return result;
}

std::size_t nano::send_block::size ()
{
	return sizeof (nano::block_hash) + sizeof (nano::account) + sizeof (nano::amount) + sizeof (nano::signature) + sizeof (uint64_t);
}

/*
 * open_block
 */

nano::open_block::open_block ()
{
	rsnano::OpenBlockDto dto;
	dto.work = 0;
	std::fill (std::begin (dto.account), std::end (dto.account), 0);
	std::fill (std::begin (dto.source), std::end (dto.source), 0);
	std::fill (std::begin (dto.representative), std::end (dto.representative), 0);
	std::fill (std::begin (dto.signature), std::end (dto.signature), 0);
	handle = rsnano::rsn_open_block_create (&dto);
}

nano::open_block::open_block (nano::block_hash const & source_a, nano::account const & representative_a, nano::account const & account_a, nano::raw_key const & prv_a, nano::public_key const & pub_a, uint64_t work_a)
{
	debug_assert (representative_a != nullptr);
	debug_assert (account_a != nullptr);
	debug_assert (pub_a != nullptr);

	rsnano::OpenBlockDto2 dto;
	std::copy (std::begin (source_a.bytes), std::end (source_a.bytes), std::begin (dto.source));
	std::copy (std::begin (representative_a.bytes), std::end (representative_a.bytes), std::begin (dto.representative));
	std::copy (std::begin (account_a.bytes), std::end (account_a.bytes), std::begin (dto.account));
	std::copy (std::begin (prv_a.bytes), std::end (prv_a.bytes), std::begin (dto.priv_key));
	std::copy (std::begin (pub_a.bytes), std::end (pub_a.bytes), std::begin (dto.pub_key));
	dto.work = work_a;
	handle = rsnano::rsn_open_block_create2 (&dto);
	if (handle == nullptr)
		throw std::runtime_error ("could not create open_block");
}

nano::open_block::open_block (nano::block_hash const & source_a, nano::account const & representative_a, nano::account const & account_a, std::nullptr_t)
{
	debug_assert (representative_a != nullptr);
	debug_assert (account_a != nullptr);

<<<<<<< HEAD
	rsnano::OpenBlockDto dto;
	dto.work = 0;
	std::copy (std::begin (source_a.bytes), std::end (source_a.bytes), std::begin (dto.source));
	std::copy (std::begin (representative_a.bytes), std::end (representative_a.bytes), std::begin (dto.representative));
	std::copy (std::begin (account_a.bytes), std::end (account_a.bytes), std::begin (dto.account));
	std::fill (std::begin (dto.signature), std::end (dto.signature), 0);
	handle = rsnano::rsn_open_block_create (&dto);
=======
	signature.clear ();
}

nano::open_block::open_block (bool & error_a, nano::stream & stream_a) :
	hashables (error_a, stream_a)
{
	if (!error_a)
	{
		try
		{
			nano::read (stream_a, signature);
			nano::read (stream_a, work);
		}
		catch (std::runtime_error const &)
		{
			error_a = true;
		}
	}
}

nano::open_block::open_block (bool & error_a, boost::property_tree::ptree const & tree_a) :
	hashables (error_a, tree_a)
{
	if (!error_a)
	{
		try
		{
			auto work_l (tree_a.get<std::string> ("work"));
			auto signature_l (tree_a.get<std::string> ("signature"));
			error_a = nano::from_string_hex (work_l, work);
			if (!error_a)
			{
				error_a = signature.decode_hex (signature_l);
			}
		}
		catch (std::runtime_error const &)
		{
			error_a = true;
		}
	}
}

void nano::open_block::hash (blake2b_state & hash_a) const
{
	hashables.hash (hash_a);
}

uint64_t nano::open_block::block_work () const
{
	return work;
}

void nano::open_block::block_work_set (uint64_t work_a)
{
	work = work_a;
}

std::optional<nano::block_hash> nano::open_block::previous_field () const
{
	return std::nullopt;
>>>>>>> 5332f2c3
}

nano::open_block::open_block (bool & error_a, nano::stream & stream_a)
{
	handle = rsnano::rsn_open_block_deserialize (&stream_a);
	error_a = handle == nullptr;
}

nano::open_block::open_block (bool & error_a, boost::property_tree::ptree const & tree_a)
{
	handle = rsnano::rsn_open_block_deserialize_json (&tree_a);
	error_a = handle == nullptr;
}

nano::open_block::open_block (const open_block & other)
{
	cached_hash = other.cached_hash;
	if (other.handle == nullptr)
	{
		handle = nullptr;
	}
	else
	{
		handle = rsnano::rsn_block_clone (other.handle);
	}
}

nano::open_block::open_block (nano::open_block && other)
{
	cached_hash = other.cached_hash;
	handle = other.handle;
	other.handle = nullptr;
}

nano::open_block::open_block (rsnano::BlockHandle * handle_a)
{
	handle = handle_a;
}

std::optional<nano::account> nano::open_block::account_field () const
{
	uint8_t buffer[32];
	rsnano::rsn_open_block_account (handle, &buffer);
	nano::account result;
	std::copy (std::begin (buffer), std::end (buffer), std::begin (result.bytes));
	return result;
}

void nano::open_block::visit (nano::block_visitor & visitor_a) const
{
	visitor_a.open_block (*this);
}

void nano::open_block::visit (nano::mutable_block_visitor & visitor_a)
{
	visitor_a.open_block (*this);
}

bool nano::open_block::operator== (nano::block const & other_a) const
{
	return blocks_equal (*this, other_a);
}

bool nano::open_block::operator== (nano::open_block const & other_a) const
{
	return rsnano::rsn_block_equals (handle, other_a.handle);
}

bool nano::open_block::valid_predecessor (nano::block const & block_a) const
{
	return false;
}

std::optional<nano::block_hash> nano::open_block::source_field () const
{
	uint8_t buffer[32];
	rsnano::rsn_open_block_source (handle, &buffer);
	nano::block_hash result;
	std::copy (std::begin (buffer), std::end (buffer), std::begin (result.bytes));
	return result;
}

nano::root nano::open_block::root () const
{
	return account_field ().value ();
}

std::optional<nano::account> nano::open_block::representative_field () const
{
	uint8_t buffer[32];
	rsnano::rsn_open_block_representative (handle, &buffer);
	nano::account result;
	std::copy (std::begin (buffer), std::end (buffer), std::begin (result.bytes));
	return result;
}

void nano::open_block::source_set (nano::block_hash source_a)
{
	uint8_t buffer[32];
	std::copy (std::begin (source_a.bytes), std::end (source_a.bytes), std::begin (buffer));
	rsnano::rsn_open_block_source_set (handle, &buffer);
}

void nano::open_block::account_set (nano::account account_a)
{
	uint8_t buffer[32];
	std::copy (std::begin (account_a.bytes), std::end (account_a.bytes), std::begin (buffer));
	rsnano::rsn_open_block_account_set (handle, &buffer);
}

void nano::open_block::representative_set (nano::account account_a)
{
	uint8_t buffer[32];
	std::copy (std::begin (account_a.bytes), std::end (account_a.bytes), std::begin (buffer));
	rsnano::rsn_open_block_representative_set (handle, &buffer);
}

void nano::open_block::zero ()
{
	block_work_set (0);
	sign_zero ();
	account_set (0);
	representative_set (0);
	source_set (0);
}

std::size_t nano::open_block::size ()
{
	return rsnano::rsn_open_block_size ();
}

/*
 * change_block
 */

nano::change_block::change_block ()
{
	rsnano::ChangeBlockDto dto;
	std::fill (std::begin (dto.previous), std::end (dto.previous), 0);
	std::fill (std::begin (dto.representative), std::end (dto.representative), 0);
	std::fill (std::begin (dto.signature), std::end (dto.signature), 0);
	dto.work = 0;
	handle = rsnano::rsn_change_block_create (&dto);
}

nano::change_block::change_block (nano::block_hash const & previous_a, nano::account const & representative_a, nano::raw_key const & prv_a, nano::public_key const & pub_a, uint64_t work_a)
{
	debug_assert (representative_a != nullptr);
	debug_assert (pub_a != nullptr);

	rsnano::ChangeBlockDto2 dto;
	std::copy (std::begin (previous_a.bytes), std::end (previous_a.bytes), std::begin (dto.previous));
	std::copy (std::begin (representative_a.bytes), std::end (representative_a.bytes), std::begin (dto.representative));
	std::copy (std::begin (prv_a.bytes), std::end (prv_a.bytes), std::begin (dto.priv_key));
	std::copy (std::begin (pub_a.bytes), std::end (pub_a.bytes), std::begin (dto.pub_key));
	dto.work = work_a;

	handle = rsnano::rsn_change_block_create2 (&dto);
	if (handle == nullptr)
		throw std::runtime_error ("could not create change_block");
}

nano::change_block::change_block (bool & error_a, nano::stream & stream_a)
{
	handle = rsnano::rsn_change_block_deserialize (&stream_a);
	error_a = handle == nullptr;
}

nano::change_block::change_block (bool & error_a, boost::property_tree::ptree const & tree_a)
{
	handle = rsnano::rsn_change_block_deserialize_json (&tree_a);
	error_a = handle == nullptr;
}

nano::change_block::change_block (const nano::change_block & other_a)
{
	cached_hash = other_a.cached_hash;
	if (other_a.handle == nullptr)
	{
		handle = nullptr;
	}
	else
	{
		handle = rsnano::rsn_block_clone (other_a.handle);
	}
}

nano::change_block::change_block (nano::change_block && other_a)
{
	cached_hash = other_a.cached_hash;
	handle = other_a.handle;
	other_a.handle = nullptr;
}

nano::change_block::change_block (rsnano::BlockHandle * handle_a)
{
	handle = handle_a;
}

void nano::change_block::visit (nano::block_visitor & visitor_a) const
{
	visitor_a.change_block (*this);
}

<<<<<<< HEAD
void nano::change_block::visit (nano::mutable_block_visitor & visitor_a)
=======
std::optional<nano::block_hash> nano::change_block::previous_field () const
>>>>>>> 5332f2c3
{
	visitor_a.change_block (*this);
}

bool nano::change_block::operator== (nano::block const & other_a) const
{
	return blocks_equal (*this, other_a);
}

bool nano::change_block::operator== (nano::change_block const & other_a) const
{
	return rsnano::rsn_block_equals (handle, other_a.handle);
}

bool nano::change_block::valid_predecessor (nano::block const & block_a) const
{
	bool result;
	switch (block_a.type ())
	{
		case nano::block_type::send:
		case nano::block_type::receive:
		case nano::block_type::open:
		case nano::block_type::change:
			result = true;
			break;
		default:
			result = false;
			break;
	}
	return result;
}

nano::root nano::change_block::root () const
{
	return previous ();
}

std::optional<nano::account> nano::change_block::representative_field () const
{
	uint8_t buffer[32];
	rsnano::rsn_change_block_representative (handle, &buffer);
	nano::account result;
	std::copy (std::begin (buffer), std::end (buffer), std::begin (result.bytes));
	return result;
}

void nano::change_block::previous_set (nano::block_hash previous_a)
{
	uint8_t buffer[32];
	std::copy (std::begin (previous_a.bytes), std::end (previous_a.bytes), std::begin (buffer));
	rsnano::rsn_change_block_previous_set (handle, &buffer);
}

void nano::change_block::representative_set (nano::account account_a)
{
	uint8_t buffer[32];
	std::copy (std::begin (account_a.bytes), std::end (account_a.bytes), std::begin (buffer));
	rsnano::rsn_change_block_representative_set (handle, &buffer);
}

void nano::change_block::zero ()
{
	block_work_set (0);
	sign_zero ();
	previous_set (0);
	representative_set (0);
}

std::size_t nano::change_block::size ()
{
	return rsnano::rsn_change_block_size ();
}

/*
 * state_block
 */

nano::state_block::state_block ()
{
	rsnano::StateBlockDto dto;
	dto.work = 0;
	std::fill (std::begin (dto.account), std::end (dto.account), 0);
	std::fill (std::begin (dto.previous), std::end (dto.previous), 0);
	std::fill (std::begin (dto.representative), std::end (dto.representative), 0);
	std::fill (std::begin (dto.balance), std::end (dto.balance), 0);
	std::fill (std::begin (dto.link), std::end (dto.link), 0);
	std::fill (std::begin (dto.signature), std::end (dto.signature), 0);
	handle = rsnano::rsn_state_block_create (&dto);
}

nano::state_block::state_block (nano::account const & account_a, nano::block_hash const & previous_a, nano::account const & representative_a, nano::amount const & balance_a, nano::link const & link_a, nano::raw_key const & prv_a, nano::public_key const & pub_a, uint64_t work_a)
{
	debug_assert (account_a != nullptr);
	debug_assert (representative_a != nullptr);
	debug_assert (link_a.as_account () != nullptr);
	debug_assert (pub_a != nullptr);

	rsnano::StateBlockDto2 dto;
	std::copy (std::begin (account_a.bytes), std::end (account_a.bytes), std::begin (dto.account));
	std::copy (std::begin (previous_a.bytes), std::end (previous_a.bytes), std::begin (dto.previous));
	std::copy (std::begin (representative_a.bytes), std::end (representative_a.bytes), std::begin (dto.representative));
	std::copy (std::begin (link_a.bytes), std::end (link_a.bytes), std::begin (dto.link));
	std::copy (std::begin (balance_a.bytes), std::end (balance_a.bytes), std::begin (dto.balance));
	std::copy (std::begin (prv_a.bytes), std::end (prv_a.bytes), std::begin (dto.priv_key));
	std::copy (std::begin (pub_a.bytes), std::end (pub_a.bytes), std::begin (dto.pub_key));
	dto.work = work_a;
	handle = rsnano::rsn_state_block_create2 (&dto);
	if (handle == nullptr)
		throw std::runtime_error ("could not create state_block");
}

<<<<<<< HEAD
nano::state_block::state_block (bool & error_a, nano::stream & stream_a)
=======
std::optional<nano::block_hash> nano::state_block::previous_field () const
>>>>>>> 5332f2c3
{
	handle = rsnano::rsn_state_block_deserialize (&stream_a);
	error_a = handle == nullptr;
}

nano::state_block::state_block (bool & error_a, boost::property_tree::ptree const & tree_a)
{
	handle = rsnano::rsn_state_block_deserialize_json (&tree_a);
	error_a = handle == nullptr;
}

nano::state_block::state_block (const nano::state_block & other)
{
	cached_hash = other.cached_hash;
	if (other.handle == nullptr)
	{
		handle = nullptr;
	}
	else
	{
		handle = rsnano::rsn_block_clone (other.handle);
	}
}

nano::state_block::state_block (nano::state_block && other)
{
	cached_hash = other.cached_hash;
	handle = other.handle;
	other.handle = nullptr;
}

nano::state_block::state_block (rsnano::BlockHandle * handle_a)
{
	handle = handle_a;
}

std::optional<nano::account> nano::state_block::account_field () const
{
	uint8_t buffer[32];
	rsnano::rsn_state_block_account (handle, &buffer);
	nano::account result;
	std::copy (std::begin (buffer), std::end (buffer), std::begin (result.bytes));
	return result;
}

void nano::state_block::visit (nano::block_visitor & visitor_a) const
{
	visitor_a.state_block (*this);
}

void nano::state_block::visit (nano::mutable_block_visitor & visitor_a)
{
	visitor_a.state_block (*this);
}

bool nano::state_block::operator== (nano::block const & other_a) const
{
	return blocks_equal (*this, other_a);
}

bool nano::state_block::operator== (nano::state_block const & other_a) const
{
	return rsnano::rsn_block_equals (handle, other_a.handle);
}

nano::state_block & nano::state_block::operator= (const nano::state_block & other)
{
	if (handle != nullptr)
	{
		rsnano::rsn_block_destroy (handle);
	}
	cached_hash = other.cached_hash;
	if (other.handle == nullptr)
	{
		handle = nullptr;
	}
	else
	{
		handle = rsnano::rsn_block_clone (other.handle);
	}
	return *this;
}

bool nano::state_block::valid_predecessor (nano::block const & block_a) const
{
	return true;
}

nano::root nano::state_block::root () const
{
	if (!previous ().is_zero ())
	{
		return previous ();
	}
	else
	{
		return account_field ().value ();
	}
}

std::optional<nano::link> nano::state_block::link_field () const
{
	uint8_t buffer[32];
	rsnano::rsn_state_block_link (handle, &buffer);
	nano::link result;
	std::copy (std::begin (buffer), std::end (buffer), std::begin (result.bytes));
	return result;
}

std::optional<nano::account> nano::state_block::representative_field () const
{
	uint8_t buffer[32];
	rsnano::rsn_state_block_representative (handle, &buffer);
	nano::account result;
	std::copy (std::begin (buffer), std::end (buffer), std::begin (result.bytes));
	return result;
}

std::optional<nano::amount> nano::state_block::balance_field () const
{
	uint8_t buffer[16];
	rsnano::rsn_state_block_balance (handle, &buffer);
	nano::amount result;
	std::copy (std::begin (buffer), std::end (buffer), std::begin (result.bytes));
	return result;
}

void nano::state_block::previous_set (nano::block_hash previous_a)
{
	uint8_t buffer[32];
	std::copy (std::begin (previous_a.bytes), std::end (previous_a.bytes), std::begin (buffer));
	rsnano::rsn_state_block_previous_set (handle, &buffer);
}

void nano::state_block::balance_set (nano::amount balance_a)
{
	uint8_t buffer[16];
	std::copy (std::begin (balance_a.bytes), std::end (balance_a.bytes), std::begin (buffer));
	rsnano::rsn_state_block_balance_set (handle, &buffer);
}

void nano::state_block::account_set (nano::account account_a)
{
	uint8_t buffer[32];
	std::copy (std::begin (account_a.bytes), std::end (account_a.bytes), std::begin (buffer));
	rsnano::rsn_state_block_account_set (handle, &buffer);
}

void nano::state_block::representative_set (nano::account account_a)
{
	uint8_t buffer[32];
	std::copy (std::begin (account_a.bytes), std::end (account_a.bytes), std::begin (buffer));
	rsnano::rsn_state_block_representative_set (handle, &buffer);
}

void nano::state_block::link_set (nano::link link)
{
	uint8_t buffer[32];
	std::copy (std::begin (link.bytes), std::end (link.bytes), std::begin (buffer));
	rsnano::rsn_state_block_link_set (handle, &buffer);
}

void nano::state_block::zero ()
{
	sign_zero ();
	block_work_set (0);
	account_set (0);
	previous_set (0);
	representative_set (0);
	balance_set (0);
	link_set (0);
}

std::size_t nano::state_block::size ()
{
	return rsnano::rsn_state_block_size ();
}

std::shared_ptr<nano::block> nano::deserialize_block_json (boost::property_tree::ptree const & tree_a)
{
	std::shared_ptr<nano::block> result;
	rsnano::BlockHandle * block_handle (rsnano::rsn_deserialize_block_json (&tree_a));
	if (block_handle == nullptr)
		return result;

	result = nano::block_handle_to_block (block_handle);
	return result;
}

void nano::serialize_block (nano::stream & stream_a, nano::block const & block_a)
{
	nano::serialize_block_type (stream_a, block_a.type ());
	block_a.serialize (stream_a);
}

/*
 * receive_block
 */

void nano::receive_block::visit (nano::block_visitor & visitor_a) const
{
	visitor_a.receive_block (*this);
}

void nano::receive_block::visit (nano::mutable_block_visitor & visitor_a)
{
	visitor_a.receive_block (*this);
}

bool nano::receive_block::operator== (nano::receive_block const & other_a) const
{
	return rsnano::rsn_block_equals (handle, other_a.handle);
}

nano::receive_block::receive_block ()
{
	rsnano::ReceiveBlockDto dto;
	dto.work = 0;
	handle = rsnano::rsn_receive_block_create (&dto);
}

nano::receive_block::receive_block (nano::block_hash const & previous_a, nano::block_hash const & source_a, nano::raw_key const & prv_a, nano::public_key const & pub_a, uint64_t work_a)
{
	debug_assert (pub_a != nullptr);
	rsnano::ReceiveBlockDto2 dto;
	std::copy (std::begin (previous_a.bytes), std::end (previous_a.bytes), std::begin (dto.previous));
	std::copy (std::begin (source_a.bytes), std::end (source_a.bytes), std::begin (dto.source));
	std::copy (std::begin (prv_a.bytes), std::end (prv_a.bytes), std::begin (dto.priv_key));
	std::copy (std::begin (pub_a.bytes), std::end (pub_a.bytes), std::begin (dto.pub_key));
	dto.work = work_a;
	handle = rsnano::rsn_receive_block_create2 (&dto);
	if (handle == nullptr)
		throw std::runtime_error ("could not create receive_block");
}

nano::receive_block::receive_block (bool & error_a, nano::stream & stream_a)
{
	handle = rsnano::rsn_receive_block_deserialize (&stream_a);
	error_a = handle == nullptr;
}

nano::receive_block::receive_block (bool & error_a, boost::property_tree::ptree const & tree_a)
{
	handle = rsnano::rsn_receive_block_deserialize_json (&tree_a);
	error_a = handle == nullptr;
}

nano::receive_block::receive_block (const nano::receive_block & other)
{
	cached_hash = other.cached_hash;
	if (other.handle == nullptr)
	{
		handle = nullptr;
	}
	else
	{
		handle = rsnano::rsn_block_clone (other.handle);
	}
}

nano::receive_block::receive_block (nano::receive_block && other)
{
	cached_hash = other.cached_hash;
	handle = other.handle;
	other.handle = nullptr;
}

nano::receive_block::receive_block (rsnano::BlockHandle * handle_a)
{
	handle = handle_a;
}

bool nano::receive_block::operator== (nano::block const & other_a) const
{
	return blocks_equal (*this, other_a);
}

bool nano::receive_block::valid_predecessor (nano::block const & block_a) const
{
	bool result;
	switch (block_a.type ())
	{
		case nano::block_type::send:
		case nano::block_type::receive:
		case nano::block_type::open:
		case nano::block_type::change:
			result = true;
			break;
		default:
			result = false;
			break;
	}
	return result;
}

<<<<<<< HEAD
void nano::receive_block::previous_set (nano::block_hash previous_a)
=======
std::optional<nano::block_hash> nano::receive_block::previous_field () const
>>>>>>> 5332f2c3
{
	uint8_t buffer[32];
	std::copy (std::begin (previous_a.bytes), std::end (previous_a.bytes), std::begin (buffer));
	rsnano::rsn_receive_block_previous_set (handle, &buffer);
}

std::optional<nano::block_hash> nano::receive_block::source_field () const
{
	uint8_t buffer[32];
	rsnano::rsn_receive_block_source (handle, &buffer);
	nano::block_hash result;
	std::copy (std::begin (buffer), std::end (buffer), std::begin (result.bytes));
	return result;
}

void nano::receive_block::source_set (nano::block_hash source_a)
{
	uint8_t buffer[32];
	std::copy (std::begin (source_a.bytes), std::end (source_a.bytes), std::begin (buffer));
	rsnano::rsn_receive_block_source_set (handle, &buffer);
}

nano::root nano::receive_block::root () const
{
	return previous ();
}

void nano::receive_block::zero ()
{
	block_work_set (0);
	sign_zero ();
	previous_set (0);
	source_set (0);
}

std::size_t nano::receive_block::size ()
{
	return rsnano::rsn_receive_block_size ();
}

nano::block_details::block_details ()
{
	auto result = rsnano::rsn_block_details_create (static_cast<uint8_t> (nano::epoch::epoch_0), false, false, false, &dto);
	if (result < 0)
	{
		throw std::runtime_error ("could not create block details");
	}
}

nano::block_details::block_details (nano::epoch const epoch_a, bool const is_send_a, bool const is_receive_a, bool const is_epoch_a)
{
	auto result = rsnano::rsn_block_details_create (static_cast<uint8_t> (epoch_a), is_send_a, is_receive_a, is_epoch_a, &dto);
	if (result < 0)
	{
		throw std::runtime_error ("could not create block details");
	}
}

nano::block_details::block_details (rsnano::BlockDetailsDto dto_a)
{
	dto = dto_a;
}

bool nano::block_details::operator== (nano::block_details const & other_a) const
{
	return dto.epoch == other_a.dto.epoch && dto.is_send == other_a.dto.is_send && dto.is_receive == other_a.dto.is_receive && dto.is_epoch == other_a.dto.is_epoch;
}

nano::epoch nano::block_details::epoch () const
{
	return static_cast<nano::epoch> (dto.epoch);
}

bool nano::block_details::is_send () const
{
	return dto.is_send;
}

bool nano::block_details::is_receive () const
{
	return dto.is_receive;
}

bool nano::block_details::is_epoch () const
{
	return dto.is_epoch;
}

bool nano::block_details::deserialize (nano::stream & stream_a)
{
	auto result = rsnano::rsn_block_details_deserialize (&dto, &stream_a);
	return result != 0;
}

std::string nano::state_subtype (nano::block_details const details_a)
{
	debug_assert (details_a.is_epoch () + details_a.is_receive () + details_a.is_send () <= 1);
	if (details_a.is_send ())
	{
		return "send";
	}
	else if (details_a.is_receive ())
	{
		return "receive";
	}
	else if (details_a.is_epoch ())
	{
		return "epoch";
	}
	else
	{
		return "change";
	}
}

/*
 * block_sideband
 */

nano::block_sideband::block_sideband ()
{
	dto.source_epoch = static_cast<uint8_t> (epoch::epoch_0);
	dto.height = 0;
	dto.timestamp = 0;
	rsnano::rsn_block_details_create (static_cast<uint8_t> (epoch::epoch_0), false, false, false, &dto.details);
	std::fill (std::begin (dto.successor), std::end (dto.successor), 0);
	std::fill (std::begin (dto.account), std::end (dto.account), 0);
	std::fill (std::begin (dto.balance), std::end (dto.balance), 0);
}

nano::block_sideband::block_sideband (rsnano::BlockSidebandDto const & dto_a) :
	dto (dto_a)
{
}

nano::block_sideband::block_sideband (nano::account const & account_a, nano::block_hash const & successor_a, nano::amount const & balance_a, uint64_t const height_a, nano::seconds_t const timestamp_a, nano::block_details const & details_a, nano::epoch const source_epoch_a)
{
	dto.source_epoch = static_cast<uint8_t> (source_epoch_a);
	dto.height = height_a;
	dto.timestamp = timestamp_a;
	dto.details = details_a.dto;
	std::copy (std::begin (successor_a.bytes), std::end (successor_a.bytes), std::begin (dto.successor));
	std::copy (std::begin (account_a.bytes), std::end (account_a.bytes), std::begin (dto.account));
	std::copy (std::begin (balance_a.bytes), std::end (balance_a.bytes), std::begin (dto.balance));
}

nano::block_sideband::block_sideband (nano::account const & account_a, nano::block_hash const & successor_a, nano::amount const & balance_a, uint64_t const height_a, uint64_t const timestamp_a, nano::epoch const epoch_a, bool const is_send, bool const is_receive, bool const is_epoch, nano::epoch const source_epoch_a)
{
	dto.source_epoch = static_cast<uint8_t> (source_epoch_a);
	dto.height = height_a;
	dto.timestamp = timestamp_a;
	rsnano::rsn_block_details_create (static_cast<uint8_t> (epoch_a), is_send, is_receive, is_epoch, &dto.details);
	std::copy (std::begin (successor_a.bytes), std::end (successor_a.bytes), std::begin (dto.successor));
	std::copy (std::begin (account_a.bytes), std::end (account_a.bytes), std::begin (dto.account));
	std::copy (std::begin (balance_a.bytes), std::end (balance_a.bytes), std::begin (dto.balance));
}

rsnano::BlockSidebandDto const & nano::block_sideband::as_dto () const
{
	return dto;
}

size_t nano::block_sideband::size (nano::block_type type_a)
{
	int32_t res{ 0 };
	size_t result{ rsnano::rsn_block_sideband_size (static_cast<uint8_t> (type_a), &res) };
	if (res != 0)
		throw std::runtime_error ("rsn_block_sideband_size failed");

	return result;
}

void nano::block_sideband::serialize (nano::stream & stream_a, nano::block_type type_a) const
{
	auto result{ rsnano::rsn_block_sideband_serialize (&dto, &stream_a, static_cast<uint8_t> (type_a)) };
	if (result != 0)
	{
		throw std::runtime_error ("block_sideband serialization failed");
	}
}

bool nano::block_sideband::deserialize (nano::stream & stream_a, nano::block_type type_a)
{
	return rsnano::rsn_block_sideband_deserialize (&dto, &stream_a, static_cast<uint8_t> (type_a)) != 0;
}

nano::epoch nano::block_sideband::source_epoch () const
{
	return static_cast<nano::epoch> (dto.source_epoch);
}

void nano::block_sideband::set_source_epoch (nano::epoch epoch)
{
	dto.source_epoch = static_cast<uint8_t> (epoch);
}

uint64_t nano::block_sideband::height () const
{
	return dto.height;
}

void nano::block_sideband::set_height (uint64_t h)
{
	dto.height = h;
}

uint64_t nano::block_sideband::timestamp () const
{
	return dto.timestamp;
}

void nano::block_sideband::set_timestamp (uint64_t ts)
{
	dto.timestamp = ts;
}

nano::block_details nano::block_sideband::details () const
{
	return nano::block_details (dto.details);
}

nano::block_hash nano::block_sideband::successor () const
{
	nano::block_hash result;
	std::copy (std::begin (dto.successor), std::end (dto.successor), std::begin (result.bytes));
	return result;
}

void nano::block_sideband::set_successor (nano::block_hash successor_a)
{
	std::copy (std::begin (successor_a.bytes), std::end (successor_a.bytes), std::begin (dto.successor));
}

nano::account nano::block_sideband::account () const
{
	nano::account result;
	std::copy (std::begin (dto.account), std::end (dto.account), std::begin (result.bytes));
	return result;
}

nano::amount nano::block_sideband::balance () const
{
	nano::amount result;
	std::copy (std::begin (dto.balance), std::end (dto.balance), std::begin (result.bytes));
	return result;
}

std::shared_ptr<nano::block> nano::block_handle_to_block (rsnano::BlockHandle * handle)
{
	if (handle == nullptr)
		return nullptr;

	auto type = static_cast<nano::block_type> (rsnano::rsn_block_type (handle));
	std::shared_ptr<nano::block> result;
	switch (type)
	{
		case nano::block_type::change:
			result = std::make_shared<nano::change_block> (handle);
			break;

		case nano::block_type::open:
			result = std::make_shared<nano::open_block> (handle);
			break;

		case nano::block_type::receive:
			result = std::make_shared<nano::receive_block> (handle);
			break;

		case nano::block_type::send:
			result = std::make_shared<nano::send_block> (handle);
			break;

		case nano::block_type::state:
			result = std::make_shared<nano::state_block> (handle);
			break;

		default:
			rsnano::rsn_block_destroy (handle);
			throw std::runtime_error ("invalid block type");
	}

	return result;
}<|MERGE_RESOLUTION|>--- conflicted
+++ resolved
@@ -260,6 +260,44 @@
 	}
 }
 
+std::optional<nano::account> nano::block::account_field () const
+{
+	return std::nullopt;
+}
+
+rsnano::BlockHandle * nano::block::clone_handle () const
+{
+	return rsnano::rsn_block_handle_clone (handle);
+}
+
+const void * nano::block::get_rust_data_pointer () const
+{
+	return rsnano::rsn_block_rust_data_pointer (handle);
+}
+
+nano::qualified_root nano::block::qualified_root () const
+{
+	return { root (), previous () };
+}
+
+std::optional<nano::amount> nano::block::balance_field () const
+{
+	return std::nullopt;
+}
+
+void nano::block::sign_zero ()
+{
+	signature_set (nano::signature (0));
+}
+
+void nano::block::serialize (nano::stream & stream_a) const
+{
+	if (rsnano::rsn_block_serialize (handle, &stream_a) != 0)
+	{
+		throw std::runtime_error ("could not serialize block");
+	}
+}
+//
 // TODO - Remove comments below and fixup usages to not need to check .is_zero ()
 // std::optional<nano::block_hash> nano::block::previous () const
 nano::block_hash nano::block::previous () const noexcept
@@ -274,46 +312,12 @@
 	return result.value_or (0);
 }
 
-std::optional<nano::account> nano::block::account_field () const
-{
-	return std::nullopt;
-}
-
-rsnano::BlockHandle * nano::block::clone_handle () const
-{
-	return rsnano::rsn_block_handle_clone (handle);
-}
-
-const void * nano::block::get_rust_data_pointer () const
-{
-	return rsnano::rsn_block_rust_data_pointer (handle);
-}
-
-nano::qualified_root nano::block::qualified_root () const
-{
-	return { root (), previous () };
-}
-
-std::optional<nano::amount> nano::block::balance_field () const
-{
-	return std::nullopt;
-}
-
-void nano::block::sign_zero ()
-{
-	signature_set (nano::signature (0));
-}
-
-void nano::block::serialize (nano::stream & stream_a) const
-{
-	if (rsnano::rsn_block_serialize (handle, &stream_a) != 0)
-	{
-		throw std::runtime_error ("could not serialize block");
-	}
-}
-
-nano::block_hash nano::block::previous () const
-{
+std::optional<nano::block_hash> nano::block::previous_field () const
+{
+	if (type () == nano::block_type::open || type () == nano::block_type::invalid || type () == nano::block_type::not_a_block)
+	{
+		return std::nullopt;
+	}
 	uint8_t buffer[32];
 	rsnano::rsn_block_previous (handle, &buffer);
 	nano::block_hash result;
@@ -473,11 +477,7 @@
 	handle = handle_a;
 }
 
-<<<<<<< HEAD
 bool nano::send_block::operator== (nano::block const & other_a) const
-=======
-std::optional<nano::block_hash> nano::send_block::previous_field () const
->>>>>>> 5332f2c3
 {
 	return blocks_equal (*this, other_a);
 }
@@ -558,7 +558,6 @@
 	debug_assert (representative_a != nullptr);
 	debug_assert (account_a != nullptr);
 
-<<<<<<< HEAD
 	rsnano::OpenBlockDto dto;
 	dto.work = 0;
 	std::copy (std::begin (source_a.bytes), std::end (source_a.bytes), std::begin (dto.source));
@@ -566,68 +565,6 @@
 	std::copy (std::begin (account_a.bytes), std::end (account_a.bytes), std::begin (dto.account));
 	std::fill (std::begin (dto.signature), std::end (dto.signature), 0);
 	handle = rsnano::rsn_open_block_create (&dto);
-=======
-	signature.clear ();
-}
-
-nano::open_block::open_block (bool & error_a, nano::stream & stream_a) :
-	hashables (error_a, stream_a)
-{
-	if (!error_a)
-	{
-		try
-		{
-			nano::read (stream_a, signature);
-			nano::read (stream_a, work);
-		}
-		catch (std::runtime_error const &)
-		{
-			error_a = true;
-		}
-	}
-}
-
-nano::open_block::open_block (bool & error_a, boost::property_tree::ptree const & tree_a) :
-	hashables (error_a, tree_a)
-{
-	if (!error_a)
-	{
-		try
-		{
-			auto work_l (tree_a.get<std::string> ("work"));
-			auto signature_l (tree_a.get<std::string> ("signature"));
-			error_a = nano::from_string_hex (work_l, work);
-			if (!error_a)
-			{
-				error_a = signature.decode_hex (signature_l);
-			}
-		}
-		catch (std::runtime_error const &)
-		{
-			error_a = true;
-		}
-	}
-}
-
-void nano::open_block::hash (blake2b_state & hash_a) const
-{
-	hashables.hash (hash_a);
-}
-
-uint64_t nano::open_block::block_work () const
-{
-	return work;
-}
-
-void nano::open_block::block_work_set (uint64_t work_a)
-{
-	work = work_a;
-}
-
-std::optional<nano::block_hash> nano::open_block::previous_field () const
-{
-	return std::nullopt;
->>>>>>> 5332f2c3
 }
 
 nano::open_block::open_block (bool & error_a, nano::stream & stream_a)
@@ -832,11 +769,7 @@
 	visitor_a.change_block (*this);
 }
 
-<<<<<<< HEAD
 void nano::change_block::visit (nano::mutable_block_visitor & visitor_a)
-=======
-std::optional<nano::block_hash> nano::change_block::previous_field () const
->>>>>>> 5332f2c3
 {
 	visitor_a.change_block (*this);
 }
@@ -948,11 +881,7 @@
 		throw std::runtime_error ("could not create state_block");
 }
 
-<<<<<<< HEAD
 nano::state_block::state_block (bool & error_a, nano::stream & stream_a)
-=======
-std::optional<nano::block_hash> nano::state_block::previous_field () const
->>>>>>> 5332f2c3
 {
 	handle = rsnano::rsn_state_block_deserialize (&stream_a);
 	error_a = handle == nullptr;
@@ -1248,11 +1177,7 @@
 	return result;
 }
 
-<<<<<<< HEAD
 void nano::receive_block::previous_set (nano::block_hash previous_a)
-=======
-std::optional<nano::block_hash> nano::receive_block::previous_field () const
->>>>>>> 5332f2c3
 {
 	uint8_t buffer[32];
 	std::copy (std::begin (previous_a.bytes), std::end (previous_a.bytes), std::begin (buffer));
