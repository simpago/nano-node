--- conflicted
+++ resolved
@@ -9,11 +9,7 @@
 
 namespace rsnano
 {
-<<<<<<< HEAD
-	class RepWeightsHandle;
-=======
 class RepWeightsHandle;
->>>>>>> b0ddbe2b
 }
 namespace nano
 {
@@ -24,16 +20,11 @@
 {
 public:
 	rep_weights ();
-<<<<<<< HEAD
-	rep_weights (rep_weights const &) = delete;
-	~rep_weights ();
-=======
 	rep_weights (rsnano::RepWeightsHandle * handle_a);
 	rep_weights (rep_weights const &) = delete;
 	rep_weights (rep_weights &&);
 	~rep_weights ();
 	rep_weights & operator= (rep_weights && other_a);
->>>>>>> b0ddbe2b
 	void representation_add (nano::account const & source_rep_a, nano::uint128_t const & amount_a);
 	void representation_add_dual (nano::account const & source_rep_1, nano::uint128_t const & amount_1, nano::account const & source_rep_2, nano::uint128_t const & amount_2);
 	nano::uint128_t representation_get (nano::account const & account_a) const;
@@ -41,14 +32,6 @@
 
 private:
 	rsnano::RepWeightsHandle * handle;
-<<<<<<< HEAD
-	mutable nano::mutex mutex;
-	std::unordered_map<nano::account, nano::uint128_t> rep_amounts;
-	void put (nano::account const & account_a, nano::uint128_union const & representation_a);
-	nano::uint128_t get (nano::account const & account_a) const;
-
-=======
->>>>>>> b0ddbe2b
 	friend std::unique_ptr<container_info_component> collect_container_info (rep_weights const &, std::string const &);
 };
 
