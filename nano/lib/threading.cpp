#include <nano/boost/asio/post.hpp>
#include <nano/lib/config.hpp>
#include <nano/lib/threading.hpp>

#include <boost/format.hpp>

#include <future>
#include <iostream>
#include <thread>

<<<<<<< HEAD
namespace
{
thread_local nano::thread_role::name current_thread_role = nano::thread_role::name::unknown;
}

nano::thread_role::name nano::thread_role::get ()
{
	return current_thread_role;
}

std::string nano::thread_role::get_string (nano::thread_role::name role)
{
	std::string thread_role_name_string;

	switch (role)
	{
		case nano::thread_role::name::unknown:
			thread_role_name_string = "<unknown>";
			break;
		case nano::thread_role::name::io:
			thread_role_name_string = "I/O";
			break;
		case nano::thread_role::name::work:
			thread_role_name_string = "Work pool";
			break;
		case nano::thread_role::name::packet_processing:
			thread_role_name_string = "Pkt processing";
			break;
		case nano::thread_role::name::vote_processing:
			thread_role_name_string = "Vote processing";
			break;
		case nano::thread_role::name::block_processing:
			thread_role_name_string = "Blck processing";
			break;
		case nano::thread_role::name::request_loop:
			thread_role_name_string = "Request loop";
			break;
		case nano::thread_role::name::wallet_actions:
			thread_role_name_string = "Wallet actions";
			break;
		case nano::thread_role::name::bootstrap_initiator:
			thread_role_name_string = "Bootstrap init";
			break;
		case nano::thread_role::name::bootstrap_connections:
			thread_role_name_string = "Bootstrap conn";
			break;
		case nano::thread_role::name::voting:
			thread_role_name_string = "Voting";
			break;
		case nano::thread_role::name::signature_checking:
			thread_role_name_string = "Signature check";
			break;
		case nano::thread_role::name::rpc_request_processor:
			thread_role_name_string = "RPC processor";
			break;
		case nano::thread_role::name::rpc_process_container:
			thread_role_name_string = "RPC process";
			break;
		case nano::thread_role::name::confirmation_height_processing:
			thread_role_name_string = "Conf height";
			break;
		case nano::thread_role::name::worker:
			thread_role_name_string = "Worker";
			break;
		case nano::thread_role::name::bootstrap_worker:
			thread_role_name_string = "Bootstrap work";
			break;
		case nano::thread_role::name::request_aggregator:
			thread_role_name_string = "Req aggregator";
			break;
		case nano::thread_role::name::epoch_upgrader:
			thread_role_name_string = "Epoch upgrader";
			break;
		case nano::thread_role::name::election_scheduler:
			thread_role_name_string = "Election Sched";
			break;
		case nano::thread_role::name::unchecked:
			thread_role_name_string = "Unchecked";
			break;
		case nano::thread_role::name::backlog_population:
			thread_role_name_string = "Backlog";
			break;
		case nano::thread_role::name::election_hinting:
			thread_role_name_string = "Hinting";
			break;
		case nano::thread_role::name::vote_generator_queue:
			thread_role_name_string = "Voting que";
			break;
		case nano::thread_role::name::ascending_bootstrap:
			thread_role_name_string = "Bootstrap asc";
			break;
		case nano::thread_role::name::bootstrap_server:
			thread_role_name_string = "Bootstrap serv";
			break;
		case nano::thread_role::name::telemetry:
			thread_role_name_string = "Telemetry";
			break;
		case nano::thread_role::name::optimistic_scheduler:
			thread_role_name_string = "Optimistic";
			break;
		default:
			debug_assert (false && "nano::thread_role::get_string unhandled thread role");
	}

	/*
	 * We want to constrain the thread names to 15
	 * characters, since this is the smallest maximum
	 * length supported by the platforms we support
	 * (specifically, Linux)
	 */
	debug_assert (thread_role_name_string.size () < 16);
	return (thread_role_name_string);
}

std::string nano::thread_role::get_string ()
{
	return get_string (current_thread_role);
}
=======
/*
 * thread_attributes
 */
>>>>>>> 346067e7

boost::thread::attributes nano::thread_attributes::get_default ()
{
	boost::thread::attributes attrs;
	attrs.set_stack_size (8000000); // 8MB
	return attrs;
}

/*
 * thread_runner
 */

nano::thread_runner::thread_runner (boost::asio::io_context & io_ctx_a, unsigned num_threads, const nano::thread_role::name thread_role_a) :
	io_guard{ boost::asio::make_work_guard (io_ctx_a) },
	role{ thread_role_a }
{
	for (auto i (0u); i < num_threads; ++i)
	{
		threads.emplace_back (nano::thread_attributes::get_default (), [this, &io_ctx_a] () {
			nano::thread_role::set (role);

			// In a release build, catch and swallow any exceptions,
			// In debug mode let if fall through

#ifndef NDEBUG
			run (io_ctx_a);
#else
			try
			{
				run (io_ctx_a);
			}
			catch (std::exception const & ex)
			{
				std::cerr << ex.what () << std::endl;
			}
			catch (...)
			{
			}
#endif
		});
	}
}

nano::thread_runner::~thread_runner ()
{
	join ();
}

void nano::thread_runner::run (boost::asio::io_context & io_ctx_a)
{
#if NANO_ASIO_HANDLER_TRACKING == 0
	io_ctx_a.run ();
#else
	nano::timer<> timer;
	timer.start ();
	while (true)
	{
		timer.restart ();
		// Run at most 1 completion handler and record the time it took to complete (non-blocking)
		auto count = io_ctx_a.poll_one ();
		if (count == 1 && timer.since_start ().count () >= NANO_ASIO_HANDLER_TRACKING)
		{
			auto timestamp = std::chrono::duration_cast<std::chrono::microseconds> (std::chrono::system_clock::now ().time_since_epoch ()).count ();
			std::cout << (boost::format ("[%1%] io_thread held for %2%ms") % timestamp % timer.since_start ().count ()).str () << std::endl;
		}
		// Sleep for a bit to give more time slices to other threads
		std::this_thread::sleep_for (std::chrono::milliseconds (5));
		std::this_thread::yield ();
	}
#endif
}

void nano::thread_runner::join ()
{
	io_guard.reset ();
	for (auto & i : threads)
	{
		if (i.joinable ())
		{
			i.join ();
		}
	}
}

void nano::thread_runner::stop_event_processing ()
{
	io_guard.get_executor ().context ().stop ();
}

/*
 * thread_pool
 */

nano::thread_pool::thread_pool (unsigned num_threads, nano::thread_role::name thread_name) :
	num_threads (num_threads),
	thread_pool_m (std::make_unique<boost::asio::thread_pool> (num_threads)),
	thread_names_latch{ num_threads }
{
	set_thread_names (thread_name);
}

nano::thread_pool::~thread_pool ()
{
	stop ();
}

void nano::thread_pool::stop ()
{
	nano::unique_lock<nano::mutex> lk (mutex);
	if (!stopped)
	{
		stopped = true;
#if defined(BOOST_ASIO_HAS_IOCP)
		// A hack needed for Windows to prevent deadlock during destruction, described here: https://github.com/chriskohlhoff/asio/issues/431
		boost::asio::use_service<boost::asio::detail::win_iocp_io_context> (*thread_pool_m).stop ();
#endif
		lk.unlock ();
		thread_pool_m->stop ();
		thread_pool_m->join ();
		lk.lock ();
		thread_pool_m = nullptr;
	}
}

void nano::thread_pool::push_task (std::function<void ()> task)
{
	++num_tasks;
	nano::lock_guard<nano::mutex> guard (mutex);
	if (!stopped)
	{
		boost::asio::post (*thread_pool_m, [this, task] () {
			task ();
			--num_tasks;
		});
	}
}

void nano::thread_pool::add_timed_task (std::chrono::steady_clock::time_point const & expiry_time, std::function<void ()> task)
{
	nano::lock_guard<nano::mutex> guard (mutex);
	if (!stopped && thread_pool_m)
	{
		auto timer = std::make_shared<boost::asio::steady_timer> (thread_pool_m->get_executor (), expiry_time);
		timer->async_wait ([this, task, timer] (boost::system::error_code const & ec) {
			if (!ec)
			{
				push_task (task);
			}
		});
	}
}

unsigned nano::thread_pool::get_num_threads () const
{
	return num_threads;
}

uint64_t nano::thread_pool::num_queued_tasks () const
{
	return num_tasks;
}

void nano::thread_pool::set_thread_names (nano::thread_role::name thread_name)
{
	for (auto i = 0u; i < num_threads; ++i)
	{
		boost::asio::post (*thread_pool_m, [this, thread_name] () {
			nano::thread_role::set (thread_name);
			thread_names_latch.arrive_and_wait ();
		});
	}
	thread_names_latch.wait ();
}

std::unique_ptr<nano::container_info_component> nano::collect_container_info (thread_pool & thread_pool, std::string const & name)
{
	auto composite = std::make_unique<container_info_composite> (name);
	composite->add_component (std::make_unique<container_info_leaf> (container_info{ "count", thread_pool.num_queued_tasks (), sizeof (std::function<void ()>) }));
	return composite;
}

unsigned int nano::hardware_concurrency ()
{
	// Try to read overridden value from environment variable
	static int value = nano::get_env_int_or_default ("NANO_HARDWARE_CONCURRENCY", 0);
	if (value <= 0)
	{
		// Not present or invalid, use default
		return std::thread::hardware_concurrency ();
	}
	return value;
}

bool nano::join_or_pass (std::thread & thread)
{
	if (thread.joinable ())
	{
		thread.join ();
		return true;
	}
	else
	{
		return false;
	}
}<|MERGE_RESOLUTION|>--- conflicted
+++ resolved
@@ -8,130 +8,9 @@
 #include <iostream>
 #include <thread>
 
-<<<<<<< HEAD
-namespace
-{
-thread_local nano::thread_role::name current_thread_role = nano::thread_role::name::unknown;
-}
-
-nano::thread_role::name nano::thread_role::get ()
-{
-	return current_thread_role;
-}
-
-std::string nano::thread_role::get_string (nano::thread_role::name role)
-{
-	std::string thread_role_name_string;
-
-	switch (role)
-	{
-		case nano::thread_role::name::unknown:
-			thread_role_name_string = "<unknown>";
-			break;
-		case nano::thread_role::name::io:
-			thread_role_name_string = "I/O";
-			break;
-		case nano::thread_role::name::work:
-			thread_role_name_string = "Work pool";
-			break;
-		case nano::thread_role::name::packet_processing:
-			thread_role_name_string = "Pkt processing";
-			break;
-		case nano::thread_role::name::vote_processing:
-			thread_role_name_string = "Vote processing";
-			break;
-		case nano::thread_role::name::block_processing:
-			thread_role_name_string = "Blck processing";
-			break;
-		case nano::thread_role::name::request_loop:
-			thread_role_name_string = "Request loop";
-			break;
-		case nano::thread_role::name::wallet_actions:
-			thread_role_name_string = "Wallet actions";
-			break;
-		case nano::thread_role::name::bootstrap_initiator:
-			thread_role_name_string = "Bootstrap init";
-			break;
-		case nano::thread_role::name::bootstrap_connections:
-			thread_role_name_string = "Bootstrap conn";
-			break;
-		case nano::thread_role::name::voting:
-			thread_role_name_string = "Voting";
-			break;
-		case nano::thread_role::name::signature_checking:
-			thread_role_name_string = "Signature check";
-			break;
-		case nano::thread_role::name::rpc_request_processor:
-			thread_role_name_string = "RPC processor";
-			break;
-		case nano::thread_role::name::rpc_process_container:
-			thread_role_name_string = "RPC process";
-			break;
-		case nano::thread_role::name::confirmation_height_processing:
-			thread_role_name_string = "Conf height";
-			break;
-		case nano::thread_role::name::worker:
-			thread_role_name_string = "Worker";
-			break;
-		case nano::thread_role::name::bootstrap_worker:
-			thread_role_name_string = "Bootstrap work";
-			break;
-		case nano::thread_role::name::request_aggregator:
-			thread_role_name_string = "Req aggregator";
-			break;
-		case nano::thread_role::name::epoch_upgrader:
-			thread_role_name_string = "Epoch upgrader";
-			break;
-		case nano::thread_role::name::election_scheduler:
-			thread_role_name_string = "Election Sched";
-			break;
-		case nano::thread_role::name::unchecked:
-			thread_role_name_string = "Unchecked";
-			break;
-		case nano::thread_role::name::backlog_population:
-			thread_role_name_string = "Backlog";
-			break;
-		case nano::thread_role::name::election_hinting:
-			thread_role_name_string = "Hinting";
-			break;
-		case nano::thread_role::name::vote_generator_queue:
-			thread_role_name_string = "Voting que";
-			break;
-		case nano::thread_role::name::ascending_bootstrap:
-			thread_role_name_string = "Bootstrap asc";
-			break;
-		case nano::thread_role::name::bootstrap_server:
-			thread_role_name_string = "Bootstrap serv";
-			break;
-		case nano::thread_role::name::telemetry:
-			thread_role_name_string = "Telemetry";
-			break;
-		case nano::thread_role::name::optimistic_scheduler:
-			thread_role_name_string = "Optimistic";
-			break;
-		default:
-			debug_assert (false && "nano::thread_role::get_string unhandled thread role");
-	}
-
-	/*
-	 * We want to constrain the thread names to 15
-	 * characters, since this is the smallest maximum
-	 * length supported by the platforms we support
-	 * (specifically, Linux)
-	 */
-	debug_assert (thread_role_name_string.size () < 16);
-	return (thread_role_name_string);
-}
-
-std::string nano::thread_role::get_string ()
-{
-	return get_string (current_thread_role);
-}
-=======
 /*
  * thread_attributes
  */
->>>>>>> 346067e7
 
 boost::thread::attributes nano::thread_attributes::get_default ()
 {
