--- conflicted
+++ resolved
@@ -247,21 +247,13 @@
 	bool is_test_network () const;
 
 	/** Initial value is ACTIVE_NETWORK compile flag, but can be overridden by a CLI flag */
-<<<<<<< HEAD
 	static nano::networks active_network ();
+
 	/** Current protocol version */
 	uint8_t protocol_version;
 	/** Minimum accepted protocol version */
 	uint8_t protocol_version_min;
-=======
-	static nano::networks active_network;
-
-	/** Current protocol version */
-	uint8_t const protocol_version = 0x14;
-	/** Minimum accepted protocol version */
-	uint8_t const protocol_version_min = 0x12;
-
->>>>>>> 1ef520a2
+
 	/** Minimum accepted protocol version used when bootstrapping */
 	uint8_t bootstrap_protocol_version_min;
 
