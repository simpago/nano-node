--- conflicted
+++ resolved
@@ -129,43 +129,10 @@
 class network_constants
 {
 public:
-<<<<<<< HEAD
 	network_constants () = default;
 	network_constants (nano::work_thresholds & work, nano::networks network_a);
 	network_constants (rsnano::NetworkConstantsDto const & dto);
 	void read_dto (rsnano::NetworkConstantsDto const & dto);
-=======
-	network_constants (nano::work_thresholds & work, nano::networks network_a) :
-		current_network (network_a),
-		work{ work }
-	{
-		// A representative is classified as principal based on its weight and this factor
-		principal_weight_factor = 1000; // 0.1%
-
-		default_node_port = is_live_network () ? 7075 : is_beta_network () ? 54000
-		: is_test_network ()                                               ? test_node_port ()
-																		   : 44000;
-		default_rpc_port = is_live_network () ? 7076 : is_beta_network () ? 55000
-		: is_test_network ()                                              ? test_rpc_port ()
-																		  : 45000;
-		default_ipc_port = is_live_network () ? 7077 : is_beta_network () ? 56000
-		: is_test_network ()                                              ? test_ipc_port ()
-																		  : 46000;
-		default_websocket_port = is_live_network () ? 7078 : is_beta_network () ? 57000
-		: is_test_network ()                                                    ? test_websocket_port ()
-																				: 47000;
-		request_interval_ms = is_dev_network () ? 20 : 500;
-		cleanup_period = is_dev_network () ? std::chrono::seconds (1) : std::chrono::seconds (60);
-		idle_timeout = is_dev_network () ? cleanup_period * 15 : cleanup_period * 2;
-		silent_connection_tolerance_time = std::chrono::seconds (120);
-		syn_cookie_cutoff = std::chrono::seconds (5);
-		bootstrap_interval = std::chrono::seconds (15 * 60);
-		max_peers_per_ip = is_dev_network () ? 20 : 10;
-		max_peers_per_subnetwork = max_peers_per_ip * 4;
-		ipv6_subnetwork_prefix_for_limiting = 64; // Equivalent to network prefix /64.
-		peer_dump_interval = is_dev_network () ? std::chrono::seconds (1) : std::chrono::seconds (5 * 60);
-	}
->>>>>>> 275a5450
 
 	/** Error message when an invalid network is specified */
 	static char const * active_network_err_msg;
