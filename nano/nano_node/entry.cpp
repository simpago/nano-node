--- conflicted
+++ resolved
@@ -1480,11 +1480,7 @@
 							bool error_or_pruned (false);
 							if (!state_block.previous ().is_zero ())
 							{
-<<<<<<< HEAD
-								prev_balance = node->ledger.balance_safe (transaction, state_block.previous (), error_or_pruned);
-=======
-								prev_balance = node->ledger.balance (transaction, state_block.hashables.previous).value_or (0);
->>>>>>> 47d68ac3
+								prev_balance = node->ledger.balance (transaction, state_block.previous ()).value_or (0);
 							}
 							if (node->ledger.is_epoch_link (state_block.link ()))
 							{
@@ -1508,14 +1504,9 @@
 					}
 					else
 					{
-<<<<<<< HEAD
 						bool error_or_pruned (false);
-						auto prev_balance (node->ledger.balance_safe (transaction, block->previous (), error_or_pruned));
-						if (!node->ledger.pruning_enabled () || !error_or_pruned)
-=======
-						auto prev_balance = node->ledger.balance (transaction, block->previous ());
-						if (!node->ledger.pruning || prev_balance)
->>>>>>> 47d68ac3
+						auto prev_balance (node->ledger.balance (transaction, block->previous ()));
+						if (!node->ledger.pruning_enabled () || prev_balance)
 						{
 							if (block->balance () < prev_balance.value ())
 							{
