#include "nano/lib/rsnano.hpp"

#include <nano/crypto_lib/random_pool.hpp>
#include <nano/lib/thread_runner.hpp>
#include <nano/lib/threading.hpp>
#include <nano/node/election.hpp>
#include <nano/node/make_store.hpp>
#include <nano/node/scheduler/component.hpp>
#include <nano/node/scheduler/manual.hpp>
#include <nano/node/scheduler/priority.hpp>
#include <nano/node/transport/inproc.hpp>
#include <nano/node/unchecked_map.hpp>
#include <nano/test_common/network.hpp>
#include <nano/test_common/system.hpp>
#include <nano/test_common/testutil.hpp>

#include <gtest/gtest.h>

#include <boost/format.hpp>
#include <boost/unordered_set.hpp>

#include <numeric>
#include <random>

using namespace std::chrono_literals;

/**
 * function to count the block in the pruned store one by one
 * we manually count the blocks one by one because the rocksdb count feature is not accurate
 */
size_t manually_count_pruned_blocks (nano::store::component & store)
{
	size_t count = 0;
	auto transaction = store.tx_begin_read ();
	auto i = store.pruned ().begin (*transaction);
	for (; i != store.pruned ().end (); ++i)
	{
		++count;
	}
	return count;
}

TEST (system, generate_mass_activity)
{
	nano::test::system system;
	nano::node_config node_config = system.default_config ();
	node_config.enable_voting = false; // Prevent blocks cementing
	auto node = system.add_node (node_config);
	(void)node->wallets.insert_adhoc (node->wallets.first_wallet_id (), nano::dev::genesis_key.prv);
	uint32_t count (20);
	system.generate_mass_activity (count, *system.nodes[0]);
	auto transaction (system.nodes[0]->store.tx_begin_read ());
	for (auto i (system.nodes[0]->store.account ().begin (*transaction)), n (system.nodes[0]->store.account ().end ()); i != n; ++i)
	{
	}
}

TEST (system, generate_mass_activity_long)
{
	nano::test::system system;
	nano::node_config node_config = system.default_config ();
	node_config.enable_voting = false; // Prevent blocks cementing
	auto node = system.add_node (node_config);
	nano::thread_runner runner (system.async_rt.io_ctx, system.nodes[0]->config->io_threads);
	(void)node->wallets.insert_adhoc (node->wallets.first_wallet_id (), nano::dev::genesis_key.prv);
	uint32_t count (1000000);
	auto count_env_var = std::getenv ("SLOW_TEST_SYSTEM_GENERATE_MASS_ACTIVITY_LONG_COUNT");
	if (count_env_var)
	{
		count = boost::lexical_cast<uint32_t> (count_env_var);
		std::cout << "count override due to env variable set, count=" << count << std::endl;
	}
	system.generate_mass_activity (count, *system.nodes[0]);
	auto transaction (system.nodes[0]->store.tx_begin_read ());
	for (auto i (system.nodes[0]->store.account ().begin (*transaction)), n (system.nodes[0]->store.account ().end ()); i != n; ++i)
	{
	}
	system.stop ();
	runner.join ();
}

TEST (system, receive_while_synchronizing)
{
	std::vector<boost::thread> threads;
	{
		nano::test::system system;
		nano::node_config node_config = system.default_config ();
		node_config.enable_voting = false; // Prevent blocks cementing
		auto node = system.add_node (node_config);
		auto wallet_id = node->wallets.first_wallet_id ();

		nano::thread_runner runner (system.async_rt.io_ctx, system.nodes[0]->config->io_threads);
		(void)node->wallets.insert_adhoc (node->wallets.first_wallet_id (), nano::dev::genesis_key.prv);
		uint32_t count (1000);
		system.generate_mass_activity (count, *system.nodes[0]);
		nano::keypair key;
		auto node1 (std::make_shared<nano::node> (system.async_rt, system.get_available_port (), nano::unique_path (), system.logging, system.work));
		ASSERT_FALSE (node1->init_error ());
		node1->wallets.create (1);
		nano::account account;
		ASSERT_EQ (nano::wallets_error::none, node1->wallets.insert_adhoc (1, nano::dev::genesis_key.prv, true, account)); // For voting
		ASSERT_EQ (nano::wallets_error::none, node1->wallets.insert_adhoc (1, key.prv, true, account));
		ASSERT_EQ (key.pub, account);
		node1->start ();
		system.nodes.push_back (node1);
		ASSERT_NE (nullptr, nano::test::establish_tcp (system, *node1, node->network->endpoint ()));
		node1->workers->add_timed_task (std::chrono::steady_clock::now () + std::chrono::milliseconds (200), ([&system, &key, &node, &wallet_id] () {
			auto hash (node->wallets.send_sync (wallet_id, nano::dev::genesis_key.pub, key.pub, system.nodes[0]->config->receive_minimum.number ()));
			auto transaction (system.nodes[0]->store.tx_begin_read ());
			auto block (system.nodes[0]->store.block ().get (*transaction, hash));
			std::string block_text;
			block->serialize_json (block_text);
		}));
		ASSERT_TIMELY (10s, !node1->balance (key.pub).is_zero ());
		node1->stop ();
		system.stop ();
		runner.join ();
	}
	for (auto i (threads.begin ()), n (threads.end ()); i != n; ++i)
	{
		i->join ();
	}
}

TEST (ledger, deep_account_compute)
{
	auto logger{ std::make_shared<nano::logger_mt> () };
	auto store = nano::make_store (logger, nano::unique_path (), nano::dev::constants);
	ASSERT_FALSE (store->init_error ());
	nano::stats stats;
	nano::ledger ledger (*store, stats, nano::dev::constants);
	auto transaction (store->tx_begin_write ());
	nano::work_pool pool{ nano::dev::network_params.network, std::numeric_limits<unsigned>::max () };
	nano::keypair key;
	auto balance (nano::dev::constants.genesis_amount - 1);
	nano::block_builder builder;
	auto send = builder
				.send ()
				.previous (nano::dev::genesis->hash ())
				.destination (key.pub)
				.balance (balance)
				.sign (nano::dev::genesis_key.prv, nano::dev::genesis_key.pub)
				.work (*pool.generate (nano::dev::genesis->hash ()))
				.build ();
	ASSERT_EQ (nano::process_result::progress, ledger.process (*transaction, *send).code);
	auto open = builder
				.open ()
				.source (send->hash ())
				.representative (nano::dev::genesis_key.pub)
				.account (key.pub)
				.sign (key.prv, key.pub)
				.work (*pool.generate (key.pub))
				.build ();
	ASSERT_EQ (nano::process_result::progress, ledger.process (*transaction, *open).code);
	auto sprevious (send->hash ());
	auto rprevious (open->hash ());
	for (auto i (0), n (100000); i != n; ++i)
	{
		balance -= 1;
		auto send = builder
					.send ()
					.previous (sprevious)
					.destination (key.pub)
					.balance (balance)
					.sign (nano::dev::genesis_key.prv, nano::dev::genesis_key.pub)
					.work (*pool.generate (sprevious))
					.build ();
		ASSERT_EQ (nano::process_result::progress, ledger.process (*transaction, *send).code);
		sprevious = send->hash ();
		auto receive = builder
					   .receive ()
					   .previous (rprevious)
					   .source (send->hash ())
					   .sign (key.prv, key.pub)
					   .work (*pool.generate (rprevious))
					   .build ();
		ASSERT_EQ (nano::process_result::progress, ledger.process (*transaction, *receive).code);
		rprevious = receive->hash ();
		if (i % 100 == 0)
		{
			std::cerr << i << ' ';
		}
		ledger.account (*transaction, sprevious);
		ledger.balance (*transaction, rprevious);
	}
}

/*
 * This test case creates a node and a wallet primed with the genesis account credentials.
 * Then it spawns 'num_of_threads' threads, each doing 'num_of_sends' async sends
 * of 1000 raw each time. The test is considered a success, if the balance of the genesis account
 * reduces by 'num_of_threads * num_of_sends * 1000'.
 */
TEST (wallet, multithreaded_send_async)
{
	std::vector<boost::thread> threads;
	{
		nano::test::system system (1);
		nano::keypair key;
		auto node = system.nodes[0];
		auto wallet_id = node->wallets.first_wallet_id ();
		(void)node->wallets.insert_adhoc (wallet_id, nano::dev::genesis_key.prv);
		(void)node->wallets.insert_adhoc (wallet_id, key.prv);
		int num_of_threads = 20;
		int num_of_sends = 1000;
		for (auto i (0); i < num_of_threads; ++i)
		{
			threads.push_back (boost::thread ([&key, num_of_threads, num_of_sends, node, wallet_id] () {
				for (auto i (0); i < num_of_sends; ++i)
				{
					(void)node->wallets.send_async (wallet_id, nano::dev::genesis_key.pub, key.pub, 1000, [] (std::shared_ptr<nano::block> const & block_a) {
						ASSERT_FALSE (block_a == nullptr);
						ASSERT_FALSE (block_a->hash ().is_zero ());
					});
				}
			}));
		}
		ASSERT_TIMELY_EQ (1000s, system.nodes[0]->balance (nano::dev::genesis_key.pub), (nano::dev::constants.genesis_amount - num_of_threads * num_of_sends * 1000));
	}
	for (auto i (threads.begin ()), n (threads.end ()); i != n; ++i)
	{
		i->join ();
	}
}

TEST (store, load)
{
	nano::test::system system (1);
	std::vector<boost::thread> threads;
	for (auto i (0); i < 100; ++i)
	{
		threads.push_back (boost::thread ([&system] () {
			for (auto i (0); i != 1000; ++i)
			{
				auto transaction (system.nodes[0]->store.tx_begin_write ());
				for (auto j (0); j != 10; ++j)
				{
					nano::account account;
					nano::random_pool::generate_block (account.bytes.data (), account.bytes.size ());
					system.nodes[0]->store.confirmation_height ().put (*transaction, account, { 0, nano::block_hash (0) });
					system.nodes[0]->store.account ().put (*transaction, account, nano::account_info ());
				}
			}
		}));
	}
	for (auto & i : threads)
	{
		i.join ();
	}
}

namespace nano
{
TEST (node, fork_storm)
{
	// WIP against issue #3709
	// This should be set large enough to trigger a test failure, but not so large that
	// simply allocating nodes in a reasonably normal test environment fails. (64 is overkill)
	// On a 12-core/16GB linux server, the failure triggers often with 11 nodes, and almost
	// always with higher values.
	static const auto node_count (23);

	nano::node_flags flags;
	flags.set_disable_max_peers_per_ip (true);
	nano::test::system system (node_count, nano::transport::transport_type::tcp, flags);
	auto node = system.nodes[0];
	(void)node->wallets.insert_adhoc (node->wallets.first_wallet_id (), nano::dev::genesis_key.prv);
	auto previous (node->latest (nano::dev::genesis_key.pub));
	auto balance (node->balance (nano::dev::genesis_key.pub));
	ASSERT_FALSE (previous.is_zero ());
	nano::block_builder builder;
	for (auto node_j : system.nodes)
	{
		balance -= 1;
		nano::keypair key;
		auto send = builder
					.send ()
					.previous (previous)
					.destination (key.pub)
					.balance (balance)
					.sign (nano::dev::genesis_key.prv, nano::dev::genesis_key.pub)
					.work (0)
					.build ();
		node_j->work_generate_blocking (*send);
		previous = send->hash ();
		for (auto node_i : system.nodes)
		{
			auto send_result (node_i->process (*send));
			ASSERT_EQ (nano::process_result::progress, send_result.code);
			nano::keypair rep;
			auto open = builder
						.open ()
						.source (previous)
						.representative (rep.pub)
						.account (key.pub)
						.sign (key.prv, key.pub)
						.work (0)
						.build_shared ();
			node_i->work_generate_blocking (*open);
			auto open_result (node_i->process (*open));
			ASSERT_EQ (nano::process_result::progress, open_result.code);
			auto transaction (node_i->store.tx_begin_read ());
			node_i->network->flood_block (open);
		}
	}
	auto again (true);

	int iteration (0);

	// Stall detection (if there is no progress, the test will hang indefinitely)
	auto old_empty (0);
	auto old_single (0);
	auto stall_count (0);

	while (again)
	{
		auto empty = 0;
		auto single = 0;
		std::for_each (system.nodes.begin (), system.nodes.end (), [&] (std::shared_ptr<nano::node> const & node_a) {
			if (node_a->active.empty ())
			{
				++empty;
			}
			else
			{
				auto lock{ node_a->active.lock () };
				auto elections_handle = rsnano::rsn_active_transactions_lock_roots_get_elections (lock.handle);
				auto election = std::make_shared<nano::election> (rsnano::rsn_election_vec_get (elections_handle, 0));
				rsnano::rsn_election_vec_destroy (elections_handle);
				lock.unlock ();
				if (election->votes ().size () == 1)
				{
					++single;
				}
			}
		});
		ASSERT_NO_ERROR (system.poll ());

		// If no progress is happening after a lot of iterations
		// this test has uncovered something broken or made some
		// bad assumptions.
		if (old_empty == empty && old_single == single)
		{
			static const auto stall_tolerance (100000);
			++stall_count;
			ASSERT_LE (stall_count, stall_tolerance) << "Stall deteceted. These values were both expected to eventually reach 0 but have remained unchanged for " << stall_tolerance << " iterations. Empty: " << empty << " single: " << single << std::endl;
		}
		else
		{
			stall_count = 0;
			old_empty = empty;
			old_single = single;
		}

		again = (empty != 0) || (single != 0);

		++iteration;
	}
	ASSERT_TRUE (true);
}
} // namespace nano

namespace
{
size_t heard_count (std::vector<uint8_t> const & nodes)
{
	auto result (0);
	for (auto i (nodes.begin ()), n (nodes.end ()); i != n; ++i)
	{
		switch (*i)
		{
			case 0:
				break;
			case 1:
				++result;
				break;
			case 2:
				++result;
				break;
		}
	}
	return result;
}
}

TEST (broadcast, world_broadcast_simulate)
{
	auto node_count (10000);
	// 0 = starting state
	// 1 = heard transaction
	// 2 = repeated transaction
	std::vector<uint8_t> nodes;
	nodes.resize (node_count, 0);
	nodes[0] = 1;
	auto any_changed (true);
	auto message_count (0);
	while (any_changed)
	{
		any_changed = false;
		for (auto i (nodes.begin ()), n (nodes.end ()); i != n; ++i)
		{
			switch (*i)
			{
				case 0:
					break;
				case 1:
					for (auto j (nodes.begin ()), m (nodes.end ()); j != m; ++j)
					{
						++message_count;
						switch (*j)
						{
							case 0:
								*j = 1;
								any_changed = true;
								break;
							case 1:
								break;
							case 2:
								break;
						}
					}
					*i = 2;
					any_changed = true;
					break;
				case 2:
					break;
				default:
					ASSERT_FALSE (true);
					break;
			}
		}
	}
	auto count (heard_count (nodes));
	(void)count;
}

TEST (broadcast, sqrt_broadcast_simulate)
{
	auto node_count (10000);
	auto broadcast_count (std::ceil (std::sqrt (node_count)));
	// 0 = starting state
	// 1 = heard transaction
	// 2 = repeated transaction
	std::vector<uint8_t> nodes;
	nodes.resize (node_count, 0);
	nodes[0] = 1;
	auto any_changed (true);
	uint64_t message_count (0);
	while (any_changed)
	{
		any_changed = false;
		for (auto i (nodes.begin ()), n (nodes.end ()); i != n; ++i)
		{
			switch (*i)
			{
				case 0:
					break;
				case 1:
					for (auto j (0); j != broadcast_count; ++j)
					{
						++message_count;
						auto entry (nano::random_pool::generate_word32 (0, node_count - 1));
						switch (nodes[entry])
						{
							case 0:
								nodes[entry] = 1;
								any_changed = true;
								break;
							case 1:
								break;
							case 2:
								break;
						}
					}
					*i = 2;
					any_changed = true;
					break;
				case 2:
					break;
				default:
					ASSERT_FALSE (true);
					break;
			}
		}
	}
	auto count (heard_count (nodes));
	(void)count;
}

TEST (peer_container, random_set)
{
	nano::test::system system (1);
	auto old (std::chrono::steady_clock::now ());
	auto current (std::chrono::steady_clock::now ());
	for (auto i (0); i < 10000; ++i)
	{
		auto list (system.nodes[0]->network->random_channels (15));
	}
	auto end (std::chrono::steady_clock::now ());
	(void)end;
	auto old_ms (std::chrono::duration_cast<std::chrono::milliseconds> (current - old));
	(void)old_ms;
	auto new_ms (std::chrono::duration_cast<std::chrono::milliseconds> (end - current));
	(void)new_ms;
}

// Can take up to 2 hours
TEST (store, unchecked_load)
{
	nano::test::system system{ 1 };
	auto & node = *system.nodes[0];
	nano::block_builder builder;
	std::shared_ptr<nano::block> block = builder
										 .send ()
										 .previous (0)
										 .destination (0)
										 .balance (0)
										 .sign (nano::dev::genesis_key.prv, nano::dev::genesis_key.pub)
										 .work (0)
										 .build_shared ();
	constexpr auto num_unchecked = 1'000'000;
	for (auto i (0); i < num_unchecked; ++i)
	{
		node.unchecked.put (i, block);
	}
	// Waits for all the blocks to get saved in the database
	ASSERT_TIMELY_EQ (8000s, num_unchecked, node.unchecked.count ());
}

TEST (store, vote_load)
{
	nano::test::system system{ 1 };
	auto & node = *system.nodes[0];
	for (auto i = 0u; i < 1000000u; ++i)
	{
		auto vote = std::make_shared<nano::vote> (nano::dev::genesis_key.pub, nano::dev::genesis_key.prv, i, 0, std::vector<nano::block_hash>{ i });
		node.vote_processor_queue.vote (vote, std::make_shared<nano::transport::inproc::channel> (node, node));
	}
}

/**
 * This test does the following:
 *   Creates a persistent database in the file system
 *   Adds 2 million random blocks to the database in chunks of 20 blocks per database transaction
 *   It then deletes half the blocks, soon after adding them
 *   Then it closes the database, reopens the database and checks that it still has the expected amount of blocks
 */
TEST (store, pruned_load)
{
	auto logger{ std::make_shared<nano::logger_mt> () };
	auto path (nano::unique_path ());
	constexpr auto num_pruned = 2000000;
	auto const expected_result = num_pruned / 2;
	constexpr auto batch_size = 20;
	boost::unordered_set<nano::block_hash> hashes;
	{
		auto store = nano::make_store (logger, path, nano::dev::constants);
		ASSERT_FALSE (store->init_error ());
		for (auto i (0); i < num_pruned / batch_size; ++i)
		{
			{
				// write a batch of random blocks to the pruned store
				auto transaction (store->tx_begin_write ());
				for (auto k (0); k < batch_size; ++k)
				{
					nano::block_hash random_hash;
					nano::random_pool::generate_block (random_hash.bytes.data (), random_hash.bytes.size ());
					store->pruned ().put (*transaction, random_hash);
					hashes.insert (random_hash);
				}
			}
			{
				// delete half of the blocks created above
				auto transaction (store->tx_begin_write ());
				for (auto k (0); !hashes.empty () && k < batch_size / 2; ++k)
				{
					auto hash (hashes.begin ());
					store->pruned ().del (*transaction, *hash);
					hashes.erase (hash);
				}
			}
		}
		ASSERT_EQ (expected_result, manually_count_pruned_blocks (*store));
	}

	// Reinitialize store
	{
		auto store = nano::make_store (logger, path, nano::dev::constants);
		ASSERT_FALSE (store->init_error ());
		ASSERT_EQ (expected_result, manually_count_pruned_blocks (*store));
	}
}

TEST (wallets, rep_scan)
{
	nano::test::system system (1);
	auto & node (*system.nodes[0]);
	auto wallet_id = node.wallets.first_wallet_id ();
	{
		for (auto i (0); i < 10000; ++i)
		{
			nano::public_key account;
			(void)node.wallets.deterministic_insert (wallet_id, true, account);
		}
	}
	auto begin (std::chrono::steady_clock::now ());
	node.wallets.foreach_representative ([] (nano::public_key const & pub_a, nano::raw_key const & prv_a) {
	});
	ASSERT_LT (std::chrono::steady_clock::now () - begin, std::chrono::milliseconds (5));
}

TEST (node, mass_vote_by_hash)
{
	nano::test::system system (1);
	auto node = system.nodes[0];
	auto wallet_id = node->wallets.first_wallet_id ();
	(void)node->wallets.insert_adhoc (wallet_id, nano::dev::genesis_key.prv);
	nano::block_hash previous (nano::dev::genesis->hash ());
	nano::keypair key;
	std::vector<std::shared_ptr<nano::state_block>> blocks;
	nano::block_builder builder;
	for (auto i (0); i < 10000; ++i)
	{
		auto block = builder
					 .state ()
					 .account (nano::dev::genesis_key.pub)
					 .previous (previous)
					 .representative (nano::dev::genesis_key.pub)
					 .balance (nano::dev::constants.genesis_amount - (i + 1) * nano::Gxrb_ratio)
					 .link (key.pub)
					 .sign (nano::dev::genesis_key.prv, nano::dev::genesis_key.pub)
					 .work (*system.work.generate (previous))
					 .build_shared ();
		previous = block->hash ();
		blocks.push_back (block);
	}
	for (auto i (blocks.begin ()), n (blocks.end ()); i != n; ++i)
	{
		system.nodes[0]->block_processor.add (*i);
	}
}

namespace nano
{
TEST (confirmation_height, many_accounts_single_confirmation)
{
	nano::test::system system;
	nano::node_config node_config = system.default_config ();
	node_config.online_weight_minimum = 100;
	node_config.frontiers_confirmation = nano::frontiers_confirmation_mode::disabled;
	auto node = system.add_node (node_config);
	auto wallet_id = node->wallets.first_wallet_id ();
	(void)node->wallets.insert_adhoc (wallet_id, nano::dev::genesis_key.prv);

	// The number of frontiers should be more than the nano::confirmation_height::unbounded_cutoff to test the amount of blocks confirmed is correct.
	node->confirmation_height_processor.set_batch_write_size (500);
	auto const num_accounts = nano::confirmation_height::unbounded_cutoff * 2 + 50;
	nano::keypair last_keypair = nano::dev::genesis_key;
	nano::block_builder builder;
	auto last_open_hash = node->latest (nano::dev::genesis_key.pub);
	{
		auto transaction = node->store.tx_begin_write ();
		for (auto i = num_accounts - 1; i > 0; --i)
		{
			nano::keypair key;
			(void)node->wallets.insert_adhoc (wallet_id, key.prv);

			auto send = builder
						.send ()
						.previous (last_open_hash)
						.destination (key.pub)
						.balance (node->online_reps.delta ())
						.sign (last_keypair.prv, last_keypair.pub)
						.work (*system.work.generate (last_open_hash))
						.build ();
			ASSERT_EQ (nano::process_result::progress, node->ledger.process (*transaction, *send).code);
			auto open = builder
						.open ()
						.source (send->hash ())
						.representative (last_keypair.pub)
						.account (key.pub)
						.sign (key.prv, key.pub)
						.work (*system.work.generate (key.pub))
						.build ();
			ASSERT_EQ (nano::process_result::progress, node->ledger.process (*transaction, *open).code);
			last_open_hash = open->hash ();
			last_keypair = key;
		}
	}

	// Call block confirm on the last open block which will confirm everything
	{
		auto block = node->block (last_open_hash);
		ASSERT_NE (nullptr, block);
		node->scheduler.manual.push (block);
		std::shared_ptr<nano::election> election;
		ASSERT_TIMELY (10s, (election = node->active.election (block->qualified_root ())) != nullptr);
		node->active.force_confirm (*election);
	}

	ASSERT_TIMELY (120s, node->ledger.block_confirmed (*node->store.tx_begin_read (), last_open_hash));

	// All frontiers (except last) should have 2 blocks and both should be confirmed
	auto transaction = node->store.tx_begin_read ();
	for (auto i (node->store.account ().begin (*transaction)), n (node->store.account ().end ()); i != n; ++i)
	{
		auto & account = i->first;
		auto & account_info = i->second;
		auto count = (account != last_keypair.pub) ? 2 : 1;
		nano::confirmation_height_info confirmation_height_info;
		ASSERT_FALSE (node->store.confirmation_height ().get (*transaction, account, confirmation_height_info));
		ASSERT_EQ (count, confirmation_height_info.height ());
		ASSERT_EQ (count, account_info.block_count ());
	}

	size_t cemented_count = 0;
	for (auto i (node->ledger.store.confirmation_height ().begin (*transaction)), n (node->ledger.store.confirmation_height ().end ()); i != n; ++i)
	{
		cemented_count += i->second.height ();
	}

	ASSERT_EQ (cemented_count, node->ledger.cache.cemented_count ());
	ASSERT_EQ (node->stats->count (nano::stat::type::confirmation_height, nano::stat::detail::blocks_confirmed, nano::stat::dir::in), num_accounts * 2 - 2);

<<<<<<< HEAD
	ASSERT_TIMELY (40s, (node->ledger.cache.cemented_count () - 1) == node->stats->count (nano::stat::type::confirmation_observer, nano::stat::detail::all, nano::stat::dir::out));
	ASSERT_TIMELY (10s, node->active.election_winner_details_size () == 0);
=======
	ASSERT_TIMELY_EQ (40s, (node->ledger.cache.cemented_count - 1), node->stats.count (nano::stat::type::confirmation_observer, nano::stat::detail::all, nano::stat::dir::out));
	ASSERT_TIMELY_EQ (10s, node->active.election_winner_details_size (), 0);
>>>>>>> ef10ef7a
}

TEST (confirmation_height, many_accounts_many_confirmations)
{
	nano::test::system system;
	nano::node_config node_config = system.default_config ();
	node_config.online_weight_minimum = 100;
	node_config.frontiers_confirmation = nano::frontiers_confirmation_mode::disabled;
	auto node = system.add_node (node_config);
	auto wallet_id = node->wallets.first_wallet_id ();
	(void)node->wallets.insert_adhoc (wallet_id, nano::dev::genesis_key.prv);

	node->confirmation_height_processor.set_batch_write_size (500);
	auto const num_accounts = nano::confirmation_height::unbounded_cutoff * 2 + 50;
	auto latest_genesis = node->latest (nano::dev::genesis_key.pub);
	nano::block_builder builder;
	std::vector<std::shared_ptr<nano::open_block>> open_blocks;
	{
		auto transaction = node->store.tx_begin_write ();
		for (auto i = num_accounts - 1; i > 0; --i)
		{
			nano::keypair key;
			(void)node->wallets.insert_adhoc (wallet_id, key.prv);

			auto send = builder
						.send ()
						.previous (latest_genesis)
						.destination (key.pub)
						.balance (node->online_reps.delta ())
						.sign (nano::dev::genesis_key.prv, nano::dev::genesis_key.pub)
						.work (*system.work.generate (latest_genesis))
						.build ();
			ASSERT_EQ (nano::process_result::progress, node->ledger.process (*transaction, *send).code);
			auto open = builder
						.open ()
						.source (send->hash ())
						.representative (nano::dev::genesis_key.pub)
						.account (key.pub)
						.sign (key.prv, key.pub)
						.work (*system.work.generate (key.pub))
						.build_shared ();
			ASSERT_EQ (nano::process_result::progress, node->ledger.process (*transaction, *open).code);
			open_blocks.push_back (std::move (open));
			latest_genesis = send->hash ();
		}
	}

	// Confirm all of the accounts
	for (auto & open_block : open_blocks)
	{
		node->scheduler.manual.push (open_block);
		std::shared_ptr<nano::election> election;
		ASSERT_TIMELY (10s, (election = node->active.election (open_block->qualified_root ())) != nullptr);
		node->active.force_confirm (*election);
	}

	auto const num_blocks_to_confirm = (num_accounts - 1) * 2;
<<<<<<< HEAD
	ASSERT_TIMELY (1500s, node->stats->count (nano::stat::type::confirmation_height, nano::stat::detail::blocks_confirmed, nano::stat::dir::in) == num_blocks_to_confirm);

	ASSERT_TIMELY (60s, (node->ledger.cache.cemented_count () - 1) == node->stats->count (nano::stat::type::confirmation_observer, nano::stat::detail::all, nano::stat::dir::out));
=======
	ASSERT_TIMELY_EQ (1500s, node->stats.count (nano::stat::type::confirmation_height, nano::stat::detail::blocks_confirmed, nano::stat::dir::in), num_blocks_to_confirm);

	auto num_confirmed_bounded = node->ledger.stats.count (nano::stat::type::confirmation_height, nano::stat::detail::blocks_confirmed_bounded, nano::stat::dir::in);
	ASSERT_GE (num_confirmed_bounded, nano::confirmation_height::unbounded_cutoff);
	ASSERT_EQ (node->ledger.stats.count (nano::stat::type::confirmation_height, nano::stat::detail::blocks_confirmed_unbounded, nano::stat::dir::in), num_blocks_to_confirm - num_confirmed_bounded);

	ASSERT_TIMELY_EQ (60s, (node->ledger.cache.cemented_count - 1), node->stats.count (nano::stat::type::confirmation_observer, nano::stat::detail::all, nano::stat::dir::out));
>>>>>>> ef10ef7a

	auto transaction = node->store.tx_begin_read ();
	size_t cemented_count = 0;
	for (auto i (node->ledger.store.confirmation_height ().begin (*transaction)), n (node->ledger.store.confirmation_height ().end ()); i != n; ++i)
	{
		cemented_count += i->second.height ();
	}

	ASSERT_EQ (num_blocks_to_confirm + 1, cemented_count);
	ASSERT_EQ (cemented_count, node->ledger.cache.cemented_count ());

<<<<<<< HEAD
	ASSERT_TIMELY (20s, (node->ledger.cache.cemented_count () - 1) == node->stats->count (nano::stat::type::confirmation_observer, nano::stat::detail::all, nano::stat::dir::out));
=======
	ASSERT_TIMELY_EQ (20s, (node->ledger.cache.cemented_count - 1), node->stats.count (nano::stat::type::confirmation_observer, nano::stat::detail::all, nano::stat::dir::out));
>>>>>>> ef10ef7a

	ASSERT_TIMELY_EQ (10s, node->active.election_winner_details_size (), 0);
}

TEST (confirmation_height, long_chains)
{
	nano::test::system system;
	nano::node_config node_config = system.default_config ();
	node_config.frontiers_confirmation = nano::frontiers_confirmation_mode::disabled;
	auto node = system.add_node (node_config);
	auto wallet_id = node->wallets.first_wallet_id ();
	nano::keypair key1;
	(void)node->wallets.insert_adhoc (wallet_id, nano::dev::genesis_key.prv);
	nano::block_hash latest (node->latest (nano::dev::genesis_key.pub));
	(void)node->wallets.insert_adhoc (wallet_id, key1.prv);

	node->confirmation_height_processor.set_batch_write_size (500);
	auto const num_blocks = nano::confirmation_height::unbounded_cutoff * 2 + 50;

	nano::block_builder builder;
	// First open the other account
	auto send = builder
				.send ()
				.previous (latest)
				.destination (key1.pub)
				.balance (nano::dev::constants.genesis_amount - nano::Gxrb_ratio + num_blocks + 1)
				.sign (nano::dev::genesis_key.prv, nano::dev::genesis_key.pub)
				.work (*system.work.generate (latest))
				.build ();
	auto open = builder
				.open ()
				.source (send->hash ())
				.representative (nano::dev::genesis->account ())
				.account (key1.pub)
				.sign (key1.prv, key1.pub)
				.work (*system.work.generate (key1.pub))
				.build ();
	{
		auto transaction = node->store.tx_begin_write ();
		ASSERT_EQ (nano::process_result::progress, node->ledger.process (*transaction, *send).code);
		ASSERT_EQ (nano::process_result::progress, node->ledger.process (*transaction, *open).code);
	}

	// Bulk send from genesis account to destination account
	auto previous_genesis_chain_hash = send->hash ();
	auto previous_destination_chain_hash = open->hash ();
	{
		auto transaction = node->store.tx_begin_write ();
		for (auto i = num_blocks - 1; i > 0; --i)
		{
			auto send = builder
						.send ()
						.previous (previous_genesis_chain_hash)
						.destination (key1.pub)
						.balance (nano::dev::constants.genesis_amount - nano::Gxrb_ratio + i + 1)
						.sign (nano::dev::genesis_key.prv, nano::dev::genesis_key.pub)
						.work (*system.work.generate (previous_genesis_chain_hash))
						.build ();
			ASSERT_EQ (nano::process_result::progress, node->ledger.process (*transaction, *send).code);
			auto receive = builder
						   .receive ()
						   .previous (previous_destination_chain_hash)
						   .source (send->hash ())
						   .sign (key1.prv, key1.pub)
						   .work (*system.work.generate (previous_destination_chain_hash))
						   .build ();
			ASSERT_EQ (nano::process_result::progress, node->ledger.process (*transaction, *receive).code);

			previous_genesis_chain_hash = send->hash ();
			previous_destination_chain_hash = receive->hash ();
		}
	}

	// Send one from destination to genesis and pocket it
	auto send1 = builder
				 .send ()
				 .previous (previous_destination_chain_hash)
				 .destination (nano::dev::genesis_key.pub)
				 .balance (nano::Gxrb_ratio - 2)
				 .sign (key1.prv, key1.pub)
				 .work (*system.work.generate (previous_destination_chain_hash))
				 .build ();
	auto receive1 = builder
					.state ()
					.account (nano::dev::genesis_key.pub)
					.previous (previous_genesis_chain_hash)
					.representative (nano::dev::genesis->account ())
					.balance (nano::dev::constants.genesis_amount - nano::Gxrb_ratio + 1)
					.link (send1->hash ())
					.sign (nano::dev::genesis_key.prv, nano::dev::genesis_key.pub)
					.work (*system.work.generate (previous_genesis_chain_hash))
					.build_shared ();

	// Unpocketed. Send to a non-existing account to prevent auto receives from the wallet adjusting expected confirmation height
	nano::keypair key2;
	auto send2 = builder
				 .state ()
				 .account (nano::dev::genesis->account ())
				 .previous (receive1->hash ())
				 .representative (nano::dev::genesis->account ())
				 .balance (nano::dev::constants.genesis_amount - nano::Gxrb_ratio)
				 .link (key2.pub)
				 .sign (nano::dev::genesis_key.prv, nano::dev::genesis_key.pub)
				 .work (*system.work.generate (receive1->hash ()))
				 .build ();

	{
		auto transaction = node->store.tx_begin_write ();
		ASSERT_EQ (nano::process_result::progress, node->ledger.process (*transaction, *send1).code);
		ASSERT_EQ (nano::process_result::progress, node->ledger.process (*transaction, *receive1).code);
		ASSERT_EQ (nano::process_result::progress, node->ledger.process (*transaction, *send2).code);
	}

	// Call block confirm on the existing receive block on the genesis account which will confirm everything underneath on both accounts
	{
		node->scheduler.manual.push (receive1);
		std::shared_ptr<nano::election> election;
		ASSERT_TIMELY (10s, (election = node->active.election (receive1->qualified_root ())) != nullptr);
		node->active.force_confirm (*election);
	}

	ASSERT_TIMELY (30s, node->ledger.block_confirmed (*node->store.tx_begin_read (), receive1->hash ()));

	auto transaction (node->store.tx_begin_read ());
	auto info = node->ledger.account_info (*transaction, nano::dev::genesis_key.pub);
	ASSERT_TRUE (info);
	nano::confirmation_height_info confirmation_height_info;
	ASSERT_FALSE (node->store.confirmation_height ().get (*transaction, nano::dev::genesis_key.pub, confirmation_height_info));
	ASSERT_EQ (num_blocks + 2, confirmation_height_info.height ());
	ASSERT_EQ (num_blocks + 3, info->block_count ()); // Includes the unpocketed send

	info = node->ledger.account_info (*transaction, key1.pub);
	ASSERT_TRUE (info);
	ASSERT_FALSE (node->store.confirmation_height ().get (*transaction, key1.pub, confirmation_height_info));
	ASSERT_EQ (num_blocks + 1, confirmation_height_info.height ());
	ASSERT_EQ (num_blocks + 1, info->block_count ());

	size_t cemented_count = 0;
	for (auto i (node->ledger.store.confirmation_height ().begin (*transaction)), n (node->ledger.store.confirmation_height ().end ()); i != n; ++i)
	{
		cemented_count += i->second.height ();
	}

	ASSERT_EQ (cemented_count, node->ledger.cache.cemented_count ());
	ASSERT_EQ (node->stats->count (nano::stat::type::confirmation_height, nano::stat::detail::blocks_confirmed, nano::stat::dir::in), num_blocks * 2 + 2);

<<<<<<< HEAD
	ASSERT_TIMELY (40s, (node->ledger.cache.cemented_count () - 1) == node->stats->count (nano::stat::type::confirmation_observer, nano::stat::detail::all, nano::stat::dir::out));
	ASSERT_TIMELY (10s, node->active.election_winner_details_size () == 0);
=======
	ASSERT_TIMELY_EQ (40s, (node->ledger.cache.cemented_count - 1), node->stats.count (nano::stat::type::confirmation_observer, nano::stat::detail::all, nano::stat::dir::out));
	ASSERT_TIMELY_EQ (10s, node->active.election_winner_details_size (), 0);
>>>>>>> ef10ef7a
}

TEST (confirmation_height, dynamic_algorithm)
{
	nano::test::system system;
	nano::node_config node_config = system.default_config ();
	node_config.frontiers_confirmation = nano::frontiers_confirmation_mode::disabled;
	auto node = system.add_node (node_config);
	auto wallet_id = node->wallets.first_wallet_id ();
	nano::keypair key;
	(void)node->wallets.insert_adhoc (wallet_id, nano::dev::genesis_key.prv);
	auto const num_blocks = nano::confirmation_height::unbounded_cutoff;
	auto latest_genesis = nano::dev::genesis;
	std::vector<std::shared_ptr<nano::state_block>> state_blocks;
	nano::block_builder builder;
	for (auto i = 0; i < num_blocks; ++i)
	{
		auto send = builder
					.state ()
					.account (nano::dev::genesis_key.pub)
					.previous (latest_genesis->hash ())
					.representative (nano::dev::genesis_key.pub)
					.balance (nano::dev::constants.genesis_amount - i - 1)
					.link (key.pub)
					.sign (nano::dev::genesis_key.prv, nano::dev::genesis_key.pub)
					.work (*system.work.generate (latest_genesis->hash ()))
					.build_shared ();
		latest_genesis = send;
		state_blocks.push_back (send);
	}
	{
		auto transaction = node->store.tx_begin_write ();
		for (auto const & block : state_blocks)
		{
			ASSERT_EQ (nano::process_result::progress, node->ledger.process (*transaction, *block).code);
		}
	}

	node->confirmation_height_processor.add (state_blocks.front ());
<<<<<<< HEAD
	ASSERT_TIMELY (20s, node->ledger.cache.cemented_count () == 2);

	node->confirmation_height_processor.add (latest_genesis);

	ASSERT_TIMELY (20s, node->ledger.cache.cemented_count () == num_blocks + 1);

	ASSERT_EQ (node->stats->count (nano::stat::type::confirmation_height, nano::stat::detail::blocks_confirmed, nano::stat::dir::in), num_blocks);
	ASSERT_TIMELY (10s, node->active.election_winner_details_size () == 0);
}

=======
	ASSERT_TIMELY_EQ (20s, node->ledger.cache.cemented_count, 2);

	node->confirmation_height_processor.add (latest_genesis);

	ASSERT_TIMELY_EQ (20s, node->ledger.cache.cemented_count, num_blocks + 1);

	ASSERT_EQ (node->ledger.stats.count (nano::stat::type::confirmation_height, nano::stat::detail::blocks_confirmed, nano::stat::dir::in), num_blocks);
	ASSERT_EQ (node->ledger.stats.count (nano::stat::type::confirmation_height, nano::stat::detail::blocks_confirmed_bounded, nano::stat::dir::in), 1);
	ASSERT_EQ (node->ledger.stats.count (nano::stat::type::confirmation_height, nano::stat::detail::blocks_confirmed_unbounded, nano::stat::dir::in), num_blocks - 1);
	ASSERT_TIMELY_EQ (10s, node->active.election_winner_details_size (), 0);
}

/*
 * This tests an issue of incorrect cemented block counts during the transition of conf height algorithms
 * The scenario was as follows:
 *  - There is at least 1 pending write entry in the unbounded conf height processor
 *  - 0 blocks currently awaiting processing in the main conf height processor class
 *  - A block was confirmed when hit the chain in the pending write above but was not a block higher than it.
 *  - It must be in `confirmation_height_processor::pause ()` function so that `pause` is set (and the difference between the number
 *    of blocks uncemented is > unbounded_cutoff so that it hits the bounded processor), the main `run` loop on the conf height processor is iterated.
 *
 * This cause unbounded pending entries not to be written, and then the bounded processor would write them, causing some inconsistencies.
 */
TEST (confirmation_height, dynamic_algorithm_no_transition_while_pending)
{
	// Repeat in case of intermittent issues not replicating the issue talked about above.
	for (auto _ = 0; _ < 3; ++_)
	{
		nano::test::system system;
		nano::node_config node_config = system.default_config ();
		node_config.frontiers_confirmation = nano::frontiers_confirmation_mode::disabled;
		nano::node_flags node_flags;
		node_flags.force_use_write_database_queue = true;
		auto node = system.add_node (node_config, node_flags);
		nano::keypair key;
		system.wallet (0)->insert_adhoc (nano::dev::genesis_key.prv);

		auto latest_genesis = node->latest (nano::dev::genesis_key.pub);
		std::vector<std::shared_ptr<nano::state_block>> state_blocks;
		auto const num_blocks = nano::confirmation_height::unbounded_cutoff - 2;

		auto add_block_to_genesis_chain = [&] (store::write_transaction & transaction) {
			static int num = 0;
			nano::block_builder builder;
			auto send = builder
						.state ()
						.account (nano::dev::genesis_key.pub)
						.previous (latest_genesis)
						.representative (nano::dev::genesis_key.pub)
						.balance (nano::dev::constants.genesis_amount - num - 1)
						.link (key.pub)
						.sign (nano::dev::genesis_key.prv, nano::dev::genesis_key.pub)
						.work (*system.work.generate (latest_genesis))
						.build_shared ();
			latest_genesis = send->hash ();
			state_blocks.push_back (send);
			ASSERT_EQ (nano::process_result::progress, node->ledger.process (transaction, *send).code);
			++num;
		};

		for (auto i = 0; i < num_blocks; ++i)
		{
			auto transaction = node->store.tx_begin_write ();
			add_block_to_genesis_chain (transaction);
		}

		{
			auto write_guard = node->write_database_queue.wait (nano::writer::testing);
			// To limit any data races we are not calling node.block_confirm
			node->confirmation_height_processor.add (state_blocks.back ());

			nano::timer<> timer;
			timer.start ();
			while (node->confirmation_height_processor.current ().is_zero ())
			{
				ASSERT_LT (timer.since_start (), 2s);
			}

			// Pausing prevents any writes in the outer while loop in the confirmation height processor (implementation detail)
			node->confirmation_height_processor.pause ();

			timer.restart ();
			ASSERT_TIMELY (10s, node->confirmation_height_processor.unbounded_processor.pending_writes_size != 0);

			{
				// Make it so that the number of blocks exceed the unbounded cutoff would go into the bounded processor (but shouldn't due to unbounded pending writes)
				auto transaction = node->store.tx_begin_write ();
				add_block_to_genesis_chain (transaction);
				add_block_to_genesis_chain (transaction);
			}
			// Make sure this is at a height lower than the block in the add () call above
			node->confirmation_height_processor.add (state_blocks.front ());
			node->confirmation_height_processor.unpause ();
		}

		ASSERT_TIMELY_EQ (10s, node->ledger.cache.cemented_count, num_blocks + 1);

		ASSERT_EQ (node->ledger.stats.count (nano::stat::type::confirmation_height, nano::stat::detail::blocks_confirmed, nano::stat::dir::in), num_blocks);
		ASSERT_EQ (node->ledger.stats.count (nano::stat::type::confirmation_height, nano::stat::detail::blocks_confirmed_bounded, nano::stat::dir::in), 0);
		ASSERT_EQ (node->ledger.stats.count (nano::stat::type::confirmation_height, nano::stat::detail::blocks_confirmed_unbounded, nano::stat::dir::in), num_blocks);
		ASSERT_TIMELY_EQ (10s, node->active.election_winner_details_size (), 0);
	}
}

>>>>>>> ef10ef7a
TEST (confirmation_height, many_accounts_send_receive_self)
{
	nano::test::system system;
	nano::node_config node_config = system.default_config ();
	node_config.online_weight_minimum = 100;
	node_config.frontiers_confirmation = nano::frontiers_confirmation_mode::disabled;
	node_config.active_elections_size = 400000;
	nano::node_flags node_flags;
	auto node = system.add_node (node_config);
	auto wallet_id = node->wallets.first_wallet_id ();
	(void)node->wallets.insert_adhoc (wallet_id, nano::dev::genesis_key.prv);

#ifndef NDEBUG
	auto const num_accounts = 10000;
#else
	auto const num_accounts = 100000;
#endif

	auto latest_genesis = node->latest (nano::dev::genesis_key.pub);
	std::vector<nano::keypair> keys;
	nano::block_builder builder;
	std::vector<std::shared_ptr<nano::open_block>> open_blocks;
	{
		auto transaction = node->store.tx_begin_write ();
		for (auto i = 0; i < num_accounts; ++i)
		{
			nano::keypair key;
			keys.emplace_back (key);

			auto send = builder
						.send ()
						.previous (latest_genesis)
						.destination (key.pub)
						.balance (nano::dev::constants.genesis_amount - 1 - i)
						.sign (nano::dev::genesis_key.prv, nano::dev::genesis_key.pub)
						.work (*system.work.generate (latest_genesis))
						.build ();
			ASSERT_EQ (nano::process_result::progress, node->ledger.process (*transaction, *send).code);
			auto open = builder
						.open ()
						.source (send->hash ())
						.representative (nano::dev::genesis_key.pub)
						.account (key.pub)
						.sign (key.prv, key.pub)
						.work (*system.work.generate (key.pub))
						.build_shared ();
			ASSERT_EQ (nano::process_result::progress, node->ledger.process (*transaction, *open).code);
			open_blocks.push_back (std::move (open));
			latest_genesis = send->hash ();
		}
	}

	// Confirm all of the accounts
	for (auto & open_block : open_blocks)
	{
		node->start_election (open_block);
		std::shared_ptr<nano::election> election;
		ASSERT_TIMELY (10s, (election = node->active.election (open_block->qualified_root ())) != nullptr);
		node->active.force_confirm (*election);
	}

	system.deadline_set (100s);
	auto num_blocks_to_confirm = num_accounts * 2;
	while (node->stats->count (nano::stat::type::confirmation_height, nano::stat::detail::blocks_confirmed, nano::stat::dir::in) != num_blocks_to_confirm)
	{
		ASSERT_NO_ERROR (system.poll ());
	}

	std::vector<std::shared_ptr<nano::send_block>> send_blocks;
	std::vector<std::shared_ptr<nano::receive_block>> receive_blocks;

	for (int i = 0; i < open_blocks.size (); ++i)
	{
		auto open_block = open_blocks[i];
		auto & keypair = keys[i];
		send_blocks.emplace_back (builder
								  .send ()
								  .previous (open_block->hash ())
								  .destination (keypair.pub)
								  .balance (1)
								  .sign (keypair.prv, keypair.pub)
								  .work (*system.work.generate (open_block->hash ()))
								  .build_shared ());
		receive_blocks.emplace_back (builder
									 .receive ()
									 .previous (send_blocks.back ()->hash ())
									 .source (send_blocks.back ()->hash ())
									 .sign (keypair.prv, keypair.pub)
									 .work (*system.work.generate (send_blocks.back ()->hash ()))
									 .build_shared ());
	}

	// Now send and receive to self
	for (int i = 0; i < open_blocks.size (); ++i)
	{
		node->process_active (send_blocks[i]);
		node->process_active (receive_blocks[i]);
	}

	system.deadline_set (300s);
	num_blocks_to_confirm = num_accounts * 4;
	while (node->stats->count (nano::stat::type::confirmation_height, nano::stat::detail::blocks_confirmed, nano::stat::dir::in) != num_blocks_to_confirm)
	{
		ASSERT_NO_ERROR (system.poll ());
	}

	system.deadline_set (200s);
	while ((node->ledger.cache.cemented_count () - 1) != node->stats->count (nano::stat::type::confirmation_observer, nano::stat::detail::all, nano::stat::dir::out))
	{
		ASSERT_NO_ERROR (system.poll ());
	}

	auto transaction = node->store.tx_begin_read ();
	size_t cemented_count = 0;
	for (auto i (node->ledger.store.confirmation_height ().begin (*transaction)), n (node->ledger.store.confirmation_height ().end ()); i != n; ++i)
	{
		cemented_count += i->second.height ();
	}

	ASSERT_EQ (num_blocks_to_confirm + 1, cemented_count);
	ASSERT_EQ (cemented_count, node->ledger.cache.cemented_count ());

	system.deadline_set (60s);
	while ((node->ledger.cache.cemented_count () - 1) != node->stats->count (nano::stat::type::confirmation_observer, nano::stat::detail::all, nano::stat::dir::out))
	{
		ASSERT_NO_ERROR (system.poll ());
	}

	system.deadline_set (60s);
	while (node->active.election_winner_details_size () > 0)
	{
		ASSERT_NO_ERROR (system.poll ());
	}
}

// Same as the many_accounts_send_receive_self test, except works on the confirmation height processor directly
// as opposed to active transactions which implicitly calls confirmation height processor.
TEST (confirmation_height, many_accounts_send_receive_self_no_elections)
{
	auto logger{ std::make_shared<nano::logger_mt> () };
	nano::logging logging;
	auto path (nano::unique_path ());
	auto store = nano::make_store (logger, path, nano::dev::constants);
	ASSERT_TRUE (!store->init_error ());
	nano::stats stats;
	nano::ledger ledger (*store, stats, nano::dev::constants);
	nano::write_database_queue write_database_queue (false);
	nano::work_pool pool{ nano::dev::network_params.network, std::numeric_limits<unsigned>::max () };
	std::atomic<bool> stopped{ false };
	boost::latch initialized_latch{ 0 };

	nano::block_hash block_hash_being_processed{ 0 };
	nano::confirmation_height_processor confirmation_height_processor{ ledger, stats, write_database_queue, 10ms, logging, logger, initialized_latch };

	auto const num_accounts = 100000;

	auto latest_genesis = nano::dev::genesis->hash ();
	std::vector<nano::keypair> keys;
	std::vector<std::shared_ptr<nano::open_block>> open_blocks;

	nano::block_builder builder;
	nano::test::system system;

	{
		auto transaction (store->tx_begin_write ());

		// Send from genesis account to all other accounts and create open block for them
		for (auto i = 0; i < num_accounts; ++i)
		{
			nano::keypair key;
			keys.emplace_back (key);
			auto send = builder
						.send ()
						.previous (latest_genesis)
						.destination (key.pub)
						.balance (nano::dev::constants.genesis_amount - 1 - i)
						.sign (nano::dev::genesis_key.prv, nano::dev::genesis_key.pub)
						.work (*pool.generate (latest_genesis))
						.build ();
			ASSERT_EQ (nano::process_result::progress, ledger.process (*transaction, *send).code);
			auto open = builder
						.open ()
						.source (send->hash ())
						.representative (nano::dev::genesis_key.pub)
						.account (key.pub)
						.sign (key.prv, key.pub)
						.work (*pool.generate (key.pub))
						.build_shared ();
			ASSERT_EQ (nano::process_result::progress, ledger.process (*transaction, *open).code);
			open_blocks.push_back (std::move (open));
			latest_genesis = send->hash ();
		}
	}

	for (auto & open_block : open_blocks)
	{
		confirmation_height_processor.add (open_block);
	}

	system.deadline_set (1000s);
	auto num_blocks_to_confirm = num_accounts * 2;
	while (stats.count (nano::stat::type::confirmation_height, nano::stat::detail::blocks_confirmed, nano::stat::dir::in) != num_blocks_to_confirm)
	{
		ASSERT_NO_ERROR (system.poll ());
	}

	std::vector<std::shared_ptr<nano::send_block>> send_blocks;
	std::vector<std::shared_ptr<nano::receive_block>> receive_blocks;

	// Now add all send/receive blocks
	{
		auto transaction (store->tx_begin_write ());
		for (int i = 0; i < open_blocks.size (); ++i)
		{
			auto open_block = open_blocks[i];
			auto & keypair = keys[i];
			send_blocks.emplace_back (builder
									  .send ()
									  .previous (open_block->hash ())
									  .destination (keypair.pub)
									  .balance (1)
									  .sign (keypair.prv, keypair.pub)
									  .work (*system.work.generate (open_block->hash ()))
									  .build_shared ());
			receive_blocks.emplace_back (builder
										 .receive ()
										 .previous (send_blocks.back ()->hash ())
										 .source (send_blocks.back ()->hash ())
										 .sign (keypair.prv, keypair.pub)
										 .work (*system.work.generate (send_blocks.back ()->hash ()))
										 .build_shared ());

			ASSERT_EQ (nano::process_result::progress, ledger.process (*transaction, *send_blocks.back ()).code);
			ASSERT_EQ (nano::process_result::progress, ledger.process (*transaction, *receive_blocks.back ()).code);
		}
	}

	// Randomize the order that send and receive blocks are added to the confirmation height processor
	std::random_device rd;
	std::mt19937 g (rd ());
	std::shuffle (send_blocks.begin (), send_blocks.end (), g);
	std::mt19937 g1 (rd ());
	std::shuffle (receive_blocks.begin (), receive_blocks.end (), g1);

	// Now send and receive to self
	for (int i = 0; i < open_blocks.size (); ++i)
	{
		confirmation_height_processor.add (send_blocks[i]);
		confirmation_height_processor.add (receive_blocks[i]);
	}

	system.deadline_set (1000s);
	num_blocks_to_confirm = num_accounts * 4;
	while (stats.count (nano::stat::type::confirmation_height, nano::stat::detail::blocks_confirmed, nano::stat::dir::in) != num_blocks_to_confirm)
	{
		ASSERT_NO_ERROR (system.poll ());
	}

	while (!confirmation_height_processor.current ().is_zero ())
	{
		ASSERT_NO_ERROR (system.poll ());
	}

	auto transaction = store->tx_begin_read ();
	size_t cemented_count = 0;
	for (auto i (store->confirmation_height ().begin (*transaction)), n (store->confirmation_height ().end ()); i != n; ++i)
	{
		cemented_count += i->second.height ();
	}

	ASSERT_EQ (num_blocks_to_confirm + 1, cemented_count);
	ASSERT_EQ (cemented_count, ledger.cache.cemented_count ());
}

}

namespace
{
class data
{
public:
	std::atomic<bool> awaiting_cache{ false };
	std::atomic<bool> keep_requesting_metrics{ true };
	std::shared_ptr<nano::node> node;
	std::chrono::system_clock::time_point orig_time;
	std::atomic_flag orig_time_set = ATOMIC_FLAG_INIT;
};
class shared_data
{
public:
	nano::test::counted_completion write_completion{ 0 };
	std::atomic<bool> done{ false };
};

template <typename T>
void callback_process (shared_data & shared_data_a, data & data, T & all_node_data_a, std::chrono::system_clock::time_point last_updated)
{
	if (!data.orig_time_set.test_and_set ())
	{
		data.orig_time = last_updated;
	}

	if (data.awaiting_cache && data.orig_time != last_updated)
	{
		data.keep_requesting_metrics = false;
	}
	if (data.orig_time != last_updated)
	{
		data.awaiting_cache = true;
		data.orig_time = last_updated;
	}
	shared_data_a.write_completion.increment ();
};
}

TEST (telemetry, ongoing_requests)
{
	nano::test::system system;
	nano::node_flags node_flags;
	auto node_client = system.add_node (node_flags);
	auto node_server = system.add_node (node_flags);

	nano::test::wait_peer_connections (system);

	ASSERT_EQ (0, node_client->telemetry->size ());
	ASSERT_EQ (0, node_server->telemetry->size ());
	ASSERT_EQ (0, node_client->stats->count (nano::stat::type::bootstrap, nano::stat::detail::telemetry_ack, nano::stat::dir::in));
	ASSERT_EQ (0, node_client->stats->count (nano::stat::type::bootstrap, nano::stat::detail::telemetry_req, nano::stat::dir::out));

	ASSERT_TIMELY (20s, node_client->stats->count (nano::stat::type::message, nano::stat::detail::telemetry_ack, nano::stat::dir::in) == 1 && node_server->stats->count (nano::stat::type::message, nano::stat::detail::telemetry_ack, nano::stat::dir::in) == 1);

	// Wait till the next ongoing will be called, and add a 1s buffer for the actual processing
	auto time = std::chrono::steady_clock::now ();
	ASSERT_TIMELY (10s, std::chrono::steady_clock::now () >= (time + nano::dev::network_params.network.telemetry_cache_cutoff + 1s));

	ASSERT_EQ (2, node_client->stats->count (nano::stat::type::message, nano::stat::detail::telemetry_ack, nano::stat::dir::in));
	ASSERT_EQ (2, node_client->stats->count (nano::stat::type::message, nano::stat::detail::telemetry_req, nano::stat::dir::in));
	ASSERT_EQ (2, node_client->stats->count (nano::stat::type::message, nano::stat::detail::telemetry_req, nano::stat::dir::out));
	ASSERT_EQ (2, node_server->stats->count (nano::stat::type::message, nano::stat::detail::telemetry_ack, nano::stat::dir::in));
	ASSERT_EQ (2, node_server->stats->count (nano::stat::type::message, nano::stat::detail::telemetry_req, nano::stat::dir::in));
	ASSERT_EQ (2, node_server->stats->count (nano::stat::type::message, nano::stat::detail::telemetry_req, nano::stat::dir::out));
}

namespace nano
{
namespace transport
{
	TEST (telemetry, simultaneous_requests)
	{
		nano::test::system system;
		nano::node_flags node_flags;
		auto const num_nodes = 4;
		for (int i = 0; i < num_nodes; ++i)
		{
			system.add_node (node_flags);
		}

		nano::test::wait_peer_connections (system);

		std::vector<std::thread> threads;
		auto const num_threads = 4;

		std::array<data, num_nodes> node_data{};
		for (auto i = 0; i < num_nodes; ++i)
		{
			node_data[i].node = system.nodes[i];
		}

		shared_data shared_data;

		// Create a few threads where each node sends out telemetry request messages to all other nodes continuously, until the cache it reached and subsequently expired.
		// The test waits until all telemetry_ack messages have been received.
		for (int i = 0; i < num_threads; ++i)
		{
			threads.emplace_back ([&node_data, &shared_data] () {
				while (std::any_of (node_data.cbegin (), node_data.cend (), [] (auto const & data) { return data.keep_requesting_metrics.load (); }))
				{
					for (auto & data : node_data)
					{
						// Keep calling get_metrics_async until the cache has been saved and then become outdated (after a certain period of time) for each node
						if (data.keep_requesting_metrics)
						{
							shared_data.write_completion.increment_required_count ();

							// Pick first peer to be consistent
							auto peer = data.node->network->tcp_channels->get_first_channel ();

							auto maybe_telemetry = data.node->telemetry->get_telemetry (peer->get_remote_endpoint ());
							if (maybe_telemetry)
							{
								callback_process (shared_data, data, node_data, maybe_telemetry->get_timestamp ());
							}
						}
						std::this_thread::sleep_for (1ms);
					}
				}

				shared_data.write_completion.await_count_for (20s);
				shared_data.done = true;
			});
		}

		ASSERT_TIMELY (30s, shared_data.done);

		ASSERT_TRUE (std::all_of (node_data.begin (), node_data.end (), [] (auto const & data) { return !data.keep_requesting_metrics; }));

		for (auto & thread : threads)
		{
			thread.join ();
		}
	}
}
}

TEST (telemetry, under_load)
{
	nano::test::system system;
	nano::node_config node_config = system.default_config ();
	node_config.frontiers_confirmation = nano::frontiers_confirmation_mode::disabled;
	nano::node_flags node_flags;
	auto node = system.add_node (node_config, node_flags);
	auto wallet_id = node->wallets.first_wallet_id ();
	node_config.peering_port = system.get_available_port ();
	auto node1 = system.add_node (node_config, node_flags);
	nano::keypair key;
	nano::keypair key1;
	(void)node->wallets.insert_adhoc (wallet_id, nano::dev::genesis_key.prv);
	(void)node->wallets.insert_adhoc (wallet_id, key.prv);
	auto latest_genesis = node->latest (nano::dev::genesis_key.pub);
	auto num_blocks = 150000;
	nano::block_builder builder;
	auto send = builder
				.state ()
				.account (nano::dev::genesis_key.pub)
				.previous (latest_genesis)
				.representative (nano::dev::genesis_key.pub)
				.balance (nano::dev::constants.genesis_amount - num_blocks)
				.link (key.pub)
				.sign (nano::dev::genesis_key.prv, nano::dev::genesis_key.pub)
				.work (*system.work.generate (latest_genesis))
				.build_shared ();
	node->process_active (send);
	latest_genesis = send->hash ();
	auto open = builder
				.state ()
				.account (key.pub)
				.previous (0)
				.representative (key.pub)
				.balance (num_blocks)
				.link (send->hash ())
				.sign (key.prv, key.pub)
				.work (*system.work.generate (key.pub))
				.build_shared ();
	node->process_active (open);
	auto latest_key = open->hash ();

	auto thread_func = [key1, &system, node, num_blocks] (nano::keypair const & keypair, nano::block_hash const & latest, nano::uint128_t const initial_amount) {
		auto latest_l = latest;
		nano::block_builder builder;
		for (int i = 0; i < num_blocks; ++i)
		{
			auto send = builder
						.state ()
						.account (keypair.pub)
						.previous (latest_l)
						.representative (keypair.pub)
						.balance (initial_amount - i - 1)
						.link (key1.pub)
						.sign (keypair.prv, keypair.pub)
						.work (*system.work.generate (latest_l))
						.build_shared ();
			latest_l = send->hash ();
			node->process_active (send);
		}
	};

	std::thread thread1 (thread_func, nano::dev::genesis_key, latest_genesis, nano::dev::constants.genesis_amount - num_blocks);
	std::thread thread2 (thread_func, key, latest_key, num_blocks);

<<<<<<< HEAD
	ASSERT_TIMELY (200s, node1->ledger.cache.block_count () == num_blocks * 2 + 3);
=======
	ASSERT_TIMELY_EQ (200s, node1->ledger.cache.block_count, num_blocks * 2 + 3);
>>>>>>> ef10ef7a

	thread1.join ();
	thread2.join ();

	for (auto const & node : system.nodes)
	{
		ASSERT_EQ (0, node->stats->count (nano::stat::type::telemetry, nano::stat::detail::failed_send_telemetry_req));
		ASSERT_EQ (0, node->stats->count (nano::stat::type::telemetry, nano::stat::detail::request_within_protection_cache_zone));
		ASSERT_EQ (0, node->stats->count (nano::stat::type::telemetry, nano::stat::detail::unsolicited_telemetry_ack));
		ASSERT_EQ (0, node->stats->count (nano::stat::type::telemetry, nano::stat::detail::no_response_received));
	}
}

/**
 * This test checks that the telemetry cached data is consistent and that it timeouts when it should.
 * It does the following:
 * It disables ongoing telemetry requests and creates 2 nodes, client and server.
 * The client node sends a manual telemetry req to the server node and waits for the telemetry reply.
 * The telemetry reply is saved in the callback and then it is also requested via nano::telemetry::get_metrics().
 * The 2 telemetry data obtained by the 2 different methods are checked that they are the same.
 * Then the test idles until the telemetry data timeouts from the cache.
 * Then the manual req and reply process is repeated and checked.
 */
TEST (telemetry, cache_read_and_timeout)
{
	nano::test::system system;
	nano::node_flags node_flags;
	node_flags.set_disable_ongoing_telemetry_requests (true);
	auto node_client = system.add_node (node_flags);
	auto node_server = system.add_node (node_flags);

	nano::test::wait_peer_connections (system);

	// Request telemetry metrics
	std::optional<nano::telemetry_data> telemetry_data;
	auto channel = node_client->network->find_node_id (node_server->get_node_id ());
	ASSERT_NE (channel, nullptr);

	node_client->telemetry->trigger ();
	ASSERT_TIMELY (5s, telemetry_data = node_client->telemetry->get_telemetry (channel->get_remote_endpoint ()));

	auto responses = node_client->telemetry->get_all_telemetries ();
	ASSERT_TRUE (!responses.empty ());
	ASSERT_EQ (telemetry_data, responses.begin ()->second);

	// Confirm only 1 request was made
	ASSERT_EQ (1, node_client->stats->count (nano::stat::type::message, nano::stat::detail::telemetry_ack, nano::stat::dir::in));
	ASSERT_EQ (0, node_client->stats->count (nano::stat::type::message, nano::stat::detail::telemetry_req, nano::stat::dir::in));
	ASSERT_EQ (1, node_client->stats->count (nano::stat::type::message, nano::stat::detail::telemetry_req, nano::stat::dir::out));
	ASSERT_EQ (0, node_server->stats->count (nano::stat::type::message, nano::stat::detail::telemetry_ack, nano::stat::dir::in));
	ASSERT_EQ (1, node_server->stats->count (nano::stat::type::message, nano::stat::detail::telemetry_req, nano::stat::dir::in));
	ASSERT_EQ (0, node_server->stats->count (nano::stat::type::message, nano::stat::detail::telemetry_req, nano::stat::dir::out));

	// wait until the telemetry data times out
	ASSERT_TIMELY (5s, node_client->telemetry->get_all_telemetries ().empty ());

	// the telemetry data cache should be empty now
	responses = node_client->telemetry->get_all_telemetries ();
	ASSERT_TRUE (responses.empty ());

	// Request telemetry metrics again
	node_client->telemetry->trigger ();
	ASSERT_TIMELY (5s, telemetry_data = node_client->telemetry->get_telemetry (channel->get_remote_endpoint ()));

	responses = node_client->telemetry->get_all_telemetries ();
	ASSERT_TRUE (!responses.empty ());
	ASSERT_EQ (telemetry_data, responses.begin ()->second);

	ASSERT_EQ (2, node_client->stats->count (nano::stat::type::message, nano::stat::detail::telemetry_ack, nano::stat::dir::in));
	ASSERT_EQ (0, node_client->stats->count (nano::stat::type::message, nano::stat::detail::telemetry_req, nano::stat::dir::in));
	ASSERT_EQ (2, node_client->stats->count (nano::stat::type::message, nano::stat::detail::telemetry_req, nano::stat::dir::out));
	ASSERT_EQ (0, node_server->stats->count (nano::stat::type::message, nano::stat::detail::telemetry_ack, nano::stat::dir::in));
	ASSERT_EQ (2, node_server->stats->count (nano::stat::type::message, nano::stat::detail::telemetry_req, nano::stat::dir::in));
	ASSERT_EQ (0, node_server->stats->count (nano::stat::type::message, nano::stat::detail::telemetry_req, nano::stat::dir::out));
}

TEST (telemetry, many_nodes)
{
	nano::test::system system;
	nano::node_flags node_flags;
	node_flags.set_disable_request_loop (true);
	// The telemetry responses can timeout if using a large number of nodes under sanitizers, so lower the number.
	auto const num_nodes = nano::memory_intensive_instrumentation () ? 4 : 10;
	for (auto i = 0; i < num_nodes; ++i)
	{
		nano::node_config node_config = system.default_config ();
		// Make a metric completely different for each node so we can check afterwards that there are no duplicates
		node_config.bandwidth_limit = 100000 + i;

		auto node = std::make_shared<nano::node> (system.async_rt, nano::unique_path (), node_config, system.work, node_flags);
		node->start ();
		system.nodes.push_back (node);
	}

	// Merge peers after creating nodes as some backends (RocksDB) can take a while to initialize nodes (Windows/Debug for instance)
	// and timeouts can occur between nodes while starting up many nodes synchronously.
	for (auto const & node : system.nodes)
	{
		for (auto const & other_node : system.nodes)
		{
			if (node != other_node)
			{
				node->network->merge_peer (other_node->network->endpoint ());
			}
		}
	}

	nano::test::wait_peer_connections (system);

	// Give all nodes a non-default number of blocks
	nano::keypair key;
	nano::block_builder builder;
	auto send = builder
				.state ()
				.account (nano::dev::genesis_key.pub)
				.previous (nano::dev::genesis->hash ())
				.representative (nano::dev::genesis_key.pub)
				.balance (nano::dev::constants.genesis_amount - nano::Mxrb_ratio)
				.link (key.pub)
				.sign (nano::dev::genesis_key.prv, nano::dev::genesis_key.pub)
				.work (*system.work.generate (nano::dev::genesis->hash ()))
				.build ();
	for (auto node : system.nodes)
	{
		auto transaction (node->store.tx_begin_write ());
		ASSERT_EQ (nano::process_result::progress, node->ledger.process (*transaction, *send).code);
	}

	// This is the node which will request metrics from all other nodes
	auto node_client = system.nodes.front ();

	std::vector<nano::telemetry_data> telemetry_datas;
	auto peers = node_client->network->tcp_channels->list (num_nodes - 1);
	ASSERT_EQ (peers.size (), num_nodes - 1);
	for (auto const & peer : peers)
	{
		std::optional<nano::telemetry_data> telemetry_data;
		ASSERT_TIMELY (5s, telemetry_data = node_client->telemetry->get_telemetry (peer->get_remote_endpoint ()));
		telemetry_datas.push_back (*telemetry_data);
	}

	ASSERT_EQ (telemetry_datas.size (), num_nodes - 1);

	// Check the metrics
	for (auto & data : telemetry_datas)
	{
<<<<<<< HEAD
		ASSERT_EQ (data.get_unchecked_count (), 0);
		ASSERT_EQ (data.get_cemented_count (), 1);
		ASSERT_LE (data.get_peer_count (), 9U);
		ASSERT_EQ (data.get_account_count (), 1);
		ASSERT_TRUE (data.get_block_count () == 2);
		ASSERT_EQ (data.get_protocol_version (), nano::dev::network_params.network.protocol_version);
		ASSERT_GE (data.get_bandwidth_cap (), 100000);
		ASSERT_LT (data.get_bandwidth_cap (), 100000 + system.nodes.size ());
		ASSERT_EQ (data.get_major_version (), nano::get_major_node_version ());
		ASSERT_EQ (data.get_minor_version (), nano::get_minor_node_version ());
		ASSERT_EQ (data.get_patch_version (), nano::get_patch_node_version ());
		ASSERT_EQ (data.get_pre_release_version (), nano::get_pre_release_node_version ());
		ASSERT_EQ (data.get_maker (), 0);
		ASSERT_LT (data.get_uptime (), 100);
		ASSERT_EQ (data.get_genesis_block (), nano::dev::genesis->hash ());
		ASSERT_LE (data.get_timestamp (), std::chrono::system_clock::now ());
		ASSERT_EQ (data.get_active_difficulty (), system.nodes.front ()->default_difficulty (nano::work_version::work_1));
=======
		ASSERT_EQ (data.unchecked_count, 0);
		ASSERT_EQ (data.cemented_count, 1);
		ASSERT_LE (data.peer_count, 9U);
		ASSERT_EQ (data.account_count, 1);
		ASSERT_EQ (data.block_count, 2);
		ASSERT_EQ (data.protocol_version, nano::dev::network_params.network.protocol_version);
		ASSERT_GE (data.bandwidth_cap, 100000);
		ASSERT_LT (data.bandwidth_cap, 100000 + system.nodes.size ());
		ASSERT_EQ (data.major_version, nano::get_major_node_version ());
		ASSERT_EQ (data.minor_version, nano::get_minor_node_version ());
		ASSERT_EQ (data.patch_version, nano::get_patch_node_version ());
		ASSERT_EQ (data.pre_release_version, nano::get_pre_release_node_version ());
		ASSERT_EQ (data.maker, 0);
		ASSERT_LT (data.uptime, 100);
		ASSERT_EQ (data.genesis_block, nano::dev::genesis->hash ());
		ASSERT_LE (data.timestamp, std::chrono::system_clock::now ());
		ASSERT_EQ (data.active_difficulty, system.nodes.front ()->default_difficulty (nano::work_version::work_1));
>>>>>>> ef10ef7a
	}

	// We gave some nodes different bandwidth caps, confirm they are not all the same
	auto bandwidth_cap = telemetry_datas.front ().get_bandwidth_cap ();
	telemetry_datas.erase (telemetry_datas.begin ());
	auto all_bandwidth_limits_same = std::all_of (telemetry_datas.begin (), telemetry_datas.end (), [bandwidth_cap] (auto & telemetry_data) {
		return telemetry_data.get_bandwidth_cap () == bandwidth_cap;
	});
	ASSERT_FALSE (all_bandwidth_limits_same);
}

// Test the node epoch_upgrader with a large number of accounts and threads
// Possible to manually add work peers
TEST (node, mass_epoch_upgrader)
{
	auto perform_test = [] (size_t const batch_size) {
		unsigned threads = 5;
		size_t total_accounts = 2500;

#ifndef NDEBUG
		total_accounts /= 5;
#endif

		struct info
		{
			nano::keypair key;
			nano::block_hash pending_hash;
		};

		std::vector<info> opened (total_accounts / 2);
		std::vector<info> unopened (total_accounts / 2);

		nano::test::system system;
		nano::node_config node_config = system.default_config ();
		node_config.work_threads = 4;
		// node_config.work_peers = { { "192.168.1.101", 7000 } };
		auto & node = *system.add_node (node_config);

		auto balance = node.balance (nano::dev::genesis_key.pub);
		auto latest = node.latest (nano::dev::genesis_key.pub);
		nano::uint128_t amount = 1;

		// Send to all accounts
		std::array<std::vector<info> *, 2> all{ &opened, &unopened };
		for (auto & accounts : all)
		{
			for (auto & info : *accounts)
			{
				balance -= amount;
				nano::state_block_builder builder;
				std::error_code ec;
				auto block = builder
							 .account (nano::dev::genesis_key.pub)
							 .previous (latest)
							 .balance (balance)
							 .link (info.key.pub)
							 .representative (nano::dev::genesis_key.pub)
							 .sign (nano::dev::genesis_key.prv, nano::dev::genesis_key.pub)
							 .work (*node.work_generate_blocking (latest, node_config.network_params.work.threshold (nano::work_version::work_1, nano::block_details (nano::epoch::epoch_0, false, false, false))))
							 .build (ec);
				ASSERT_FALSE (ec);
				ASSERT_NE (nullptr, block);
				ASSERT_EQ (nano::process_result::progress, node.process (*block).code);
				latest = block->hash ();
				info.pending_hash = block->hash ();
			}
		}
		ASSERT_EQ (1 + total_accounts, node.ledger.cache.block_count ());
		ASSERT_EQ (1, node.ledger.cache.account_count ());

		// Receive for half of accounts
		for (auto const & info : opened)
		{
			nano::state_block_builder builder;
			std::error_code ec;
			auto block = builder
						 .account (info.key.pub)
						 .previous (0)
						 .balance (amount)
						 .link (info.pending_hash)
						 .representative (info.key.pub)
						 .sign (info.key.prv, info.key.pub)
						 .work (*node.work_generate_blocking (info.key.pub, node_config.network_params.work.threshold (nano::work_version::work_1, nano::block_details (nano::epoch::epoch_0, false, false, false))))
						 .build (ec);
			ASSERT_FALSE (ec);
			ASSERT_NE (nullptr, block);
			ASSERT_EQ (nano::process_result::progress, node.process (*block).code);
		}
		ASSERT_EQ (1 + total_accounts + opened.size (), node.ledger.cache.block_count ());
		ASSERT_EQ (1 + opened.size (), node.ledger.cache.account_count ());

		nano::keypair epoch_signer (nano::dev::genesis_key);

		auto const block_count_before = node.ledger.cache.block_count ();
		auto const total_to_upgrade = 1 + total_accounts;
		std::cout << "Mass upgrading " << total_to_upgrade << " accounts" << std::endl;
		while (node.ledger.cache.block_count () != block_count_before + total_to_upgrade)
		{
			auto const pre_upgrade = node.ledger.cache.block_count ();
			auto upgrade_count = std::min<size_t> (batch_size, block_count_before + total_to_upgrade - pre_upgrade);
			ASSERT_FALSE (node.epoch_upgrader.start (epoch_signer.prv, nano::epoch::epoch_1, upgrade_count, threads));
			// Already ongoing - should fail
			ASSERT_TRUE (node.epoch_upgrader.start (epoch_signer.prv, nano::epoch::epoch_1, upgrade_count, threads));
			system.deadline_set (60s);
			while (node.ledger.cache.block_count () != pre_upgrade + upgrade_count)
			{
				ASSERT_NO_ERROR (system.poll ());
				std::this_thread::sleep_for (200ms);
				std::cout << node.ledger.cache.block_count () - block_count_before << " / " << total_to_upgrade << std::endl;
			}
			std::this_thread::sleep_for (50ms);
		}
		auto expected_blocks = block_count_before + total_accounts + 1;
		ASSERT_EQ (expected_blocks, node.ledger.cache.block_count ());
		// Check upgrade
		{
			auto transaction (node.store.tx_begin_read ());
			size_t block_count_sum = 0;
			for (auto i (node.store.account ().begin (*transaction)); i != node.store.account ().end (); ++i)
			{
				nano::account_info info (i->second);
				ASSERT_EQ (info.epoch (), nano::epoch::epoch_1);
				block_count_sum += info.block_count ();
			}
			ASSERT_EQ (expected_blocks, block_count_sum);
		}
	};
	// Test with a limited number of upgrades and an unlimited
	perform_test (42);
	perform_test (std::numeric_limits<size_t>::max ());
}

namespace nano
{
TEST (node, mass_block_new)
{
	nano::test::system system;
	nano::node_config node_config = system.default_config ();
	node_config.frontiers_confirmation = nano::frontiers_confirmation_mode::disabled;
	auto & node = *system.add_node (node_config);
	node.network_params.network.aec_loop_interval_ms = 500;

#ifndef NDEBUG
	auto const num_blocks = 5000;
#else
	auto const num_blocks = 50000;
#endif
	std::cout << num_blocks << " x4 blocks" << std::endl;

	// Upgrade to epoch_2
	system.upgrade_genesis_epoch (node, nano::epoch::epoch_1);
	system.upgrade_genesis_epoch (node, nano::epoch::epoch_2);

	auto next_block_count = num_blocks + 3;
	auto process_all = [&] (std::vector<std::shared_ptr<nano::state_block>> const & blocks_a) {
		for (auto const & block : blocks_a)
		{
			node.process_active (block);
		}
<<<<<<< HEAD
		ASSERT_TIMELY (200s, node.ledger.cache.block_count () == next_block_count);
=======
		ASSERT_TIMELY_EQ (200s, node.ledger.cache.block_count, next_block_count);
>>>>>>> ef10ef7a
		next_block_count += num_blocks;
		node.block_processor.flush ();
		// Clear all active
		{
			auto guard{ node.active.lock () };
			rsnano::rsn_active_transactions_lock_roots_clear (guard.handle);
			rsnano::rsn_active_transactions_lock_blocks_clear (guard.handle);
		}
	};

	nano::keypair key;
	std::vector<nano::keypair> keys (num_blocks);
	nano::state_block_builder builder;
	std::vector<std::shared_ptr<nano::state_block>> send_blocks;
	auto send_threshold (nano::dev::network_params.work.threshold (nano::work_version::work_1, nano::block_details (nano::epoch::epoch_2, true, false, false)));
	auto latest_genesis = node.latest (nano::dev::genesis_key.pub);
	for (auto i = 0; i < num_blocks; ++i)
	{
		auto send = builder.make_block ()
					.account (nano::dev::genesis_key.pub)
					.previous (latest_genesis)
					.balance (nano::dev::constants.genesis_amount - i - 1)
					.representative (nano::dev::genesis_key.pub)
					.link (keys[i].pub)
					.sign (nano::dev::genesis_key.prv, nano::dev::genesis_key.pub)
					.work (*system.work.generate (nano::work_version::work_1, latest_genesis, send_threshold))
					.build ();
		latest_genesis = send->hash ();
		send_blocks.push_back (std::move (send));
	}
	std::cout << "Send blocks built, start processing" << std::endl;
	nano::timer<> timer;
	timer.start ();
	process_all (send_blocks);
	std::cout << "Send blocks time: " << timer.stop ().count () << " " << timer.unit () << "\n\n";

	std::vector<std::shared_ptr<nano::state_block>> open_blocks;
	auto receive_threshold (nano::dev::network_params.work.threshold (nano::work_version::work_1, nano::block_details (nano::epoch::epoch_2, false, true, false)));
	for (auto i = 0; i < num_blocks; ++i)
	{
		auto const & key = keys[i];
		auto open = builder.make_block ()
					.account (key.pub)
					.previous (0)
					.balance (1)
					.representative (key.pub)
					.link (send_blocks[i]->hash ())
					.sign (key.prv, key.pub)
					.work (*system.work.generate (nano::work_version::work_1, key.pub, receive_threshold))
					.build ();
		open_blocks.push_back (std::move (open));
	}
	std::cout << "Open blocks built, start processing" << std::endl;
	timer.restart ();
	process_all (open_blocks);
	std::cout << "Open blocks time: " << timer.stop ().count () << " " << timer.unit () << "\n\n";

	// These blocks are from each key to themselves
	std::vector<std::shared_ptr<nano::state_block>> send_blocks2;
	for (auto i = 0; i < num_blocks; ++i)
	{
		auto const & key = keys[i];
		auto const & latest = open_blocks[i];
		auto send2 = builder.make_block ()
					 .account (key.pub)
					 .previous (latest->hash ())
					 .balance (0)
					 .representative (key.pub)
					 .link (key.pub)
					 .sign (key.prv, key.pub)
					 .work (*system.work.generate (nano::work_version::work_1, latest->hash (), send_threshold))
					 .build ();
		send_blocks2.push_back (std::move (send2));
	}
	std::cout << "Send2 blocks built, start processing" << std::endl;
	timer.restart ();
	process_all (send_blocks2);
	std::cout << "Send2 blocks time: " << timer.stop ().count () << " " << timer.unit () << "\n\n";

	// Each key receives the previously sent blocks
	std::vector<std::shared_ptr<nano::state_block>> receive_blocks;
	for (auto i = 0; i < num_blocks; ++i)
	{
		auto const & key = keys[i];
		auto const & latest = send_blocks2[i];
		auto send2 = builder.make_block ()
					 .account (key.pub)
					 .previous (latest->hash ())
					 .balance (1)
					 .representative (key.pub)
					 .link (latest->hash ())
					 .sign (key.prv, key.pub)
					 .work (*system.work.generate (nano::work_version::work_1, latest->hash (), receive_threshold))
					 .build ();
		receive_blocks.push_back (std::move (send2));
	}
	std::cout << "Receive blocks built, start processing" << std::endl;
	timer.restart ();
	process_all (receive_blocks);
	std::cout << "Receive blocks time: " << timer.stop ().count () << " " << timer.unit () << "\n\n";
}

// Tests that local blocks are flooded to all principal representatives
// Sanitizers or running within valgrind use different timings and number of nodes
TEST (node, aggressive_flooding)
{
	nano::test::system system;
	nano::node_flags node_flags;
	node_flags.set_disable_request_loop (true);
	node_flags.set_disable_bootstrap_bulk_push_client (true);
	node_flags.set_disable_bootstrap_bulk_pull_server (true);
	node_flags.set_disable_bootstrap_listener (true);
	node_flags.set_disable_lazy_bootstrap (true);
	node_flags.set_disable_legacy_bootstrap (true);
	node_flags.set_disable_wallet_bootstrap (true);
	node_flags.set_disable_ascending_bootstrap (true);
	auto & node1 (*system.add_node (node_flags));
	auto wallet_id = node1.wallets.first_wallet_id ();
	(void)node1.wallets.insert_adhoc (wallet_id, nano::dev::genesis_key.prv);
	std::vector<std::shared_ptr<nano::node>> nodes_wallets;
	nodes_wallets.resize (!nano::memory_intensive_instrumentation () ? 5 : 3);

	std::generate (nodes_wallets.begin (), nodes_wallets.end (), [&system, node_flags] () {
		nano::node_config node_config = system.default_config ();
		auto node (system.add_node (node_config, node_flags));
		return node;
	});

	// This test is only valid if a non-aggressive flood would not reach every peer
<<<<<<< HEAD
	ASSERT_TIMELY (5s, node1.network->size () == nodes_wallets.size ());
	ASSERT_LT (node1.network->tcp_channels->fanout (), nodes_wallets.size ());
=======
	ASSERT_TIMELY_EQ (5s, node1.network.size (), nodes_wallets.size ());
	ASSERT_LT (node1.network.fanout (), nodes_wallets.size ());
>>>>>>> ef10ef7a

	// Each new node should see genesis representative
	ASSERT_TIMELY (10s, std::all_of (nodes_wallets.begin (), nodes_wallets.end (), [] (auto const & node_wallet) { return node_wallet->representative_register.principal_representatives ().size () != 0; }));

	// Send a large amount to create a principal representative in each node
	auto large_amount = (nano::dev::constants.genesis_amount / 2) / nodes_wallets.size ();
	std::vector<std::shared_ptr<nano::block>> genesis_blocks;
	for (auto & node_wallet : nodes_wallets)
	{
		nano::keypair keypair;
		auto id = node_wallet->wallets.first_wallet_id ();
		(void)node_wallet->wallets.set_representative (id, keypair.pub);
		(void)node_wallet->wallets.insert_adhoc (id, keypair.prv);
		auto block (node1.wallets.send_action (wallet_id, nano::dev::genesis_key.pub, keypair.pub, large_amount));
		ASSERT_NE (nullptr, block);
		genesis_blocks.push_back (block);
	}

	// Ensure all nodes have the full genesis chain
	for (auto & node_wallet : nodes_wallets)
	{
		for (auto const & block : genesis_blocks)
		{
			auto process_result (node_wallet->process (*block));
			ASSERT_TRUE (nano::process_result::progress == process_result.code || nano::process_result::old == process_result.code);
		}
		ASSERT_EQ (node1.latest (nano::dev::genesis_key.pub), node_wallet->latest (nano::dev::genesis_key.pub));
		ASSERT_EQ (genesis_blocks.back ()->hash (), node_wallet->latest (nano::dev::genesis_key.pub));
		// Confirm blocks for rep crawler & receiving
		ASSERT_TRUE (nano::test::start_elections (system, *node_wallet, { genesis_blocks.back () }, true));
	}
	ASSERT_TRUE (nano::test::start_elections (system, node1, { genesis_blocks.back () }, true));

	// Wait until all genesis blocks are received
	auto all_received = [&nodes_wallets] () {
		return std::all_of (nodes_wallets.begin (), nodes_wallets.end (), [] (auto const & node_wallet) {
			auto id = node_wallet->wallets.first_wallet_id ();
			nano::account local_representative;
			(void)node_wallet->wallets.get_representative (id, local_representative);
			return node_wallet->ledger.account_balance (*node_wallet->store.tx_begin_read (), local_representative) > 0;
		});
	};

	ASSERT_TIMELY (!nano::slow_instrumentation () ? 10s : 40s, all_received ());

<<<<<<< HEAD
	ASSERT_TIMELY (!nano::slow_instrumentation () ? 10s : 40s, node1.ledger.cache.block_count () == 1 + 2 * nodes_wallets.size ());

	// Wait until the main node sees all representatives
	ASSERT_TIMELY (!nano::slow_instrumentation () ? 10s : 40s, node1.representative_register.principal_representatives ().size () == nodes_wallets.size ());
=======
	ASSERT_TIMELY_EQ (!nano::slow_instrumentation () ? 10s : 40s, node1.ledger.cache.block_count, 1 + 2 * nodes_wallets.size ());

	// Wait until the main node sees all representatives
	ASSERT_TIMELY_EQ (!nano::slow_instrumentation () ? 10s : 40s, node1.rep_crawler.principal_representatives ().size (), nodes_wallets.size ());
>>>>>>> ef10ef7a

	// Generate blocks and ensure they are sent to all representatives
	nano::state_block_builder builder;
	std::shared_ptr<nano::state_block> block{};
	{
		auto transaction (node1.store.tx_begin_read ());
		block = builder.make_block ()
				.account (nano::dev::genesis_key.pub)
				.representative (nano::dev::genesis_key.pub)
				.previous (node1.ledger.latest (*transaction, nano::dev::genesis_key.pub))
				.balance (node1.ledger.account_balance (*transaction, nano::dev::genesis_key.pub) - 1)
				.link (nano::dev::genesis_key.pub)
				.sign (nano::dev::genesis_key.prv, nano::dev::genesis_key.pub)
				.work (*node1.work_generate_blocking (node1.ledger.latest (*transaction, nano::dev::genesis_key.pub)))
				.build ();
	}
	// Processing locally goes through the aggressive block flooding path
	ASSERT_EQ (nano::process_result::progress, node1.process_local (block).value ().code);

	auto all_have_block = [&nodes_wallets] (nano::block_hash const & hash_a) {
		return std::all_of (nodes_wallets.begin (), nodes_wallets.end (), [hash = hash_a] (auto const & node_wallet) {
			return node_wallet->block (hash) != nullptr;
		});
	};

	ASSERT_TIMELY (!nano::slow_instrumentation () ? 5s : 25s, all_have_block (block->hash ()));

	// Do the same for a wallet block
	auto wallet_block = node1.wallets.send_sync (wallet_id, nano::dev::genesis_key.pub, nano::dev::genesis_key.pub, 10);
	ASSERT_TIMELY (!nano::slow_instrumentation () ? 5s : 25s, all_have_block (wallet_block));

	// All blocks: genesis + (send+open) for each representative + 2 local blocks
	// The main node only sees all blocks if other nodes are flooding their PR's open block to all other PRs
	ASSERT_EQ (1 + 2 * nodes_wallets.size () + 2, node1.ledger.cache.block_count ());
}

TEST (node, send_single_many_peers)
{
	nano::test::system system (nano::memory_intensive_instrumentation () ? 4 : 10);
	nano::keypair key2;
	auto node0 = system.nodes[0];
	auto node1 = system.nodes[0];
	(void)node0->wallets.insert_adhoc (node0->wallets.first_wallet_id (), nano::dev::genesis_key.prv);
	(void)node1->wallets.insert_adhoc (node1->wallets.first_wallet_id (), key2.prv);
	ASSERT_NE (nullptr, node0->wallets.send_action (node0->wallets.first_wallet_id (), nano::dev::genesis_key.pub, key2.pub, system.nodes[0]->config->receive_minimum.number ()));
	ASSERT_EQ (std::numeric_limits<nano::uint128_t>::max () - system.nodes[0]->config->receive_minimum.number (), system.nodes[0]->balance (nano::dev::genesis_key.pub));
	ASSERT_TRUE (system.nodes[0]->balance (key2.pub).is_zero ());
	ASSERT_TIMELY (3.5min, std::all_of (system.nodes.begin (), system.nodes.end (), [&] (std::shared_ptr<nano::node> const & node_a) { return !node_a->balance (key2.pub).is_zero (); }));
	system.stop ();
	for (auto node : system.nodes)
	{
		ASSERT_TRUE (node->stopped);
	}
}
}

TEST (node, wallet_create_block_confirm_conflicts)
{
	for (int i = 0; i < 5; ++i)
	{
		nano::test::system system;
		nano::block_builder builder;
		nano::node_config node_config (system.get_available_port (), system.logging);
		node_config.frontiers_confirmation = nano::frontiers_confirmation_mode::disabled;
		auto node = system.add_node (node_config);
		auto const num_blocks = 10000;

		// First open the other account
		auto latest = nano::dev::genesis->hash ();
		nano::keypair key1;
		{
			auto transaction = node->store.tx_begin_write ();
			for (auto i = num_blocks - 1; i > 0; --i)
			{
				auto send = builder
							.send ()
							.previous (latest)
							.destination (key1.pub)
							.balance (nano::dev::constants.genesis_amount - nano::Gxrb_ratio + i + 1)
							.sign (nano::dev::genesis_key.prv, nano::dev::genesis_key.pub)
							.work (*system.work.generate (latest))
							.build ();
				ASSERT_EQ (nano::process_result::progress, node->ledger.process (*transaction, *send).code);
				latest = send->hash ();
			}
		}

		// Keep creating wallets. This is to check that there is no issues present when confirming blocks at the same time.
		std::atomic<bool> done{ false };
		std::thread t ([node, &done] () {
			while (!done)
			{
				node->wallets.create (nano::random_wallet_id ());
			}
		});

		// Call block confirm on the top level send block which will confirm everything underneath on both accounts.
		{
			auto block = node->store.block ().get (*node->store.tx_begin_read (), latest);
			node->scheduler.manual.push (block);
			std::shared_ptr<nano::election> election;
			ASSERT_TIMELY (10s, (election = node->active.election (block->qualified_root ())) != nullptr);
			node->active.force_confirm (*election);
		}

		ASSERT_TIMELY (120s, node->ledger.block_confirmed (*node->store.tx_begin_read (), latest) && node->confirmation_height_processor.current () == 0);
		done = true;
		t.join ();
	}
}

namespace nano
{
/**
 * This test creates a small network of evenly weighted PRs and ensures a sequence of blocks from the genesis account to random accounts are able to be processed
 * Ongoing bootstrap is disabled to directly test election activation. A failure to activate a block on any PR will cause the test to stall
 */
TEST (system, block_sequence)
{
	size_t const block_count = 400;
	size_t const pr_count = 4;
	size_t const listeners_per_pr = 0;
	nano::test::system system;
	std::vector<nano::keypair> reps;
	for (auto i = 0; i < pr_count; ++i)
	{
		reps.push_back (nano::keypair{});
	}
	system.ledger_initialization_set (reps, nano::Gxrb_ratio);
	system.deadline_set (3600s);
	nano::node_config config;
	config.peering_port = system.get_available_port ();
	// config.bandwidth_limit = 16 * 1024;
	config.enable_voting = true;
	config.frontiers_confirmation = nano::frontiers_confirmation_mode::disabled;
	nano::node_flags flags;
	flags.set_disable_max_peers_per_ip (true);
	flags.set_disable_ongoing_bootstrap (true);
	auto root = system.add_node (config, flags);
	auto wallet_id = root->wallets.first_wallet_id ();
	(void)root->wallets.insert_adhoc (wallet_id, nano::dev::genesis_key.prv);
	for (auto rep : reps)
	{
		config.peering_port = system.get_available_port ();
		auto pr = system.add_node (config, flags, nano::transport::transport_type::tcp, rep);
		for (auto j = 0; j < listeners_per_pr; ++j)
		{
			config.peering_port = system.get_available_port ();
			system.add_node (config, flags);
		}
		std::cerr << rep.pub.to_account () << ' ' << pr->wallets.exists (rep.pub) << pr->weight (rep.pub) << ' ' << '\n';
	}
	while (std::any_of (system.nodes.begin (), system.nodes.end (), [] (std::shared_ptr<nano::node> const & node) {
		// std::cerr << node->rep_crawler.representative_count () << ' ';
		return node->representative_register.representative_count () < 3;
	}))
	{
		system.poll ();
	}
	for (auto & node : system.nodes)
	{
		std::cerr << std::to_string (node->network->get_port ()) << ": ";
		auto prs = node->representative_register.principal_representatives ();
		for (auto pr : prs)
		{
			std::cerr << pr.get_account ().to_account () << ' ';
		}
		std::cerr << '\n';
	}
	nano::keypair key;
	auto start = std::chrono::system_clock::now ();
	std::deque<std::shared_ptr<nano::block>> blocks;
	for (auto i = 0; i < block_count; ++i)
	{
		if ((i % 1000) == 0)
		{
			std::cerr << "Block: " << std::to_string (i) << " ms: " << std::to_string (std::chrono::duration_cast<std::chrono::milliseconds> (std::chrono::system_clock::now () - start).count ()) << "\n";
		}
		auto block = root->wallets.send_action (wallet_id, nano::dev::genesis_key.pub, key.pub, 1);
		debug_assert (block != nullptr);
		blocks.push_back (block);
	}
	auto done = false;
	std::chrono::system_clock::time_point last;
	auto interval = 1000ms;
	while (!done)
	{
		if (std::chrono::system_clock::now () - last > interval)
		{
			std::string message;
			for (auto i : system.nodes)
			{
				message += boost::str (boost::format ("N:%1% b:%2% c:%3% a:%4% s:%5% p:%6%\n") % std::to_string (i->network->get_port ()) % std::to_string (i->ledger.cache.block_count ()) % std::to_string (i->ledger.cache.cemented_count ()) % std::to_string (i->active.size ()) % std::to_string (i->scheduler.priority.size ()) % std::to_string (i->network->size ()));
			}
			std::cerr << message << std::endl;
			last = std::chrono::system_clock::now ();
		}
		done = std::all_of (system.nodes.begin (), system.nodes.end (), [&blocks] (std::shared_ptr<nano::node> node) { return node->block_confirmed (blocks.back ()->hash ()); });
		system.poll ();
	}
}
} // namespace nano<|MERGE_RESOLUTION|>--- conflicted
+++ resolved
@@ -722,13 +722,8 @@
 	ASSERT_EQ (cemented_count, node->ledger.cache.cemented_count ());
 	ASSERT_EQ (node->stats->count (nano::stat::type::confirmation_height, nano::stat::detail::blocks_confirmed, nano::stat::dir::in), num_accounts * 2 - 2);
 
-<<<<<<< HEAD
-	ASSERT_TIMELY (40s, (node->ledger.cache.cemented_count () - 1) == node->stats->count (nano::stat::type::confirmation_observer, nano::stat::detail::all, nano::stat::dir::out));
-	ASSERT_TIMELY (10s, node->active.election_winner_details_size () == 0);
-=======
-	ASSERT_TIMELY_EQ (40s, (node->ledger.cache.cemented_count - 1), node->stats.count (nano::stat::type::confirmation_observer, nano::stat::detail::all, nano::stat::dir::out));
+	ASSERT_TIMELY_EQ (40s, (node->ledger.cache.cemented_count () - 1), node->stats->count (nano::stat::type::confirmation_observer, nano::stat::detail::all, nano::stat::dir::out));
 	ASSERT_TIMELY_EQ (10s, node->active.election_winner_details_size (), 0);
->>>>>>> ef10ef7a
 }
 
 TEST (confirmation_height, many_accounts_many_confirmations)
@@ -786,19 +781,9 @@
 	}
 
 	auto const num_blocks_to_confirm = (num_accounts - 1) * 2;
-<<<<<<< HEAD
-	ASSERT_TIMELY (1500s, node->stats->count (nano::stat::type::confirmation_height, nano::stat::detail::blocks_confirmed, nano::stat::dir::in) == num_blocks_to_confirm);
-
-	ASSERT_TIMELY (60s, (node->ledger.cache.cemented_count () - 1) == node->stats->count (nano::stat::type::confirmation_observer, nano::stat::detail::all, nano::stat::dir::out));
-=======
-	ASSERT_TIMELY_EQ (1500s, node->stats.count (nano::stat::type::confirmation_height, nano::stat::detail::blocks_confirmed, nano::stat::dir::in), num_blocks_to_confirm);
-
-	auto num_confirmed_bounded = node->ledger.stats.count (nano::stat::type::confirmation_height, nano::stat::detail::blocks_confirmed_bounded, nano::stat::dir::in);
-	ASSERT_GE (num_confirmed_bounded, nano::confirmation_height::unbounded_cutoff);
-	ASSERT_EQ (node->ledger.stats.count (nano::stat::type::confirmation_height, nano::stat::detail::blocks_confirmed_unbounded, nano::stat::dir::in), num_blocks_to_confirm - num_confirmed_bounded);
-
-	ASSERT_TIMELY_EQ (60s, (node->ledger.cache.cemented_count - 1), node->stats.count (nano::stat::type::confirmation_observer, nano::stat::detail::all, nano::stat::dir::out));
->>>>>>> ef10ef7a
+	ASSERT_TIMELY_EQ (1500s, node->stats->count (nano::stat::type::confirmation_height, nano::stat::detail::blocks_confirmed, nano::stat::dir::in), num_blocks_to_confirm);
+
+	ASSERT_TIMELY_EQ (60s, (node->ledger.cache.cemented_count () - 1), node->stats->count (nano::stat::type::confirmation_observer, nano::stat::detail::all, nano::stat::dir::out));
 
 	auto transaction = node->store.tx_begin_read ();
 	size_t cemented_count = 0;
@@ -810,11 +795,7 @@
 	ASSERT_EQ (num_blocks_to_confirm + 1, cemented_count);
 	ASSERT_EQ (cemented_count, node->ledger.cache.cemented_count ());
 
-<<<<<<< HEAD
-	ASSERT_TIMELY (20s, (node->ledger.cache.cemented_count () - 1) == node->stats->count (nano::stat::type::confirmation_observer, nano::stat::detail::all, nano::stat::dir::out));
-=======
-	ASSERT_TIMELY_EQ (20s, (node->ledger.cache.cemented_count - 1), node->stats.count (nano::stat::type::confirmation_observer, nano::stat::detail::all, nano::stat::dir::out));
->>>>>>> ef10ef7a
+	ASSERT_TIMELY_EQ (20s, (node->ledger.cache.cemented_count () - 1), node->stats->count (nano::stat::type::confirmation_observer, nano::stat::detail::all, nano::stat::dir::out));
 
 	ASSERT_TIMELY_EQ (10s, node->active.election_winner_details_size (), 0);
 }
@@ -961,13 +942,8 @@
 	ASSERT_EQ (cemented_count, node->ledger.cache.cemented_count ());
 	ASSERT_EQ (node->stats->count (nano::stat::type::confirmation_height, nano::stat::detail::blocks_confirmed, nano::stat::dir::in), num_blocks * 2 + 2);
 
-<<<<<<< HEAD
-	ASSERT_TIMELY (40s, (node->ledger.cache.cemented_count () - 1) == node->stats->count (nano::stat::type::confirmation_observer, nano::stat::detail::all, nano::stat::dir::out));
-	ASSERT_TIMELY (10s, node->active.election_winner_details_size () == 0);
-=======
-	ASSERT_TIMELY_EQ (40s, (node->ledger.cache.cemented_count - 1), node->stats.count (nano::stat::type::confirmation_observer, nano::stat::detail::all, nano::stat::dir::out));
-	ASSERT_TIMELY_EQ (10s, node->active.election_winner_details_size (), 0);
->>>>>>> ef10ef7a
+	ASSERT_TIMELY_EQ (40s, (node->ledger.cache.cemented_count () - 1), node->stats->count (nano::stat::type::confirmation_observer, nano::stat::detail::all, nano::stat::dir::out));
+	ASSERT_TIMELY_EQ(10s, node->active.election_winner_details_size (), 0);
 }
 
 TEST (confirmation_height, dynamic_algorithm)
@@ -1007,123 +983,16 @@
 	}
 
 	node->confirmation_height_processor.add (state_blocks.front ());
-<<<<<<< HEAD
-	ASSERT_TIMELY (20s, node->ledger.cache.cemented_count () == 2);
+	ASSERT_TIMELY_EQ (20s, node->ledger.cache.cemented_count (), 2);
 
 	node->confirmation_height_processor.add (latest_genesis);
 
-	ASSERT_TIMELY (20s, node->ledger.cache.cemented_count () == num_blocks + 1);
+	ASSERT_TIMELY_EQ (20s, node->ledger.cache.cemented_count (), num_blocks + 1);
 
 	ASSERT_EQ (node->stats->count (nano::stat::type::confirmation_height, nano::stat::detail::blocks_confirmed, nano::stat::dir::in), num_blocks);
-	ASSERT_TIMELY (10s, node->active.election_winner_details_size () == 0);
-}
-
-=======
-	ASSERT_TIMELY_EQ (20s, node->ledger.cache.cemented_count, 2);
-
-	node->confirmation_height_processor.add (latest_genesis);
-
-	ASSERT_TIMELY_EQ (20s, node->ledger.cache.cemented_count, num_blocks + 1);
-
-	ASSERT_EQ (node->ledger.stats.count (nano::stat::type::confirmation_height, nano::stat::detail::blocks_confirmed, nano::stat::dir::in), num_blocks);
-	ASSERT_EQ (node->ledger.stats.count (nano::stat::type::confirmation_height, nano::stat::detail::blocks_confirmed_bounded, nano::stat::dir::in), 1);
-	ASSERT_EQ (node->ledger.stats.count (nano::stat::type::confirmation_height, nano::stat::detail::blocks_confirmed_unbounded, nano::stat::dir::in), num_blocks - 1);
 	ASSERT_TIMELY_EQ (10s, node->active.election_winner_details_size (), 0);
 }
 
-/*
- * This tests an issue of incorrect cemented block counts during the transition of conf height algorithms
- * The scenario was as follows:
- *  - There is at least 1 pending write entry in the unbounded conf height processor
- *  - 0 blocks currently awaiting processing in the main conf height processor class
- *  - A block was confirmed when hit the chain in the pending write above but was not a block higher than it.
- *  - It must be in `confirmation_height_processor::pause ()` function so that `pause` is set (and the difference between the number
- *    of blocks uncemented is > unbounded_cutoff so that it hits the bounded processor), the main `run` loop on the conf height processor is iterated.
- *
- * This cause unbounded pending entries not to be written, and then the bounded processor would write them, causing some inconsistencies.
- */
-TEST (confirmation_height, dynamic_algorithm_no_transition_while_pending)
-{
-	// Repeat in case of intermittent issues not replicating the issue talked about above.
-	for (auto _ = 0; _ < 3; ++_)
-	{
-		nano::test::system system;
-		nano::node_config node_config = system.default_config ();
-		node_config.frontiers_confirmation = nano::frontiers_confirmation_mode::disabled;
-		nano::node_flags node_flags;
-		node_flags.force_use_write_database_queue = true;
-		auto node = system.add_node (node_config, node_flags);
-		nano::keypair key;
-		system.wallet (0)->insert_adhoc (nano::dev::genesis_key.prv);
-
-		auto latest_genesis = node->latest (nano::dev::genesis_key.pub);
-		std::vector<std::shared_ptr<nano::state_block>> state_blocks;
-		auto const num_blocks = nano::confirmation_height::unbounded_cutoff - 2;
-
-		auto add_block_to_genesis_chain = [&] (store::write_transaction & transaction) {
-			static int num = 0;
-			nano::block_builder builder;
-			auto send = builder
-						.state ()
-						.account (nano::dev::genesis_key.pub)
-						.previous (latest_genesis)
-						.representative (nano::dev::genesis_key.pub)
-						.balance (nano::dev::constants.genesis_amount - num - 1)
-						.link (key.pub)
-						.sign (nano::dev::genesis_key.prv, nano::dev::genesis_key.pub)
-						.work (*system.work.generate (latest_genesis))
-						.build_shared ();
-			latest_genesis = send->hash ();
-			state_blocks.push_back (send);
-			ASSERT_EQ (nano::process_result::progress, node->ledger.process (transaction, *send).code);
-			++num;
-		};
-
-		for (auto i = 0; i < num_blocks; ++i)
-		{
-			auto transaction = node->store.tx_begin_write ();
-			add_block_to_genesis_chain (transaction);
-		}
-
-		{
-			auto write_guard = node->write_database_queue.wait (nano::writer::testing);
-			// To limit any data races we are not calling node.block_confirm
-			node->confirmation_height_processor.add (state_blocks.back ());
-
-			nano::timer<> timer;
-			timer.start ();
-			while (node->confirmation_height_processor.current ().is_zero ())
-			{
-				ASSERT_LT (timer.since_start (), 2s);
-			}
-
-			// Pausing prevents any writes in the outer while loop in the confirmation height processor (implementation detail)
-			node->confirmation_height_processor.pause ();
-
-			timer.restart ();
-			ASSERT_TIMELY (10s, node->confirmation_height_processor.unbounded_processor.pending_writes_size != 0);
-
-			{
-				// Make it so that the number of blocks exceed the unbounded cutoff would go into the bounded processor (but shouldn't due to unbounded pending writes)
-				auto transaction = node->store.tx_begin_write ();
-				add_block_to_genesis_chain (transaction);
-				add_block_to_genesis_chain (transaction);
-			}
-			// Make sure this is at a height lower than the block in the add () call above
-			node->confirmation_height_processor.add (state_blocks.front ());
-			node->confirmation_height_processor.unpause ();
-		}
-
-		ASSERT_TIMELY_EQ (10s, node->ledger.cache.cemented_count, num_blocks + 1);
-
-		ASSERT_EQ (node->ledger.stats.count (nano::stat::type::confirmation_height, nano::stat::detail::blocks_confirmed, nano::stat::dir::in), num_blocks);
-		ASSERT_EQ (node->ledger.stats.count (nano::stat::type::confirmation_height, nano::stat::detail::blocks_confirmed_bounded, nano::stat::dir::in), 0);
-		ASSERT_EQ (node->ledger.stats.count (nano::stat::type::confirmation_height, nano::stat::detail::blocks_confirmed_unbounded, nano::stat::dir::in), num_blocks);
-		ASSERT_TIMELY_EQ (10s, node->active.election_winner_details_size (), 0);
-	}
-}
-
->>>>>>> ef10ef7a
 TEST (confirmation_height, many_accounts_send_receive_self)
 {
 	nano::test::system system;
@@ -1603,11 +1472,7 @@
 	std::thread thread1 (thread_func, nano::dev::genesis_key, latest_genesis, nano::dev::constants.genesis_amount - num_blocks);
 	std::thread thread2 (thread_func, key, latest_key, num_blocks);
 
-<<<<<<< HEAD
-	ASSERT_TIMELY (200s, node1->ledger.cache.block_count () == num_blocks * 2 + 3);
-=======
-	ASSERT_TIMELY_EQ (200s, node1->ledger.cache.block_count, num_blocks * 2 + 3);
->>>>>>> ef10ef7a
+	ASSERT_TIMELY_EQ (200s, node1->ledger.cache.block_count (), num_blocks * 2 + 3);
 
 	thread1.join ();
 	thread2.join ();
@@ -1754,12 +1619,11 @@
 	// Check the metrics
 	for (auto & data : telemetry_datas)
 	{
-<<<<<<< HEAD
 		ASSERT_EQ (data.get_unchecked_count (), 0);
 		ASSERT_EQ (data.get_cemented_count (), 1);
 		ASSERT_LE (data.get_peer_count (), 9U);
 		ASSERT_EQ (data.get_account_count (), 1);
-		ASSERT_TRUE (data.get_block_count () == 2);
+		ASSERT_EQ (data.get_block_count (), 2);
 		ASSERT_EQ (data.get_protocol_version (), nano::dev::network_params.network.protocol_version);
 		ASSERT_GE (data.get_bandwidth_cap (), 100000);
 		ASSERT_LT (data.get_bandwidth_cap (), 100000 + system.nodes.size ());
@@ -1772,25 +1636,6 @@
 		ASSERT_EQ (data.get_genesis_block (), nano::dev::genesis->hash ());
 		ASSERT_LE (data.get_timestamp (), std::chrono::system_clock::now ());
 		ASSERT_EQ (data.get_active_difficulty (), system.nodes.front ()->default_difficulty (nano::work_version::work_1));
-=======
-		ASSERT_EQ (data.unchecked_count, 0);
-		ASSERT_EQ (data.cemented_count, 1);
-		ASSERT_LE (data.peer_count, 9U);
-		ASSERT_EQ (data.account_count, 1);
-		ASSERT_EQ (data.block_count, 2);
-		ASSERT_EQ (data.protocol_version, nano::dev::network_params.network.protocol_version);
-		ASSERT_GE (data.bandwidth_cap, 100000);
-		ASSERT_LT (data.bandwidth_cap, 100000 + system.nodes.size ());
-		ASSERT_EQ (data.major_version, nano::get_major_node_version ());
-		ASSERT_EQ (data.minor_version, nano::get_minor_node_version ());
-		ASSERT_EQ (data.patch_version, nano::get_patch_node_version ());
-		ASSERT_EQ (data.pre_release_version, nano::get_pre_release_node_version ());
-		ASSERT_EQ (data.maker, 0);
-		ASSERT_LT (data.uptime, 100);
-		ASSERT_EQ (data.genesis_block, nano::dev::genesis->hash ());
-		ASSERT_LE (data.timestamp, std::chrono::system_clock::now ());
-		ASSERT_EQ (data.active_difficulty, system.nodes.front ()->default_difficulty (nano::work_version::work_1));
->>>>>>> ef10ef7a
 	}
 
 	// We gave some nodes different bandwidth caps, confirm they are not all the same
@@ -1950,11 +1795,7 @@
 		{
 			node.process_active (block);
 		}
-<<<<<<< HEAD
-		ASSERT_TIMELY (200s, node.ledger.cache.block_count () == next_block_count);
-=======
-		ASSERT_TIMELY_EQ (200s, node.ledger.cache.block_count, next_block_count);
->>>>>>> ef10ef7a
+		ASSERT_TIMELY_EQ (200s, node.ledger.cache.block_count (), next_block_count);
 		next_block_count += num_blocks;
 		node.block_processor.flush ();
 		// Clear all active
@@ -2084,13 +1925,8 @@
 	});
 
 	// This test is only valid if a non-aggressive flood would not reach every peer
-<<<<<<< HEAD
-	ASSERT_TIMELY (5s, node1.network->size () == nodes_wallets.size ());
+	ASSERT_TIMELY_EQ (5s, node1.network->size (), nodes_wallets.size ());
 	ASSERT_LT (node1.network->tcp_channels->fanout (), nodes_wallets.size ());
-=======
-	ASSERT_TIMELY_EQ (5s, node1.network.size (), nodes_wallets.size ());
-	ASSERT_LT (node1.network.fanout (), nodes_wallets.size ());
->>>>>>> ef10ef7a
 
 	// Each new node should see genesis representative
 	ASSERT_TIMELY (10s, std::all_of (nodes_wallets.begin (), nodes_wallets.end (), [] (auto const & node_wallet) { return node_wallet->representative_register.principal_representatives ().size () != 0; }));
@@ -2136,17 +1972,10 @@
 
 	ASSERT_TIMELY (!nano::slow_instrumentation () ? 10s : 40s, all_received ());
 
-<<<<<<< HEAD
-	ASSERT_TIMELY (!nano::slow_instrumentation () ? 10s : 40s, node1.ledger.cache.block_count () == 1 + 2 * nodes_wallets.size ());
+	ASSERT_TIMELY_EQ (!nano::slow_instrumentation () ? 10s : 40s, node1.ledger.cache.block_count (), 1 + 2 * nodes_wallets.size ());
 
 	// Wait until the main node sees all representatives
-	ASSERT_TIMELY (!nano::slow_instrumentation () ? 10s : 40s, node1.representative_register.principal_representatives ().size () == nodes_wallets.size ());
-=======
-	ASSERT_TIMELY_EQ (!nano::slow_instrumentation () ? 10s : 40s, node1.ledger.cache.block_count, 1 + 2 * nodes_wallets.size ());
-
-	// Wait until the main node sees all representatives
-	ASSERT_TIMELY_EQ (!nano::slow_instrumentation () ? 10s : 40s, node1.rep_crawler.principal_representatives ().size (), nodes_wallets.size ());
->>>>>>> ef10ef7a
+	ASSERT_TIMELY_EQ (!nano::slow_instrumentation () ? 10s : 40s, node1.representative_register.principal_representatives ().size (), nodes_wallets.size ());
 
 	// Generate blocks and ensure they are sent to all representatives
 	nano::state_block_builder builder;
