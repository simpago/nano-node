FROM ubuntu:20.04

ENV DEBIAN_FRONTEND=noninteractive

RUN apt-get update -qq && apt-get install -yqq \
build-essential \
g++ \
wget \
python \
zlib1g-dev \
<<<<<<< HEAD
curl \
git

RUN wget -O cmake_install.sh https://github.com/Kitware/CMake/releases/download/v3.15.4/cmake-3.15.4-Linux-x86_64.sh && \
chmod +x cmake_install.sh && \
./cmake_install.sh --prefix=/usr --exclude-subdir --skip-license
=======
cmake
>>>>>>> e1d9cb0b

RUN apt-get update -qq && apt-get install -yqq \
qt5-default \
valgrind \
xorg xvfb xauth xfonts-100dpi xfonts-75dpi xfonts-scalable xfonts-cyrillic

RUN curl https://sh.rustup.rs -sSf | bash -s -- -y \
    && git clone https://github.com/AndrewGaspar/corrosion.git \
    && cmake -Scorrosion -Bbuild -DCMAKE_BUILD_TYPE=Release \
    && cmake --build build --config Release \
    && cmake --install build --config Release 

ARG REPOSITORY=simpago/rsnano-node
LABEL org.opencontainers.image.source https://github.com/$REPOSITORY<|MERGE_RESOLUTION|>--- conflicted
+++ resolved
@@ -8,16 +8,9 @@
 wget \
 python \
 zlib1g-dev \
-<<<<<<< HEAD
 curl \
-git
-
-RUN wget -O cmake_install.sh https://github.com/Kitware/CMake/releases/download/v3.15.4/cmake-3.15.4-Linux-x86_64.sh && \
-chmod +x cmake_install.sh && \
-./cmake_install.sh --prefix=/usr --exclude-subdir --skip-license
-=======
+git \
 cmake
->>>>>>> e1d9cb0b
 
 RUN apt-get update -qq && apt-get install -yqq \
 qt5-default \
