use crate::{
    block_processing::{
        BacklogPopulation, BlockProcessor, BlockProcessorCleanup, BlockSource,
        LocalBlockBroadcaster, LocalBlockBroadcasterExt, UncheckedMap,
    },
    bootstrap::{
        BootstrapAscending, BootstrapAscendingExt, BootstrapInitiator, BootstrapInitiatorExt,
        BootstrapServer, BootstrapServerCleanup, OngoingBootstrap, OngoingBootstrapExt,
    },
    cementation::ConfirmingSet,
    config::{GlobalConfig, NodeConfig, NodeFlags},
    consensus::{
        election_schedulers::ElectionSchedulers, get_bootstrap_weights, log_bootstrap_weights,
        ActiveElections, ActiveElectionsExt, ElectionStatusType, LocalVoteHistory,
        ProcessLiveDispatcher, ProcessLiveDispatcherExt, RecentlyConfirmedCache, RepTiers,
        RequestAggregator, RequestAggregatorCleanup, VoteApplier, VoteBroadcaster, VoteCache,
        VoteCacheProcessor, VoteGenerators, VoteProcessor, VoteProcessorExt, VoteProcessorQueue,
        VoteProcessorQueueCleanup, VoteRouter,
    },
    monitor::Monitor,
    node_id_key_file::NodeIdKeyFile,
    pruning::{LedgerPruning, LedgerPruningExt},
    representatives::{OnlineReps, OnlineRepsCleanup, RepCrawler, RepCrawlerExt},
    stats::{
        adapters::{LedgerStats, NetworkStats},
        DetailType, Direction, StatType, Stats,
    },
    transport::{
        InboundMessageQueue, InboundMessageQueueCleanup, KeepaliveFactory, LatestKeepalives,
        LatestKeepalivesCleanup, MessageProcessor, MessagePublisher, NanoResponseServerSpawner,
        NetworkFilter, NetworkThreads, PeerCacheConnector, PeerCacheUpdater,
        RealtimeMessageHandler, SynCookies,
    },
    utils::{
        LongRunningTransactionLogger, ThreadPool, ThreadPoolImpl, TimerThread, TxnTrackingConfig,
    },
    wallets::{Wallets, WalletsExt},
    websocket::WebsocketListenerExt,
    work::DistributedWorkFactory,
    NetworkParams, NodeCallbacks, OnlineWeightSampler, TelementryConfig, TelementryExt, Telemetry,
    BUILD_INFO, VERSION_STRING,
};
use rsnano_core::{
    utils::{as_nano_json, system_time_as_nanoseconds, ContainerInfoComponent, SerdePropertyTree},
    work::{WorkPool, WorkPoolImpl},
    Account, Amount, Block, BlockHash, BlockType, KeyPair, Networks, PublicKey, Root, VoteCode,
    VoteSource,
};
use rsnano_ledger::{BlockStatus, Ledger, RepWeightCache};
use rsnano_messages::{ConfirmAck, Message, Publish};
use rsnano_network::{
    ChannelId, DeadChannelCleanup, DropPolicy, Network, NetworkCleanup, NetworkInfo, PeerConnector,
    TcpListener, TcpListenerExt, TrafficType,
};
use rsnano_nullable_clock::{SteadyClock, SystemTimeFactory};
use rsnano_nullable_http_client::{HttpClient, Url};
use rsnano_output_tracker::OutputListenerMt;
use rsnano_store_lmdb::{
    EnvOptions, LmdbConfig, LmdbEnv, LmdbStore, NullTransactionTracker, SyncStrategy,
    TransactionTracker,
};
use serde::Serialize;
use std::{
    collections::{HashMap, VecDeque},
    path::{Path, PathBuf},
    sync::{
        atomic::{AtomicBool, Ordering},
        Arc, Mutex, RwLock,
    },
    time::{Duration, SystemTime},
};
use tracing::{debug, error, info, warn};

pub struct Node {
    is_nulled: bool,
    pub runtime: tokio::runtime::Handle,
    pub data_path: PathBuf,
    pub steady_clock: Arc<SteadyClock>,
    pub node_id: KeyPair,
    pub config: NodeConfig,
    pub network_params: NetworkParams,
    pub stats: Arc<Stats>,
    pub workers: Arc<dyn ThreadPool>,
    pub bootstrap_workers: Arc<dyn ThreadPool>,
    wallet_workers: Arc<dyn ThreadPool>,
    election_workers: Arc<dyn ThreadPool>,
    pub flags: NodeFlags,
    pub work: Arc<WorkPoolImpl>,
    pub distributed_work: Arc<DistributedWorkFactory>,
    pub store: Arc<LmdbStore>,
    pub unchecked: Arc<UncheckedMap>,
    pub ledger: Arc<Ledger>,
    pub syn_cookies: Arc<SynCookies>,
    pub network_info: Arc<RwLock<NetworkInfo>>,
    pub network: Arc<Network>,
    pub telemetry: Arc<Telemetry>,
    pub bootstrap_server: Arc<BootstrapServer>,
    online_weight_sampler: Arc<OnlineWeightSampler>,
    pub online_reps: Arc<Mutex<OnlineReps>>,
    pub rep_tiers: Arc<RepTiers>,
    pub vote_processor_queue: Arc<VoteProcessorQueue>,
    pub history: Arc<LocalVoteHistory>,
    pub confirming_set: Arc<ConfirmingSet>,
    pub vote_cache: Arc<Mutex<VoteCache>>,
    pub block_processor: Arc<BlockProcessor>,
    pub wallets: Arc<Wallets>,
    pub vote_generators: Arc<VoteGenerators>,
    pub active_elections: Arc<ActiveElections>,
    pub vote_router: Arc<VoteRouter>,
    pub vote_processor: Arc<VoteProcessor>,
    vote_cache_processor: Arc<VoteCacheProcessor>,
    pub websocket_server: Option<Arc<crate::websocket::WebsocketListener>>,
    pub bootstrap_initiator: Arc<BootstrapInitiator>,
    pub rep_crawler: Arc<RepCrawler>,
    pub tcp_listener: Arc<TcpListener>,
    pub election_schedulers: Arc<ElectionSchedulers>,
    pub request_aggregator: Arc<RequestAggregator>,
    pub backlog_population: Arc<BacklogPopulation>,
    ascendboot: Arc<BootstrapAscending>,
    pub local_block_broadcaster: Arc<LocalBlockBroadcaster>,
    pub process_live_dispatcher: Arc<ProcessLiveDispatcher>,
    message_processor: Mutex<MessageProcessor>,
    network_threads: Arc<Mutex<NetworkThreads>>,
    ledger_pruning: Arc<LedgerPruning>,
    pub peer_connector: Arc<PeerConnector>,
    ongoing_bootstrap: Arc<OngoingBootstrap>,
    peer_cache_updater: TimerThread<PeerCacheUpdater>,
    peer_cache_connector: TimerThread<PeerCacheConnector>,
    pub inbound_message_queue: Arc<InboundMessageQueue>,
    monitor: TimerThread<Monitor>,
    stopped: AtomicBool,
    pub network_filter: Arc<NetworkFilter>,
    pub message_publisher: Arc<Mutex<MessagePublisher>>, // TODO remove this. It is needed right now
    // to keep the weak pointer alive
    start_stop_listener: OutputListenerMt<&'static str>,
}

pub(crate) struct NodeArgs {
    pub runtime: tokio::runtime::Handle,
    pub data_path: PathBuf,
    pub config: NodeConfig,
    pub network_params: NetworkParams,
    pub flags: NodeFlags,
    pub work: Arc<WorkPoolImpl>,
    pub callbacks: NodeCallbacks,
}

impl NodeArgs {
    pub fn create_test_instance() -> Self {
        let network_params = NetworkParams::new(Networks::NanoDevNetwork);
        let config = NodeConfig::new(None, &network_params, 2);
        Self {
            runtime: tokio::runtime::Handle::current(),
            data_path: "/home/nulled-node".into(),
            network_params,
            config,
            flags: Default::default(),
            callbacks: Default::default(),
            work: Arc::new(WorkPoolImpl::new_null(123)),
        }
    }
}

impl Node {
    pub fn new_null() -> Self {
        Self::new_null_with_callbacks(Default::default())
    }

    pub fn new_null_with_callbacks(callbacks: NodeCallbacks) -> Self {
        let args = NodeArgs {
            callbacks,
            ..NodeArgs::create_test_instance()
        };
        Self::new(args, true, NodeIdKeyFile::new_null(), None)
    }

    pub(crate) fn new_with_args(args: NodeArgs) -> Self {
        Self::new(args, false, NodeIdKeyFile::default(), None)
    }

    fn new(
        args: NodeArgs,
        is_nulled: bool,
        mut node_id_key_file: NodeIdKeyFile,
        websocket_server: Option<Arc<crate::websocket::WebsocketListener>>,
    ) -> Self {
        let network_params = args.network_params;
        let config = args.config;
        let flags = args.flags;
        let runtime = args.runtime;
        let work = args.work;
        // Time relative to the start of the node. This makes time exlicit and enables us to
        // write time relevant unit tests with ease.
        let steady_clock = Arc::new(SteadyClock::default());

        let network_label = network_params.network.get_current_network_as_string();
        let global_config = GlobalConfig {
            node_config: config.clone(),
            flags: flags.clone(),
            network_params: network_params.clone(),
        };
        let global_config = &global_config;
        let application_path = args.data_path;
        let node_id = node_id_key_file.initialize(&application_path).unwrap();

        let stats = Arc::new(Stats::new(config.stat_config.clone()));

        let store = if is_nulled {
            Arc::new(LmdbStore::new_null())
        } else {
            make_store(
                &application_path,
                true,
                &config.diagnostics_config.txn_tracking,
                Duration::from_millis(config.block_processor_batch_max_time_ms as u64),
                config.lmdb_config.clone(),
                config.backup_before_upgrade,
            )
            .expect("Could not create LMDB store")
        };

        info!("Version: {}", VERSION_STRING);
        info!("Build information: {}", BUILD_INFO);
        info!("Active network: {}", network_label);
        info!("Database backend: {}", store.vendor());
        info!("Data path: {:?}", application_path);
        info!(
            "Work pool threads: {} ({})",
            work.thread_count(),
            if work.has_opencl() { "OpenCL" } else { "CPU" }
        );
        info!("Work peers: {}", config.work_peers.len());
        info!("Node ID: {}", node_id.public_key().to_node_id());

        let (max_blocks, bootstrap_weights) = if (network_params.network.is_live_network()
            || network_params.network.is_beta_network())
            && !flags.inactive_node
        {
            get_bootstrap_weights(network_params.network.current_network)
        } else {
            (0, HashMap::new())
        };

        let rep_weights = Arc::new(RepWeightCache::with_bootstrap_weights(
            bootstrap_weights,
            max_blocks,
            store.cache.clone(),
        ));

        let mut ledger = Ledger::new(
            store.clone(),
            network_params.ledger.clone(),
            config.representative_vote_weight_minimum,
            rep_weights.clone(),
        )
        .expect("Could not initialize ledger");
        ledger.set_observer(Arc::new(LedgerStats::new(stats.clone())));
        let ledger = Arc::new(ledger);

        log_bootstrap_weights(&ledger.rep_weights);

        let syn_cookies = Arc::new(SynCookies::new(network_params.network.max_peers_per_ip));

        let workers: Arc<dyn ThreadPool> = Arc::new(ThreadPoolImpl::create(
            config.background_threads as usize,
            "Worker".to_string(),
        ));
        let wallet_workers: Arc<dyn ThreadPool> =
            Arc::new(ThreadPoolImpl::create(1, "Wallet work"));
        let election_workers: Arc<dyn ThreadPool> =
            Arc::new(ThreadPoolImpl::create(1, "Election work"));

        let bootstrap_workers: Arc<dyn ThreadPool> = Arc::new(ThreadPoolImpl::create(
            config.bootstrap_serving_threads as usize,
            "Bootstrap work",
        ));

        let network_info = Arc::new(RwLock::new(NetworkInfo::new(global_config.into())));

        let network_observer = Arc::new(NetworkStats::new(stats.clone()));

        let mut dead_channel_cleanup = DeadChannelCleanup::new(
            steady_clock.clone(),
            network_info.clone(),
            network_params.network.cleanup_cutoff(),
        );

        let mut network_filter = NetworkFilter::new(1024 * 1024);
        network_filter.age_cutoff = config.network_duplicate_filter_cutoff;
        let network_filter = Arc::new(network_filter);

        // empty `config.peering_port` means the user made no port choice at all;
        // otherwise, any value is considered, with `0` having the special meaning of 'let the OS pick a port instead'
        let mut network = Network::new(
            global_config.into(),
            network_info.clone(),
            steady_clock.clone(),
            runtime.clone(),
        );
        network.set_observer(network_observer.clone());
        let network = Arc::new(network);

        dead_channel_cleanup.add_step(NetworkCleanup::new(network.clone()));

        let mut inbound_message_queue =
            InboundMessageQueue::new(config.message_processor.max_queue, stats.clone());
        if let Some(cb) = args.callbacks.on_inbound {
            inbound_message_queue.set_inbound_callback(cb);
        }
        if let Some(cb) = args.callbacks.on_inbound_dropped {
            inbound_message_queue.set_inbound_dropped_callback(cb);
        }
        let inbound_message_queue = Arc::new(inbound_message_queue);

        dead_channel_cleanup.add_step(InboundMessageQueueCleanup::new(
            inbound_message_queue.clone(),
        ));

        let telemetry_config = TelementryConfig {
            enable_ongoing_requests: false,
            enable_ongoing_broadcasts: !flags.disable_providing_telemetry_metrics,
        };

        let unchecked = Arc::new(UncheckedMap::new(
            config.max_unchecked_blocks as usize,
            stats.clone(),
            flags.disable_block_processor_unchecked_deletion,
        ));

        let online_weight_sampler = Arc::new(OnlineWeightSampler::new(
            ledger.clone(),
            network_params.node.max_weight_samples as usize,
        ));

        let online_reps = Arc::new(Mutex::new(
            OnlineReps::builder()
                .rep_weights(rep_weights.clone())
                .weight_period(Duration::from_secs(network_params.node.weight_period))
                .online_weight_minimum(config.online_weight_minimum)
                .trended(online_weight_sampler.calculate_trend())
                .finish(),
        ));
        dead_channel_cleanup.add_step(OnlineRepsCleanup::new(online_reps.clone()));

        let mut message_publisher = MessagePublisher::new(
            online_reps.clone(),
            network.clone(),
            stats.clone(),
            network_params.network.protocol_info(),
        );

        if let Some(callback) = &args.callbacks.on_publish {
            message_publisher.set_published_callback(callback.clone());
        }

        let telemetry = Arc::new(Telemetry::new(
            telemetry_config,
            config.clone(),
            stats.clone(),
            ledger.clone(),
            unchecked.clone(),
            network_params.clone(),
            network_info.clone(),
            message_publisher.clone(),
            node_id.clone(),
            steady_clock.clone(),
        ));

        let bootstrap_server = Arc::new(BootstrapServer::new(
            config.bootstrap_server.clone(),
            stats.clone(),
            ledger.clone(),
            message_publisher.clone(),
        ));
        dead_channel_cleanup.add_step(BootstrapServerCleanup::new(
            bootstrap_server.server_impl.clone(),
        ));

        let rep_tiers = Arc::new(RepTiers::new(
            rep_weights.clone(),
            network_params.clone(),
            online_reps.clone(),
            stats.clone(),
        ));

        let vote_processor_queue = Arc::new(VoteProcessorQueue::new(
            config.vote_processor.clone(),
            stats.clone(),
            rep_tiers.clone(),
        ));
        dead_channel_cleanup.add_step(VoteProcessorQueueCleanup::new(vote_processor_queue.clone()));

        let history = Arc::new(LocalVoteHistory::new(network_params.voting.max_cache));

        let confirming_set = Arc::new(ConfirmingSet::new(
            config.confirming_set.clone(),
            ledger.clone(),
            stats.clone(),
        ));

        let vote_cache = Arc::new(Mutex::new(VoteCache::new(
            config.vote_cache.clone(),
            stats.clone(),
        )));

        let recently_confirmed = Arc::new(RecentlyConfirmedCache::new(
            config.active_elections.confirmation_cache,
        ));

        let block_processor = Arc::new(BlockProcessor::new(
            global_config.into(),
            ledger.clone(),
            unchecked.clone(),
            stats.clone(),
        ));
        dead_channel_cleanup.add_step(BlockProcessorCleanup::new(
            block_processor.processor_loop.clone(),
        ));

        let distributed_work = Arc::new(DistributedWorkFactory::new(work.clone(), runtime.clone()));

        let mut wallets_path = application_path.clone();
        wallets_path.push("wallets.ldb");

        let mut wallets_lmdb_config = config.lmdb_config.clone();
        wallets_lmdb_config.sync = SyncStrategy::Always;
        wallets_lmdb_config.map_size = 1024 * 1024 * 1024;
        let wallets_options = EnvOptions {
            config: wallets_lmdb_config,
            use_no_mem_init: false,
        };
        let wallets_env = if is_nulled {
            Arc::new(LmdbEnv::new_null())
        } else {
            Arc::new(LmdbEnv::new_with_options(wallets_path, &wallets_options).unwrap())
        };

        let mut wallets = Wallets::new(
            wallets_env,
            ledger.clone(),
            &config,
            network_params.kdf_work,
            network_params.work.clone(),
            distributed_work.clone(),
            network_params.clone(),
            workers.clone(),
            block_processor.clone(),
            online_reps.clone(),
            confirming_set.clone(),
            message_publisher.clone(),
        );
        if !is_nulled {
            wallets.initialize().expect("Could not create wallet");
        }
        let wallets = Arc::new(wallets);
        if !is_nulled {
            wallets.initialize2();
        }

        let vote_broadcaster = Arc::new(VoteBroadcaster::new(
            vote_processor_queue.clone(),
            message_publisher.clone(),
        ));

        let vote_generators = Arc::new(VoteGenerators::new(
            ledger.clone(),
            wallets.clone(),
            history.clone(),
            stats.clone(),
            &config,
            &network_params,
            vote_broadcaster,
            message_publisher.clone(),
        ));

        let vote_applier = Arc::new(VoteApplier::new(
            ledger.clone(),
            network_params.clone(),
            online_reps.clone(),
            stats.clone(),
            vote_generators.clone(),
            block_processor.clone(),
            config.clone(),
            history.clone(),
            wallets.clone(),
            recently_confirmed.clone(),
            confirming_set.clone(),
            election_workers.clone(),
        ));

        let vote_router = Arc::new(VoteRouter::new(
            vote_cache.clone(),
            recently_confirmed.clone(),
            vote_applier.clone(),
            rep_weights.clone(),
        ));

        let on_vote = args
            .callbacks
            .on_vote
            .unwrap_or_else(|| Box::new(|_, _, _, _| {}));

        let vote_processor = Arc::new(VoteProcessor::new(
            vote_processor_queue.clone(),
            vote_router.clone(),
            stats.clone(),
            on_vote,
        ));

        let vote_cache_processor = Arc::new(VoteCacheProcessor::new(
            stats.clone(),
            vote_cache.clone(),
            vote_router.clone(),
            config.vote_processor.clone(),
        ));

        let on_election_end = args
            .callbacks
            .on_election_end
            .unwrap_or_else(|| Box::new(|_, _, _, _, _, _| {}));

        let on_balance_changed = args
            .callbacks
            .on_balance_changed
            .unwrap_or_else(|| Box::new(|_, _| {}));

        let active_elections = Arc::new(ActiveElections::new(
            network_params.clone(),
            wallets.clone(),
            config.clone(),
            ledger.clone(),
            confirming_set.clone(),
            block_processor.clone(),
            vote_generators.clone(),
            network_filter.clone(),
            network_info.clone(),
            vote_cache.clone(),
            stats.clone(),
            on_election_end,
            on_balance_changed,
            online_reps.clone(),
            flags.clone(),
            recently_confirmed,
            vote_applier.clone(),
            vote_router.clone(),
            vote_cache_processor.clone(),
            steady_clock.clone(),
            message_publisher.clone(),
        ));

        active_elections.initialize();
        /*let websocket = create_websocket_server(
            config.websocket_config.clone(),
            wallets.clone(),
            runtime.clone(),
            &active_elections,
            &telemetry,
            &vote_processor,
        );*/

        let mut bootstrap_publisher = MessagePublisher::new_with_buffer_size(
            online_reps.clone(),
            network.clone(),
            stats.clone(),
            network_params.network.protocol_info(),
            512,
        );

        if let Some(callback) = &args.callbacks.on_publish {
            bootstrap_publisher.set_published_callback(callback.clone());
        }

        let bootstrap_initiator = Arc::new(BootstrapInitiator::new(
            global_config.into(),
            flags.clone(),
            network.clone(),
            network_info.clone(),
            network_observer.clone(),
            runtime.clone(),
            bootstrap_workers.clone(),
            network_params.clone(),
            stats.clone(),
            block_processor.clone(),
            websocket_server.clone(),
            ledger.clone(),
            bootstrap_publisher,
            steady_clock.clone(),
        ));
        bootstrap_initiator.initialize();
        bootstrap_initiator.start();

        let latest_keepalives = Arc::new(Mutex::new(LatestKeepalives::default()));
        dead_channel_cleanup.add_step(LatestKeepalivesCleanup::new(latest_keepalives.clone()));

        let response_server_spawner = Arc::new(NanoResponseServerSpawner {
            tokio: runtime.clone(),
            stats: stats.clone(),
            node_id: node_id.clone(),
            ledger: ledger.clone(),
            workers: workers.clone(),
            block_processor: block_processor.clone(),
            bootstrap_initiator: bootstrap_initiator.clone(),
            network: network_info.clone(),
            inbound_queue: inbound_message_queue.clone(),
            node_flags: flags.clone(),
            network_params: network_params.clone(),
            syn_cookies: syn_cookies.clone(),
            latest_keepalives: latest_keepalives.clone(),
            network_filter: network_filter.clone(),
        });

        let peer_connector = Arc::new(PeerConnector::new(
            config.tcp.connect_timeout,
            network.clone(),
            network_observer.clone(),
            runtime.clone(),
            response_server_spawner.clone(),
            steady_clock.clone(),
        ));

        let rep_crawler = Arc::new(RepCrawler::new(
            online_reps.clone(),
            stats.clone(),
            config.rep_crawler_query_timeout,
            config.clone(),
            network_params.clone(),
            network_info.clone(),
            runtime.clone(),
            ledger.clone(),
            active_elections.clone(),
            peer_connector.clone(),
            steady_clock.clone(),
            message_publisher.clone(),
        ));

        // BEWARE: `bootstrap` takes `network.port` instead of `config.peering_port` because when the user doesn't specify
        //         a peering port and wants the OS to pick one, the picking happens when `network` gets initialized
        //         (if UDP is active, otherwise it happens when `bootstrap` gets initialized), so then for TCP traffic
        //         we want to tell `bootstrap` to use the already picked port instead of itself picking a different one.
        //         Thus, be very careful if you change the order: if `bootstrap` gets constructed before `network`,
        //         the latter would inherit the port from the former (if TCP is active, otherwise `network` picks first)
        //
        let tcp_listener = Arc::new(TcpListener::new(
            network_info.read().unwrap().listening_port(),
            network.clone(),
            network_observer.clone(),
            runtime.clone(),
            response_server_spawner.clone(),
        ));

        let election_schedulers = Arc::new(ElectionSchedulers::new(
            &config,
            network_params.network.clone(),
            active_elections.clone(),
            ledger.clone(),
            stats.clone(),
            vote_cache.clone(),
            confirming_set.clone(),
            online_reps.clone(),
        ));

        active_elections.set_election_schedulers(&election_schedulers);
        vote_applier.set_election_schedulers(&election_schedulers);

        let request_aggregator = Arc::new(RequestAggregator::new(
            config.request_aggregator.clone(),
            stats.clone(),
            vote_generators.clone(),
            ledger.clone(),
            network_info.clone(),
        ));
        dead_channel_cleanup.add_step(RequestAggregatorCleanup::new(
            request_aggregator.state.clone(),
        ));

        let backlog_population = Arc::new(BacklogPopulation::new(
            global_config.into(),
            ledger.clone(),
            stats.clone(),
            election_schedulers.clone(),
        ));

        let ascendboot = Arc::new(BootstrapAscending::new(
            block_processor.clone(),
            ledger.clone(),
            stats.clone(),
            network_info.clone(),
            message_publisher.clone(),
            global_config.node_config.bootstrap_ascending.clone(),
            steady_clock.clone(),
        ));

        let local_block_broadcaster = Arc::new(LocalBlockBroadcaster::new(
            config.local_block_broadcaster.clone(),
            block_processor.clone(),
            stats.clone(),
            ledger.clone(),
            confirming_set.clone(),
            message_publisher.clone(),
            !flags.disable_block_processor_republishing,
        ));
        local_block_broadcaster.initialize();

        let process_live_dispatcher = Arc::new(ProcessLiveDispatcher::new(
            ledger.clone(),
            election_schedulers.clone(),
            websocket_server.clone(),
        ));

        let realtime_message_handler = Arc::new(RealtimeMessageHandler::new(
            stats.clone(),
            network_info.clone(),
            network_filter.clone(),
            block_processor.clone(),
            config.clone(),
            wallets.clone(),
            request_aggregator.clone(),
            vote_processor_queue.clone(),
            telemetry.clone(),
            bootstrap_server.clone(),
            ascendboot.clone(),
        ));

        let keepalive_factory = Arc::new(KeepaliveFactory {
            network: network_info.clone(),
            config: config.clone(),
        });

        let network_threads = Arc::new(Mutex::new(NetworkThreads::new(
            network_info.clone(),
            peer_connector.clone(),
            flags.clone(),
            network_params.clone(),
            stats.clone(),
            syn_cookies.clone(),
            network_filter.clone(),
            keepalive_factory.clone(),
            latest_keepalives.clone(),
            dead_channel_cleanup,
            message_publisher.clone(),
            steady_clock.clone(),
        )));

        let message_processor = Mutex::new(MessageProcessor::new(
            flags.clone(),
            config.clone(),
            inbound_message_queue.clone(),
            realtime_message_handler.clone(),
        ));

        let ongoing_bootstrap = Arc::new(OngoingBootstrap::new(
            network_params.clone(),
            bootstrap_initiator.clone(),
            network_info.clone(),
            flags.clone(),
            ledger.clone(),
            stats.clone(),
            workers.clone(),
        ));

        debug!("Constructing node...");

        let schedulers_weak = Arc::downgrade(&election_schedulers);
        wallets.set_start_election_callback(Box::new(move |block| {
            if let Some(schedulers) = schedulers_weak.upgrade() {
                schedulers.add_manual(block);
            }
        }));

        let rep_crawler_w = Arc::downgrade(&rep_crawler);
        if !flags.disable_rep_crawler {
            network_info
                .write()
                .unwrap()
                .on_new_realtime_channel(Arc::new(move |channel| {
                    if let Some(crawler) = rep_crawler_w.upgrade() {
                        crawler.query_channel(channel);
                    }
                }));
        }

        let block_processor_w = Arc::downgrade(&block_processor);
        let history_w = Arc::downgrade(&history);
        let active_w = Arc::downgrade(&active_elections);
        block_processor.set_blocks_rolled_back_callback(Box::new(
            move |rolled_back, initial_block| {
                // Deleting from votes cache, stop active transaction
                let Some(block_processor) = block_processor_w.upgrade() else {
                    return;
                };
                let Some(history) = history_w.upgrade() else {
                    return;
                };
                let Some(active) = active_w.upgrade() else {
                    return;
                };
                for i in rolled_back {
                    block_processor.notify_block_rolled_back(&i);

                    history.erase(&i.root());
                    // Stop all rolled back active transactions except initial
                    if i.hash() != initial_block.hash() {
                        active.erase(&i.qualified_root());
                    }
                }
            },
        ));

        process_live_dispatcher.connect(&block_processor);

        let block_processor_w = Arc::downgrade(&block_processor);
        unchecked.set_satisfied_observer(Box::new(move |info| {
            if let Some(processor) = block_processor_w.upgrade() {
                processor.add(
                    info.block.clone().into(),
                    BlockSource::Unchecked,
                    ChannelId::LOOPBACK,
                );
            }
        }));

        let wallets_w = Arc::downgrade(&wallets);
        let publisher_l = Mutex::new(message_publisher.clone());
        vote_router.add_vote_processed_observer(Box::new(move |vote, _source, results| {
            let Some(wallets) = wallets_w.upgrade() else {
                return;
            };

            // Republish vote if it is new and the node does not host a principal representative (or close to)
            let processed = results.iter().any(|(_, code)| *code == VoteCode::Vote);
            if processed {
                if wallets.should_republish_vote(vote.voting_account.into()) {
                    let ack = Message::ConfirmAck(ConfirmAck::new_with_rebroadcasted_vote(
                        vote.as_ref().clone(),
                    ));
                    publisher_l
                        .lock()
                        .unwrap()
                        .flood(&ack, DropPolicy::CanDrop, 0.5);
                }
            }
        }));

        let keepalive_factory_w = Arc::downgrade(&keepalive_factory);
        let message_publisher_l = Arc::new(Mutex::new(message_publisher.clone()));
        let message_publisher_w = Arc::downgrade(&message_publisher_l);
        network_info
            .write()
            .unwrap()
            .on_new_realtime_channel(Arc::new(move |channel| {
                let Some(factory) = keepalive_factory_w.upgrade() else {
                    return;
                };
                let Some(publisher) = message_publisher_w.upgrade() else {
                    return;
                };
                let keepalive = factory.create_keepalive_self();
                let msg = Message::Keepalive(keepalive);
                publisher.lock().unwrap().try_send(
                    channel.channel_id(),
                    &msg,
                    DropPolicy::CanDrop,
                    TrafficType::Generic,
                );
            }));

        let rep_crawler_w = Arc::downgrade(&rep_crawler);
        let reps_w = Arc::downgrade(&online_reps);
        let clock = steady_clock.clone();
        vote_processor.add_vote_processed_callback(Box::new(
            move |vote, channel_id, source, code| {
                debug_assert!(code != VoteCode::Invalid);
                let Some(rep_crawler) = rep_crawler_w.upgrade() else {
                    return;
                };
                let Some(reps) = reps_w.upgrade() else {
                    return;
                };
                // Ignore republished votes
                if source != VoteSource::Live {
                    return;
                }

                let active_in_rep_crawler = rep_crawler.process(vote.clone(), channel_id);
                if active_in_rep_crawler {
                    // Representative is defined as online if replying to live votes or rep_crawler queries
                    reps.lock()
                        .unwrap()
                        .vote_observed(vote.voting_account, clock.now());
                }
            },
        ));

        if !distributed_work.work_generation_enabled() {
            info!("Work generation is disabled");
        }

        info!(
            "Outbound bandwidth limit: {} bytes/s, burst ratio: {}",
            config.bandwidth_limit, config.bandwidth_limit_burst_ratio
        );

        if config.enable_voting {
            info!(
                "Voting is enabled, more system resources will be used, local representatives: {}",
                wallets.voting_reps_count()
            );
            if wallets.voting_reps_count() > 1 {
                warn!("Voting with more than one representative can limit performance");
            }
        }

        {
            let tx = ledger.read_txn();
            if flags.enable_pruning || ledger.store.pruned.count(&tx) > 0 {
                ledger.enable_pruning();
            }
        }

        if ledger.pruning_enabled() {
            if config.enable_voting && !flags.inactive_node {
                let msg = "Incompatibility detected between config node.enable_voting and existing pruned blocks";
                error!(msg);
                panic!("{}", msg);
            } else if !flags.enable_pruning && !flags.inactive_node {
                let msg =
                    "To start node with existing pruned blocks use launch flag --enable_pruning";
                error!(msg);
                panic!("{}", msg);
            }
        }

        let workers_w = Arc::downgrade(&wallet_workers);
        let wallets_w = Arc::downgrade(&wallets);
        confirming_set.add_cemented_observer(Box::new(move |block| {
            let Some(workers) = workers_w.upgrade() else {
                return;
            };
            let Some(wallets) = wallets_w.upgrade() else {
                return;
            };

            // TODO: Is it neccessary to call this for all blocks?
            if block.is_send() {
                let block = block.clone();
                workers.push_task(Box::new(move || {
                    wallets.receive_confirmed(block.hash(), block.destination().unwrap())
                }));
            }
        }));

        if !config.callback_address.is_empty() {
            let tokio = runtime.clone();
            let stats = stats.clone();
            let url: Url = format!(
                "http://{}:{}{}",
                config.callback_address, config.callback_port, config.callback_target
            )
            .parse()
            .unwrap();
            active_elections.add_election_end_callback(Box::new(
                move |status, _weights, account, amount, is_state_send, is_state_epoch| {
                    let block = status.winner.as_ref().unwrap().clone();
                    if status.election_status_type == ElectionStatusType::ActiveConfirmedQuorum
                        || status.election_status_type
                            == ElectionStatusType::ActiveConfirmationHeight
                    {
                        let url = url.clone();
                        let stats = stats.clone();
                        tokio.spawn(async move {
                            let mut block_json = SerdePropertyTree::new();
                            block.serialize_json(&mut block_json).unwrap();

                            let message = RpcCallbackMessage {
                                account: account.encode_account(),
                                hash: block.hash().encode_hex(),
                                block: block_json.value,
                                amount: amount.to_string_dec(),
                                sub_type: if is_state_send {
                                    Some("send")
                                } else if block.block_type() == BlockType::State {
                                    if block.is_change() {
                                        Some("change")
                                    } else if is_state_epoch {
                                        Some("epoch")
                                    } else {
                                        Some("receive")
                                    }
                                } else {
                                    None
                                },
                                is_send: if is_state_send {
                                    Some(as_nano_json(true))
                                } else {
                                    None
                                },
                            };

                            let http_client = HttpClient::new();
                            match http_client.post_json(url.clone(), &message).await {
                                Ok(response) => {
                                    if response.status().is_success() {
                                        stats.inc_dir(
                                            StatType::HttpCallback,
                                            DetailType::Initiate,
                                            Direction::Out,
                                        );
                                    } else {
                                        error!(
                                            "Callback to {} failed [status: {:?}]",
                                            url,
                                            response.status()
                                        );
                                        stats.inc_dir(
                                            StatType::Error,
                                            DetailType::HttpCallback,
                                            Direction::Out,
                                        );
                                    }
                                }
                                Err(e) => {
                                    error!("Unable to send callback: {} ({})", url, e);
                                    stats.inc_dir(
                                        StatType::Error,
                                        DetailType::HttpCallback,
                                        Direction::Out,
                                    );
                                }
                            }
                        });
                    }
                },
            ))
        }

        let time_factory = SystemTimeFactory::default();

        let peer_cache_updater = PeerCacheUpdater::new(
            network_info.clone(),
            ledger.clone(),
            time_factory,
            stats.clone(),
            if network_params.network.is_dev_network() {
                Duration::from_secs(10)
            } else {
                Duration::from_secs(60 * 60)
            },
        );

        let peer_cache_connector = PeerCacheConnector::new(
            ledger.clone(),
            peer_connector.clone(),
            stats.clone(),
            network_params.network.merge_period,
        );

        let ledger_pruning = Arc::new(LedgerPruning::new(
            config.clone(),
            flags.clone(),
            ledger.clone(),
            workers.clone(),
        ));

        let monitor = TimerThread::new(
            "Monitor",
            Monitor::new(
                ledger.clone(),
                network_info.clone(),
                online_reps.clone(),
                active_elections.clone(),
            ),
        );

        Self {
            is_nulled,
            steady_clock,
            peer_cache_updater: TimerThread::new("Peer history", peer_cache_updater),
            peer_cache_connector: TimerThread::new_run_immedately(
                "Net reachout",
                peer_cache_connector,
            ),
            ongoing_bootstrap,
            peer_connector,
            node_id,
            workers,
            bootstrap_workers,
            wallet_workers,
            election_workers,
            distributed_work,
            unchecked,
            telemetry,
            syn_cookies,
            network,
            network_info,
            ledger,
            store,
            stats,
            data_path: application_path,
            network_params,
            config,
            flags,
            work,
            runtime,
            bootstrap_server,
            online_weight_sampler,
            online_reps,
            rep_tiers,
            vote_router,
            vote_processor_queue,
            history,
            confirming_set,
            vote_cache,
            block_processor,
            wallets,
            vote_generators,
            active_elections,
            vote_processor,
            vote_cache_processor,
            websocket_server,
            bootstrap_initiator,
            rep_crawler,
            tcp_listener,
            election_schedulers,
            request_aggregator,
            backlog_population,
            ascendboot,
            local_block_broadcaster,
            process_live_dispatcher, // needs to stay alive
            ledger_pruning,
            network_threads,
            message_processor,
            inbound_message_queue,
            monitor,
            message_publisher: message_publisher_l,
            network_filter,
            stopped: AtomicBool::new(false),
            start_stop_listener: OutputListenerMt::new(),
        }
    }

    pub fn collect_container_info(&self, name: impl Into<String>) -> ContainerInfoComponent {
        let network = self
            .network_info
            .read()
            .unwrap()
            .container_info()
            .into_legacy("tcp_channels");

        let online_reps = self
            .online_reps
            .lock()
            .unwrap()
            .container_info()
            .into_legacy("online_reps");

        let vote_cache = self
            .vote_cache
            .lock()
            .unwrap()
            .container_info()
            .into_legacy("vote_cache");

        ContainerInfoComponent::Composite(
            name.into(),
            vec![
<<<<<<< HEAD
                self.work.collect_container_info("work"),
                self.ledger.collect_container_info("ledger"),
                self.active_elections.collect_container_info("active"),
=======
                self.work.container_info().into_legacy("work"),
                self.ledger.container_info().into_legacy("ledger"),
                self.active.collect_container_info("active"),
>>>>>>> 19ff77b4
                self.bootstrap_initiator
                    .collect_container_info("bootstrap_initiator"),
                ContainerInfoComponent::Composite(
                    "network".to_string(),
                    vec![
                        network,
                        self.syn_cookies.collect_container_info("syn_cookies"),
                    ],
                ),
                self.telemetry.collect_container_info("telemetry"),
                self.wallets.collect_container_info("wallets"),
                self.vote_processor_queue
                    .collect_container_info("vote_processor"),
                self.vote_cache_processor
                    .collect_container_info("vote_cache_processor"),
                self.rep_crawler.collect_container_info("rep_crawler"),
                self.block_processor
                    .collect_container_info("block_processor"),
                online_reps,
                self.history.collect_container_info("history"),
                self.confirming_set.collect_container_info("confirming_set"),
                self.request_aggregator
                    .collect_container_info("request_aggregator"),
                self.election_schedulers
                    .collect_container_info("election_scheduler"),
                vote_cache,
                self.vote_router.collect_container_info("vote_router"),
                self.vote_generators
                    .collect_container_info("vote_generators"),
                self.ascendboot
                    .collect_container_info("bootstrap_ascending"),
                self.unchecked.collect_container_info("unchecked"),
                self.local_block_broadcaster
                    .collect_container_info("local_block_broadcaster"),
                self.rep_tiers.collect_container_info("rep_tiers"),
                self.inbound_message_queue
                    .collect_container_info("message_processor"),
            ],
        )
    }

    fn long_inactivity_cleanup(&self) {
        let mut perform_cleanup = false;
        let mut tx = self.ledger.rw_txn();
        if self.ledger.store.online_weight.count(&tx) > 0 {
            let (&sample_time, _) = self
                .ledger
                .store
                .online_weight
                .rbegin(&tx)
                .current()
                .unwrap();
            let one_week_ago = SystemTime::now() - Duration::from_secs(60 * 60 * 24 * 7);
            perform_cleanup = sample_time < system_time_as_nanoseconds(one_week_ago);
        }
        if perform_cleanup {
            self.ledger.store.online_weight.clear(&mut tx);
            self.ledger.store.peer.clear(&mut tx);
            info!("records of peers and online weight after a long period of inactivity");
        }
    }

    pub fn is_stopped(&self) -> bool {
        self.stopped.load(Ordering::SeqCst)
    }

    pub fn ledger_pruning(&self, batch_size: u64, bootstrap_weight_reached: bool) {
        self.ledger_pruning
            .ledger_pruning(batch_size, bootstrap_weight_reached)
    }

    pub fn process_local(&self, block: Block) -> Option<BlockStatus> {
        self.block_processor
            .add_blocking(Arc::new(block), BlockSource::Local)
            .map(|(status, _)| status)
    }

    pub fn process(&self, mut block: Block) -> Result<(), BlockStatus> {
        let mut tx = self.ledger.rw_txn();
        self.ledger.process(&mut tx, &mut block)
    }

    pub fn process_multi(&self, blocks: &[Block]) {
        let mut tx = self.ledger.rw_txn();
        for (i, block) in blocks.iter().enumerate() {
            self.ledger
                .process(&mut tx, &mut block.clone())
                .map_err(|e| anyhow!("Could not multi-process block index {}: {:?}", i, e))
                .unwrap();
        }
    }

    pub fn insert_into_wallet(&self, keys: &KeyPair) {
        let wallet_id = self.wallets.wallet_ids()[0];
        self.wallets
            .insert_adhoc2(&wallet_id, &keys.private_key(), true)
            .unwrap();
    }

    pub fn process_active(&self, block: Block) {
        self.block_processor.process_active(block);
    }

    pub fn process_local_multi(&self, blocks: &[Block]) {
        for block in blocks {
            let status = self.process_local(block.clone()).unwrap();
            if !matches!(status, BlockStatus::Progress | BlockStatus::Old) {
                panic!("could not process block!");
            }
        }
    }

    pub fn block(&self, hash: &BlockHash) -> Option<Block> {
        let tx = self.ledger.read_txn();
        self.ledger.any().get_block(&tx, hash)
    }

    pub fn latest(&self, account: &Account) -> BlockHash {
        let tx = self.ledger.read_txn();
        self.ledger
            .any()
            .account_head(&tx, account)
            .unwrap_or_default()
    }

    pub fn get_node_id(&self) -> PublicKey {
        self.node_id.public_key()
    }

    pub fn work_generate_dev(&self, root: impl Into<Root>) -> u64 {
        self.work.generate_dev2(root.into()).unwrap()
    }

    pub fn block_exists(&self, hash: &BlockHash) -> bool {
        let tx = self.ledger.read_txn();
        self.ledger.any().block_exists(&tx, hash)
    }

    pub fn blocks_exist(&self, hashes: &[Block]) -> bool {
        self.block_hashes_exist(hashes.iter().map(|b| b.hash()))
    }

    pub fn block_hashes_exist(&self, hashes: impl IntoIterator<Item = BlockHash>) -> bool {
        let tx = self.ledger.read_txn();
        hashes
            .into_iter()
            .all(|h| self.ledger.any().block_exists(&tx, &h))
    }

    pub fn balance(&self, account: &Account) -> Amount {
        let tx = self.ledger.read_txn();
        self.ledger
            .any()
            .account_balance(&tx, account)
            .unwrap_or_default()
    }

    pub fn confirm_multi(&self, blocks: &[Block]) {
        for block in blocks {
            self.confirm(block.hash());
        }
    }

    pub fn confirm(&self, hash: BlockHash) {
        let mut tx = self.ledger.rw_txn();
        self.ledger.confirm(&mut tx, hash);
    }

    pub fn block_confirmed(&self, hash: &BlockHash) -> bool {
        let tx = self.ledger.read_txn();
        self.ledger.confirmed().block_exists(&tx, hash)
    }

    pub fn blocks_confirmed(&self, blocks: &[Block]) -> bool {
        let tx = self.ledger.read_txn();
        blocks
            .iter()
            .all(|b| self.ledger.confirmed().block_exists(&tx, &b.hash()))
    }

    pub fn set_websocket_server(
        &mut self,
        websocket_server: Option<Arc<crate::websocket::WebsocketListener>>,
    ) {
        self.websocket_server = websocket_server;
    }
}

pub trait NodeExt {
    fn start(&self);
    fn stop(&self);
    fn ongoing_online_weight_calculation_queue(&self);
    fn ongoing_online_weight_calculation(&self);
    fn backup_wallet(&self);
    fn search_receivable_all(&self);
    fn bootstrap_wallet(&self);
    fn flood_block_many(
        &self,
        blocks: VecDeque<Block>,
        callback: Box<dyn FnOnce() + Send + Sync>,
        delay: Duration,
    );
}

impl NodeExt for Arc<Node> {
    fn start(&self) {
        self.start_stop_listener.emit("start");
        if self.is_nulled {
            return; // TODO better nullability implementation
        }

        if !self.ledger.any().block_exists_or_pruned(
            &self.ledger.read_txn(),
            &self.network_params.ledger.genesis.hash(),
        ) {
            error!("Genesis block not found. This commonly indicates a configuration issue, check that the --network or --data_path command line arguments are correct, and also the ledger backend node config option. If using a read-only CLI command a ledger must already exist, start the node with --daemon first.");

            if self.network_params.network.is_beta_network() {
                error!("Beta network may have reset, try clearing database files");
            }

            panic!("Genesis block not found!");
        }

        self.long_inactivity_cleanup();
        self.network_threads.lock().unwrap().start();
        self.message_processor.lock().unwrap().start();

        if !self.flags.disable_legacy_bootstrap && !self.flags.disable_ongoing_bootstrap {
            self.ongoing_bootstrap.ongoing_bootstrap();
        }

        if self.flags.enable_pruning {
            self.ledger_pruning.start();
        }

        if !self.flags.disable_rep_crawler {
            self.rep_crawler.start();
        }
        self.ongoing_online_weight_calculation_queue();

        if self.config.tcp_incoming_connections_max > 0
            && !(self.flags.disable_bootstrap_listener && self.flags.disable_tcp_realtime)
        {
            self.tcp_listener.start();
        } else {
            warn!("Peering is disabled");
        }

        if !self.flags.disable_backup {
            self.backup_wallet();
        }

        if !self.flags.disable_search_pending {
            self.search_receivable_all();
        }

        if !self.flags.disable_wallet_bootstrap {
            // Delay to start wallet lazy bootstrap
            let node_w = Arc::downgrade(self);
            self.workers.add_delayed_task(
                Duration::from_secs(60),
                Box::new(move || {
                    if let Some(node) = node_w.upgrade() {
                        node.bootstrap_wallet();
                    }
                }),
            );
        }

        self.unchecked.start();
        self.wallets.start();
        self.rep_tiers.start();
        if self.config.enable_vote_processor {
            self.vote_processor.start();
        }
        self.vote_cache_processor.start();
        self.block_processor.start();
        self.active_elections.start();
        self.vote_generators.start();
        self.request_aggregator.start();
        self.confirming_set.start();
        self.election_schedulers
            .start(self.config.priority_scheduler_enabled);
        self.backlog_population.start();
        self.bootstrap_server.start();
        if !self.flags.disable_ascending_bootstrap {
            self.ascendboot
                .initialize(&self.network_params.ledger.genesis_account);
            self.ascendboot.start();
        }
        if let Some(ws_listener) = &self.websocket_server {
            ws_listener.start();
        }
        self.telemetry.start();
        self.stats.start();
        self.local_block_broadcaster.start();

        let peer_cache_update_interval = if self.network_params.network.is_dev_network() {
            Duration::from_secs(1)
        } else {
            Duration::from_secs(15)
        };
        self.peer_cache_updater.start(peer_cache_update_interval);

        if !self.network_params.network.merge_period.is_zero() {
            self.peer_cache_connector
                .start(self.network_params.network.merge_period);
        }
        self.vote_router.start();

        if self.config.monitor.enabled {
            self.monitor.start(self.config.monitor.interval);
        }
    }

    fn stop(&self) {
        self.start_stop_listener.emit("stop");
        if self.is_nulled {
            return; // TODO better nullability implementation
        }

        // Ensure stop can only be called once
        if self.stopped.swap(true, Ordering::SeqCst) {
            return;
        }
        info!("Node stopping...");

        self.tcp_listener.stop();
        self.bootstrap_workers.stop();
        self.wallet_workers.stop();
        self.election_workers.stop();
        self.vote_router.stop();
        self.peer_connector.stop();
        self.ledger_pruning.stop();
        self.peer_cache_connector.stop();
        self.peer_cache_updater.stop();
        // Cancels ongoing work generation tasks, which may be blocking other threads
        // No tasks may wait for work generation in I/O threads, or termination signal capturing will be unable to call node::stop()
        self.distributed_work.stop();
        self.backlog_population.stop();
        if !self.flags.disable_ascending_bootstrap {
            self.ascendboot.stop();
        }
        self.rep_crawler.stop();
        self.unchecked.stop();
        self.block_processor.stop();
        self.request_aggregator.stop();
        self.vote_cache_processor.stop();
        self.vote_processor.stop();
        self.rep_tiers.stop();
        self.election_schedulers.stop();
        self.active_elections.stop();
        self.vote_generators.stop();
        self.confirming_set.stop();
        self.telemetry.stop();
        if let Some(ws_listener) = &self.websocket_server {
            ws_listener.stop();
        }
        self.bootstrap_server.stop();
        self.bootstrap_initiator.stop();
        self.wallets.stop();
        self.stats.stop();
        self.workers.stop();
        self.local_block_broadcaster.stop();
        self.message_processor.lock().unwrap().stop();
        self.network_threads.lock().unwrap().stop(); // Stop network last to avoid killing in-use sockets
        self.monitor.stop();

        // work pool is not stopped on purpose due to testing setup
    }

    fn ongoing_online_weight_calculation_queue(&self) {
        let node_w = Arc::downgrade(self);
        self.workers.add_delayed_task(
            Duration::from_secs(self.network_params.node.weight_period),
            Box::new(move || {
                if let Some(node) = node_w.upgrade() {
                    node.ongoing_online_weight_calculation();
                }
            }),
        )
    }

    fn ongoing_online_weight_calculation(&self) {
        let online = self.online_reps.lock().unwrap().online_weight();
        self.online_weight_sampler.sample(online);
        let trend = self.online_weight_sampler.calculate_trend();
        self.online_reps.lock().unwrap().set_trended(trend);
    }

    fn backup_wallet(&self) {
        let mut backup_path = self.data_path.clone();
        backup_path.push("backup");
        if let Err(e) = self.wallets.backup(&backup_path) {
            error!(error = ?e, "Could not create backup of wallets");
        }

        let node_w = Arc::downgrade(self);
        self.workers.add_delayed_task(
            Duration::from_secs(self.network_params.node.backup_interval_m as u64 * 60),
            Box::new(move || {
                if let Some(node) = node_w.upgrade() {
                    node.backup_wallet();
                }
            }),
        )
    }

    fn search_receivable_all(&self) {
        // Reload wallets from disk
        self.wallets.reload();
        // Search pending
        self.wallets.search_receivable_all();
        let node_w = Arc::downgrade(self);
        self.workers.add_delayed_task(
            Duration::from_secs(self.network_params.node.search_pending_interval_s as u64),
            Box::new(move || {
                if let Some(node) = node_w.upgrade() {
                    node.search_receivable_all();
                }
            }),
        )
    }

    fn bootstrap_wallet(&self) {
        let accounts: VecDeque<_> = self.wallets.get_accounts(128).drain(..).collect();
        if !accounts.is_empty() {
            self.bootstrap_initiator.bootstrap_wallet(accounts)
        }
    }

    fn flood_block_many(
        &self,
        mut blocks: VecDeque<Block>,
        callback: Box<dyn FnOnce() + Send + Sync>,
        delay: Duration,
    ) {
        if let Some(block) = blocks.pop_front() {
            let publish = Message::Publish(Publish::new_forward(block));
            self.message_publisher
                .lock()
                .unwrap()
                .flood(&publish, DropPolicy::CanDrop, 1.0);
            if blocks.is_empty() {
                callback()
            } else {
                let self_w = Arc::downgrade(self);
                self.workers.add_delayed_task(
                    delay,
                    Box::new(move || {
                        if let Some(node) = self_w.upgrade() {
                            node.flood_block_many(blocks, callback, delay);
                        }
                    }),
                );
            }
        }
    }
}

fn make_store(
    path: &Path,
    add_db_postfix: bool,
    txn_tracking_config: &TxnTrackingConfig,
    block_processor_batch_max_time: Duration,
    lmdb_config: LmdbConfig,
    backup_before_upgrade: bool,
) -> anyhow::Result<Arc<LmdbStore>> {
    let mut path = PathBuf::from(path);
    if add_db_postfix {
        path.push("data.ldb");
    }

    let txn_tracker: Arc<dyn TransactionTracker> = if txn_tracking_config.enable {
        Arc::new(LongRunningTransactionLogger::new(
            txn_tracking_config.clone(),
            block_processor_batch_max_time,
        ))
    } else {
        Arc::new(NullTransactionTracker::new())
    };

    let options = EnvOptions {
        config: lmdb_config,
        use_no_mem_init: true,
    };

    let store = LmdbStore::open(&path)
        .options(&options)
        .backup_before_upgrade(backup_before_upgrade)
        .txn_tracker(txn_tracker)
        .build()?;
    Ok(Arc::new(store))
}

#[derive(Serialize)]
struct RpcCallbackMessage {
    account: String,
    hash: String,
    block: serde_json::Value,
    amount: String,
    #[serde(skip_serializing_if = "Option::is_none")]
    sub_type: Option<&'static str>,
    #[serde(skip_serializing_if = "Option::is_none")]
    is_send: Option<&'static str>,
}

#[cfg(test)]
mod tests {
    use super::*;
    use crate::{utils::TimerStartEvent, NodeBuilder};
    use rsnano_core::Networks;
    use std::ops::Deref;
    use uuid::Uuid;

    #[tokio::test]
    async fn start_peer_cache_updater() {
        let node = TestNode::new().await;
        let start_tracker = node.peer_cache_updater.track_start();

        node.start();

        assert_eq!(
            start_tracker.output(),
            vec![TimerStartEvent {
                thread_name: "Peer history".to_string(),
                interval: Duration::from_secs(1),
                run_immediately: false
            }]
        );
    }

    #[tokio::test]
    async fn start_peer_cache_connector() {
        let node = TestNode::new().await;
        let start_tracker = node.peer_cache_connector.track_start();

        node.start();

        assert_eq!(
            start_tracker.output(),
            vec![TimerStartEvent {
                thread_name: "Net reachout".to_string(),
                interval: node.network_params.network.merge_period,
                run_immediately: true
            }]
        );
    }

    #[tokio::test]
    async fn stop_node() {
        let node = TestNode::new().await;
        node.start();

        node.stop();

        assert_eq!(
            node.peer_cache_updater.is_running(),
            false,
            "peer_cache_updater running"
        );
        assert_eq!(
            node.peer_cache_connector.is_running(),
            false,
            "peer_cache_connector running"
        );
    }

    struct TestNode {
        app_path: PathBuf,
        node: Arc<Node>,
    }

    impl TestNode {
        pub async fn new() -> Self {
            let mut app_path = std::env::temp_dir();
            app_path.push(format!("rsnano-test-{}", Uuid::new_v4().simple()));
            let config = NodeConfig::new_test_instance();
            let network_params = NetworkParams::new(Networks::NanoDevNetwork);
            let work = Arc::new(WorkPoolImpl::new(
                network_params.work.clone(),
                1,
                Duration::ZERO,
            ));

            let node = NodeBuilder::new(Networks::NanoDevNetwork)
                .data_path(app_path.clone())
                .config(config)
                .network_params(network_params)
                .work(work)
                .finish()
                .unwrap();

            let node = Arc::new(node);

            Self { node, app_path }
        }
    }

    impl Drop for TestNode {
        fn drop(&mut self) {
            self.node.stop();
            std::fs::remove_dir_all(&self.app_path).unwrap();
        }
    }

    impl Deref for TestNode {
        type Target = Arc<Node>;

        fn deref(&self) -> &Self::Target {
            &self.node
        }
    }
}<|MERGE_RESOLUTION|>--- conflicted
+++ resolved
@@ -1163,15 +1163,9 @@
         ContainerInfoComponent::Composite(
             name.into(),
             vec![
-<<<<<<< HEAD
-                self.work.collect_container_info("work"),
-                self.ledger.collect_container_info("ledger"),
-                self.active_elections.collect_container_info("active"),
-=======
                 self.work.container_info().into_legacy("work"),
                 self.ledger.container_info().into_legacy("ledger"),
-                self.active.collect_container_info("active"),
->>>>>>> 19ff77b4
+                self.active_elections.collect_container_info("active"),
                 self.bootstrap_initiator
                     .collect_container_info("bootstrap_initiator"),
                 ContainerInfoComponent::Composite(
