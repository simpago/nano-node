--- conflicted
+++ resolved
@@ -14,7 +14,7 @@
         let bucket = Bucket::new(
             Amount::nano(1000),
             PriorityBucketConfig::default(),
-            node.active_elections.clone(),
+            node.active.clone(),
             node.stats.clone(),
         );
 
@@ -32,7 +32,7 @@
         let bucket = Bucket::new(
             Amount::zero(),
             PriorityBucketConfig::default(),
-            node.active_elections.clone(),
+            node.active.clone(),
             node.stats.clone(),
         );
 
@@ -48,7 +48,7 @@
         let bucket = Bucket::new(
             Amount::zero(),
             PriorityBucketConfig::default(),
-            node.active_elections.clone(),
+            node.active.clone(),
             node.stats.clone(),
         );
 
@@ -65,7 +65,7 @@
         let bucket = Bucket::new(
             Amount::zero(),
             PriorityBucketConfig::default(),
-            node.active_elections.clone(),
+            node.active.clone(),
             node.stats.clone(),
         );
 
@@ -100,7 +100,7 @@
         let bucket = Bucket::new(
             Amount::zero(),
             config,
-            node.active_elections.clone(),
+            node.active.clone(),
             node.stats.clone(),
         );
 
@@ -154,13 +154,7 @@
             .activate(&node.store.tx_begin_read(), &*DEV_GENESIS_ACCOUNT);
 
         assert_timely(Duration::from_secs(5), || {
-<<<<<<< HEAD
-            node.active_elections
-=======
-            node.active
->>>>>>> f732434e
-                .election(&send1.qualified_root())
-                .is_some()
+            node.active.election(&send1.qualified_root()).is_some()
         });
     }
 
@@ -192,13 +186,7 @@
 
         // Assert that the election is created within 5 seconds
         assert_timely(Duration::from_secs(5), || {
-<<<<<<< HEAD
-            node.active_elections
-=======
-            node.active
->>>>>>> f732434e
-                .election(&send1.qualified_root())
-                .is_some()
+            node.active.election(&send1.qualified_root()).is_some()
         });
     }
 
@@ -244,7 +232,7 @@
             node.work_generate_dev(*DEV_GENESIS_HASH),
         ));
         node.process(send.clone()).unwrap();
-        node.active_elections.process_confirmed(
+        node.active.process_confirmed(
             rsnano_node::consensus::ElectionStatus {
                 winner: Some(send.clone()),
                 ..Default::default()
@@ -262,7 +250,7 @@
             node.work_generate_dev(&key),
         ));
         node.process(receive.clone()).unwrap();
-        node.active_elections.process_confirmed(
+        node.active.process_confirmed(
             rsnano_node::consensus::ElectionStatus {
                 winner: Some(receive.clone()),
                 ..Default::default()
@@ -292,7 +280,7 @@
             .activate(&node.ledger.read_txn(), &DEV_GENESIS_ACCOUNT);
         let mut election = None;
         assert_timely(Duration::from_secs(5), || {
-            match node.active_elections.election(&block1.qualified_root()) {
+            match node.active.election(&block1.qualified_root()) {
                 Some(el) => {
                     election = Some(el);
                     true
@@ -321,25 +309,12 @@
             || node.election_schedulers.priority.len(),
             1,
         );
-        assert!(node
-<<<<<<< HEAD
-            .active_elections
-=======
-            .active
->>>>>>> f732434e
-            .election(&block2.qualified_root())
-            .is_none());
+        assert!(node.active.election(&block2.qualified_root()).is_none());
 
         // Election confirmed, next in queue should begin
-        node.active_elections.force_confirm(&election.unwrap());
-        assert_timely(Duration::from_secs(5), || {
-<<<<<<< HEAD
-            node.active_elections
-=======
-            node.active
->>>>>>> f732434e
-                .election(&block2.qualified_root())
-                .is_some()
+        node.active.force_confirm(&election.unwrap());
+        assert_timely(Duration::from_secs(5), || {
+            node.active.election(&block2.qualified_root()).is_some()
         });
         assert!(node.election_schedulers.priority.is_empty());
     }
