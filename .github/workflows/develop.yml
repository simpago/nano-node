--- conflicted
+++ resolved
@@ -21,12 +21,7 @@
           password: ${{ secrets.GHCR_PAT }}
       - name: Deploy Docker (ghcr.io)
         run: ci/actions/linux/ghcr_push.sh
-<<<<<<< HEAD
-      - name: Deploy Docker (simpago/nano-env)
-        run: ci/actions/linux/deploy-docker.sh
-=======
-      - name: Deploy Docker (nanocurrency/nano-env)
+      - name: Deploy Docker (simpago/rsnano-env)
         run: ci/actions/linux/docker-deploy.sh
->>>>>>> 1885e9cb
         env:
           DOCKER_PASSWORD: ${{ secrets.DOCKER_PASSWORD }}