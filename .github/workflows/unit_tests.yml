name: Unit Tests

on: [push, pull_request]

env:
  RELEASE: 0
  artifact: 0

jobs:
<<<<<<< HEAD
  osx_test:
    name: OSX
    strategy:
      fail-fast: false
      matrix:
        RELEASE:
          - ${{ startsWith(github.ref, 'refs/tags/') }}
    env:
=======
  macos_test:
    name: macOS [${{ matrix.BACKEND }}]
    strategy:
      fail-fast: false
      matrix:
        BACKEND: [lmdb, rocksdb]
        RELEASE:
          - ${{ startsWith(github.ref, 'refs/tags/') }}
    env:
      BACKEND: ${{ matrix.BACKEND }}
      TEST_USE_ROCKSDB: ${{ matrix.BACKEND == 'rocksdb' && '1' || '0' }}
>>>>>>> a0dd56cc
      RELEASE: ${{ matrix.RELEASE }}
    runs-on: macos-12
    if: github.event_name == 'push' || github.event.pull_request.head.repo.full_name != github.repository
    steps:
      - name: Checkout
        uses: actions/checkout@v3
        with:
          submodules: "recursive"

      - name: Fetch Deps
        run: TEST=1 ci/actions/osx/install_deps.sh

      - name: Build Tests
        run: ci/build-ci.sh "/tmp/qt/lib/cmake/Qt5";
<<<<<<< HEAD
      - name: Run Tests lmdb
        run: cd build && sudo RUST_BACKTRACE=1 ../ci/test.sh .

  linux_test:
    name: Linux [${{ matrix.COMPILER }}]
=======

      - name: Run Tests
        run: cd build && sudo TEST_USE_ROCKSDB=$TEST_USE_ROCKSDB ../ci/test.sh .
        env:
          DEADLINE_SCALE_FACTOR: ${{ env.TEST_USE_ROCKSDB == 1 && '2' || '1' }}

  linux_test:
    name: Linux [${{ matrix.BACKEND }} | ${{ matrix.COMPILER }}]
>>>>>>> a0dd56cc
    timeout-minutes: 90
    strategy:
      fail-fast: false
      matrix:
<<<<<<< HEAD
=======
        BACKEND: [lmdb, rocksdb]
>>>>>>> a0dd56cc
        COMPILER: [gcc, clang]
        RELEASE:
          - ${{ startsWith(github.ref, 'refs/tags/') }}
    runs-on: ubuntu-22.04
    env:
      COMPILER: ${{ matrix.COMPILER }}
<<<<<<< HEAD
=======
      BACKEND: ${{ matrix.BACKEND }}
      TEST_USE_ROCKSDB: ${{ matrix.BACKEND == 'rocksdb' && '1' || '0' }}
>>>>>>> a0dd56cc
      RELEASE: ${{ matrix.RELEASE }}
    if: github.event_name == 'push' || github.event.pull_request.head.repo.full_name != github.repository
    steps:
      - name: Checkout
        uses: actions/checkout@v3
        with:
          submodules: "recursive"

      - name: Fetch Deps
        run: ci/actions/linux/install_deps.sh

      - name: Build Tests
<<<<<<< HEAD
        run: docker run -e RELEASE -v ${PWD}:/workspace simpago/rsnano-env:${{ matrix.COMPILER }} /bin/bash -c "cd /workspace && ./ci/build-ci.sh /usr/lib/x86_64-linux-gnu/cmake/Qt5"
      - name: Run Tests lmdb
        run: docker run  -e RELEASE -e RUST_BACKTRACE=1 -v ${PWD}:/workspace simpago/rsnano-env:${{ matrix.COMPILER }} /bin/bash -c "cd /workspace/build && ../ci/test.sh ."
=======
        run: docker run -e TEST_USE_ROCKSDB  -e RELEASE -v ${PWD}:/workspace nanocurrency/nano-env:${{ matrix.COMPILER }} /bin/bash -c "cd /workspace && ./ci/build-ci.sh /usr/lib/x86_64-linux-gnu/cmake/Qt5"

      - name: Run Tests
        run: docker run -e RELEASE -e TEST_USE_ROCKSDB -e DEADLINE_SCALE_FACTOR -v ${PWD}:/workspace nanocurrency/nano-env:${{ matrix.COMPILER }} /bin/bash -c "cd /workspace/build && ../ci/test.sh ."
        env:
          DEADLINE_SCALE_FACTOR: ${{ env.TEST_USE_ROCKSDB == 1 && '2' || '1' }}

  windows_test:
    name: Windows [${{ matrix.BACKEND }}]
    timeout-minutes: 150
    strategy:
      fail-fast: false
      matrix:
        BACKEND: [lmdb, rocksdb]
        RELEASE:
          - ${{ startsWith(github.ref, 'refs/tags/') }}
    runs-on: windows-latest
    env:
      BACKEND: ${{ matrix.BACKEND }}
      TEST_USE_ROCKSDB: ${{ matrix.BACKEND == 'rocksdb' && '1' || '0' }}
      RELEASE: ${{ matrix.RELEASE }}
    if: github.event_name == 'push' || github.event.pull_request.head.repo.full_name != github.repository
    steps:
      - name: Checkout
        uses: actions/checkout@v3
        with:
          submodules: "recursive"

      - name: Windows Defender
        run: ci/actions/windows/disable_windows_defender.ps1

      - name: Fetch Deps
        run: ci/actions/windows/install_deps.ps1

      - name: Build & Run Tests
        run: ci/actions/windows/build.ps1
        env:
          DEADLINE_SCALE_FACTOR: ${{ env.TEST_USE_ROCKSDB == 1 && '2' || '1' }}
>>>>>>> a0dd56cc
<|MERGE_RESOLUTION|>--- conflicted
+++ resolved
@@ -7,28 +7,14 @@
   artifact: 0
 
 jobs:
-<<<<<<< HEAD
   osx_test:
-    name: OSX
+    name: macOS
     strategy:
       fail-fast: false
       matrix:
         RELEASE:
           - ${{ startsWith(github.ref, 'refs/tags/') }}
     env:
-=======
-  macos_test:
-    name: macOS [${{ matrix.BACKEND }}]
-    strategy:
-      fail-fast: false
-      matrix:
-        BACKEND: [lmdb, rocksdb]
-        RELEASE:
-          - ${{ startsWith(github.ref, 'refs/tags/') }}
-    env:
-      BACKEND: ${{ matrix.BACKEND }}
-      TEST_USE_ROCKSDB: ${{ matrix.BACKEND == 'rocksdb' && '1' || '0' }}
->>>>>>> a0dd56cc
       RELEASE: ${{ matrix.RELEASE }}
     runs-on: macos-12
     if: github.event_name == 'push' || github.event.pull_request.head.repo.full_name != github.repository
@@ -43,41 +29,22 @@
 
       - name: Build Tests
         run: ci/build-ci.sh "/tmp/qt/lib/cmake/Qt5";
-<<<<<<< HEAD
-      - name: Run Tests lmdb
+
+      - name: Run Tests
         run: cd build && sudo RUST_BACKTRACE=1 ../ci/test.sh .
 
   linux_test:
     name: Linux [${{ matrix.COMPILER }}]
-=======
-
-      - name: Run Tests
-        run: cd build && sudo TEST_USE_ROCKSDB=$TEST_USE_ROCKSDB ../ci/test.sh .
-        env:
-          DEADLINE_SCALE_FACTOR: ${{ env.TEST_USE_ROCKSDB == 1 && '2' || '1' }}
-
-  linux_test:
-    name: Linux [${{ matrix.BACKEND }} | ${{ matrix.COMPILER }}]
->>>>>>> a0dd56cc
     timeout-minutes: 90
     strategy:
       fail-fast: false
       matrix:
-<<<<<<< HEAD
-=======
-        BACKEND: [lmdb, rocksdb]
->>>>>>> a0dd56cc
         COMPILER: [gcc, clang]
         RELEASE:
           - ${{ startsWith(github.ref, 'refs/tags/') }}
     runs-on: ubuntu-22.04
     env:
       COMPILER: ${{ matrix.COMPILER }}
-<<<<<<< HEAD
-=======
-      BACKEND: ${{ matrix.BACKEND }}
-      TEST_USE_ROCKSDB: ${{ matrix.BACKEND == 'rocksdb' && '1' || '0' }}
->>>>>>> a0dd56cc
       RELEASE: ${{ matrix.RELEASE }}
     if: github.event_name == 'push' || github.event.pull_request.head.repo.full_name != github.repository
     steps:
@@ -90,47 +57,6 @@
         run: ci/actions/linux/install_deps.sh
 
       - name: Build Tests
-<<<<<<< HEAD
         run: docker run -e RELEASE -v ${PWD}:/workspace simpago/rsnano-env:${{ matrix.COMPILER }} /bin/bash -c "cd /workspace && ./ci/build-ci.sh /usr/lib/x86_64-linux-gnu/cmake/Qt5"
-      - name: Run Tests lmdb
-        run: docker run  -e RELEASE -e RUST_BACKTRACE=1 -v ${PWD}:/workspace simpago/rsnano-env:${{ matrix.COMPILER }} /bin/bash -c "cd /workspace/build && ../ci/test.sh ."
-=======
-        run: docker run -e TEST_USE_ROCKSDB  -e RELEASE -v ${PWD}:/workspace nanocurrency/nano-env:${{ matrix.COMPILER }} /bin/bash -c "cd /workspace && ./ci/build-ci.sh /usr/lib/x86_64-linux-gnu/cmake/Qt5"
-
       - name: Run Tests
-        run: docker run -e RELEASE -e TEST_USE_ROCKSDB -e DEADLINE_SCALE_FACTOR -v ${PWD}:/workspace nanocurrency/nano-env:${{ matrix.COMPILER }} /bin/bash -c "cd /workspace/build && ../ci/test.sh ."
-        env:
-          DEADLINE_SCALE_FACTOR: ${{ env.TEST_USE_ROCKSDB == 1 && '2' || '1' }}
-
-  windows_test:
-    name: Windows [${{ matrix.BACKEND }}]
-    timeout-minutes: 150
-    strategy:
-      fail-fast: false
-      matrix:
-        BACKEND: [lmdb, rocksdb]
-        RELEASE:
-          - ${{ startsWith(github.ref, 'refs/tags/') }}
-    runs-on: windows-latest
-    env:
-      BACKEND: ${{ matrix.BACKEND }}
-      TEST_USE_ROCKSDB: ${{ matrix.BACKEND == 'rocksdb' && '1' || '0' }}
-      RELEASE: ${{ matrix.RELEASE }}
-    if: github.event_name == 'push' || github.event.pull_request.head.repo.full_name != github.repository
-    steps:
-      - name: Checkout
-        uses: actions/checkout@v3
-        with:
-          submodules: "recursive"
-
-      - name: Windows Defender
-        run: ci/actions/windows/disable_windows_defender.ps1
-
-      - name: Fetch Deps
-        run: ci/actions/windows/install_deps.ps1
-
-      - name: Build & Run Tests
-        run: ci/actions/windows/build.ps1
-        env:
-          DEADLINE_SCALE_FACTOR: ${{ env.TEST_USE_ROCKSDB == 1 && '2' || '1' }}
->>>>>>> a0dd56cc
+        run: docker run  -e RELEASE -e RUST_BACKTRACE=1 -v ${PWD}:/workspace simpago/rsnano-env:${{ matrix.COMPILER }} /bin/bash -c "cd /workspace/build && ../ci/test.sh ."