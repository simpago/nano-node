name: Unit Tests

on: [push, pull_request]

env:
  RELEASE: 0
  artifact: 0

jobs:
  osx_test:
    name: OSX
    strategy:
      fail-fast: false
      matrix:
        RELEASE:
          - ${{ startsWith(github.ref, 'refs/tags/') }}
    env:
<<<<<<< HEAD
      BOOST_ROOT: /tmp/boost
=======
      TEST_USE_ROCKSDB: ${{ matrix.TEST_USE_ROCKSDB }}
>>>>>>> 92e0b64c
      RELEASE: ${{ matrix.RELEASE }}
    runs-on: macOS-11
    if: github.event_name == 'push' || github.event.pull_request.head.repo.full_name != github.repository
    steps:
      - uses: actions/checkout@93ea575cb5d8a053eaa0ac8fa3b40d7e05a33cc8 #v3.1.0
        with:
          submodules: "recursive"
      - name: Fetch Deps
        run: TEST=1 ci/actions/osx/install_deps.sh
      - name: Build Tests
        run: ci/build-ci.sh "/tmp/qt/lib/cmake/Qt5";
      - name: Run Tests lmdb
        run: cd build && sudo RUST_BACKTRACE=1 ../ci/test.sh .

  linux_test:
    name: Linux [${{ matrix.COMPILER }}]
    timeout-minutes: 90
    strategy:
      fail-fast: false
      matrix:
        COMPILER: [gcc, clang]
        RELEASE:
          - ${{ startsWith(github.ref, 'refs/tags/') }}
    runs-on: ubuntu-20.04
    env:
      COMPILER: ${{ matrix.COMPILER }}
      RELEASE: ${{ matrix.RELEASE }}
    if: github.event_name == 'push' || github.event.pull_request.head.repo.full_name != github.repository
    steps:
      - uses: actions/checkout@93ea575cb5d8a053eaa0ac8fa3b40d7e05a33cc8 #v3.1.0
        with:
          submodules: "recursive"
      - name: Fetch Deps
        run: ci/actions/linux/install_deps.sh
      - name: Build Tests
        run: docker run -e RELEASE -v ${PWD}:/workspace simpago/rsnano-env:${{ matrix.COMPILER }} /bin/bash -c "cd /workspace && ./ci/build-ci.sh /usr/lib/x86_64-linux-gnu/cmake/Qt5"
      - name: Run Tests lmdb
        run: docker run  -e RELEASE -e RUST_BACKTRACE=1 -v ${PWD}:/workspace simpago/rsnano-env:${{ matrix.COMPILER }} /bin/bash -c "cd /workspace/build && ../ci/test.sh ."<|MERGE_RESOLUTION|>--- conflicted
+++ resolved
@@ -15,11 +15,6 @@
         RELEASE:
           - ${{ startsWith(github.ref, 'refs/tags/') }}
     env:
-<<<<<<< HEAD
-      BOOST_ROOT: /tmp/boost
-=======
-      TEST_USE_ROCKSDB: ${{ matrix.TEST_USE_ROCKSDB }}
->>>>>>> 92e0b64c
       RELEASE: ${{ matrix.RELEASE }}
     runs-on: macOS-11
     if: github.event_name == 'push' || github.event.pull_request.head.repo.full_name != github.repository
